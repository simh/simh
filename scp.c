/* scp.c: simulator control program

   Copyright (c) 1993-2016, Robert M Supnik

   Permission is hereby granted, free of charge, to any person obtaining a
   copy of this software and associated documentation files (the "Software"),
   to deal in the Software without restriction, including without limitation
   the rights to use, copy, modify, merge, publish, distribute, sublicense,
   and/or sell copies of the Software, and to permit persons to whom the
   Software is furnished to do so, subject to the following conditions:

   The above copyright notice and this permission notice shall be included in
   all copies or substantial portions of the Software.

   THE SOFTWARE IS PROVIDED "AS IS", WITHOUT WARRANTY OF ANY KIND, EXPRESS OR
   IMPLIED, INCLUDING BUT NOT LIMITED TO THE WARRANTIES OF MERCHANTABILITY,
   FITNESS FOR A PARTICULAR PURPOSE AND NONINFRINGEMENT.  IN NO EVENT SHALL
   ROBERT M SUPNIK BE LIABLE FOR ANY CLAIM, DAMAGES OR OTHER LIABILITY, WHETHER
   IN AN ACTION OF CONTRACT, TORT OR OTHERWISE, ARISING FROM, OUT OF OR IN
   CONNECTION WITH THE SOFTWARE OR THE USE OR OTHER DEALINGS IN THE SOFTWARE.

   Except as contained in this notice, the name of Robert M Supnik shall not be
   used in advertising or otherwise to promote the sale, use or other dealings
   in this Software without prior written authorization from Robert M Supnik.

   08-Mar-16    RMS     Added shutdown flag for detach_all
   20-Mar-12    MP      Fixes to "SHOW <x> SHOW" commands
   06-Jan-12    JDB     Fixed "SHOW DEVICE" with only one enabled unit (Dave Bryan)  
   25-Sep-11    MP      Added the ability for a simulator built with 
                        SIM_ASYNCH_IO to change whether I/O is actually done
                        asynchronously by the new scp command SET ASYNCH and 
                        SET NOASYNCH
   22-Sep-11    MP      Added signal catching of SIGHUP and SIGTERM to cause 
                        simulator STOP.  This allows an externally signalled
                        event (i.e. system shutdown, or logoff) to signal a
                        running simulator of these events and to allow 
                        reasonable actions to be taken.  This will facilitate 
                        running a simulator as a 'service' on *nix platforms, 
                        given a sufficiently flexible simulator .ini file.  
   20-Apr-11    MP      Added expansion of %STATUS% and %TSTATUS% in do command
                        arguments.  STATUS is the numeric value of the last 
                        command error status and TSTATUS is the text message
                        relating to the last command error status
   17-Apr-11    MP      Changed sim_rest to defer attaching devices until after
                        device register contents have been restored since some
                        attach activities may reference register contained info.
   29-Jan-11    MP      Adjusted sim_debug to: 
                          - include the simulator timestamp (sim_gtime)
                            as part of the prefix for each line of output
                          - write complete lines at a time (avoid asynch I/O issues).
   05-Jan-11    MP      Added Asynch I/O support
   22-Jan-11    MP      Added SET ON, SET NOON, ON, GOTO and RETURN command support
   13-Jan-11    MP      Added "SHOW SHOW" and "SHOW <dev> SHOW" commands
   05-Jan-11    RMS     Fixed bug in deposit stride for numeric input (John Dundas)
   23-Dec-10    RMS     Clarified some help messages (Mark Pizzolato)
   08-Nov-10    RMS     Fixed handling of DO with no arguments (Dave Bryan)
   22-May-10    RMS     Added *nix READLINE support (Mark Pizzolato)
   08-Feb-09    RMS     Fixed warnings in help printouts
   29-Dec-08    RMS     Fixed implementation of MTAB_NC
   24-Nov-08    RMS     Revised RESTORE unit logic for consistency
   05-Sep-08    JDB     "detach_all" ignores error status returns if shutting down
   17-Aug-08    RMS     Revert RUN/BOOT to standard, rather than powerup, reset
   25-Jul-08    JDB     DO cmd missing params now default to null string
   29-Jun-08    JDB     DO cmd sub_args now allows "\\" to specify literal backslash
   04-Jun-08    JDB     label the patch delta more clearly
   31-Mar-08    RMS     Fixed bug in local/global register search (Mark Pizzolato)
                        Fixed bug in restore of RO units (Mark Pizzolato)
   06-Feb-08    RMS     Added SET/SHO/NO BR with default argument
   18-Jul-07    RMS     Modified match_ext for VMS ext;version support
   28-Apr-07    RMS     Modified sim_instr invocation to call sim_rtcn_init_all
                        Fixed bug in get_sim_opt
                        Fixed bug in restoration with changed memory size
   08-Mar-07    JDB     Fixed breakpoint actions in DO command file processing
   30-Jan-07    RMS     Fixed bugs in get_ipaddr
   17-Oct-06    RMS     Added idle support
   04-Oct-06    JDB     DO cmd failure now echoes cmd unless -q
   30-Aug-06    JDB     detach_unit returns SCPE_UNATT if not attached
   14-Jul-06    RMS     Added sim_activate_abs
   02-Jun-06    JDB     Fixed do_cmd to exit nested files on assertion failure
                        Added -E switch to do_cmd to exit on any error
   14-Feb-06    RMS     Upgraded save file format to V3.5
   18-Jan-06    RMS     Added fprint_stopped_gen
                        Added breakpoint spaces
                        Fixed unaligned register access (Doug Carman)
   22-Sep-05    RMS     Fixed declarations (Sterling Garwood)
   30-Aug-05    RMS     Revised to trim trailing spaces on file names
   25-Aug-05    RMS     Added variable default device support
   23-Aug-05    RMS     Added Linux line history support
   16-Aug-05    RMS     Fixed C++ declaration and cast problems
   01-May-05    RMS     Revised syntax for SET DEBUG (Dave Bryan)
   22-Mar-05    JDB     Modified DO command to allow ten-level nesting
   18-Mar-05    RMS     Moved DETACH tests into detach_unit (Dave Bryan)
                        Revised interface to fprint_sym, fparse_sym
   13-Mar-05    JDB     ASSERT now requires a conditional operator
   07-Feb-05    RMS     Added ASSERT command (Dave Bryan)
   02-Feb-05    RMS     Fixed bug in global register search
   26-Dec-04    RMS     Qualified SAVE examine, RESTORE deposit with SIM_SW_REST
   10-Nov-04    JDB     Fixed logging of errors from cmds in "do" file
   05-Nov-04    RMS     Moved SET/SHOW DEBUG under CONSOLE hierarchy
                        Renamed unit OFFLINE/ONLINE to DISABLED/ENABLED (Dave Bryan)
                        Revised to flush output files after simulation stop (Dave Bryan)
   15-Oct-04    RMS     Fixed HELP to suppress duplicate descriptions
   27-Sep-04    RMS     Fixed comma-separation options in set (David Bryan)
   09-Sep-04    RMS     Added -p option for RESET
   13-Aug-04    RMS     Qualified RESTORE detach with SIM_SW_REST
   17-Jul-04    JDB     DO cmd file open failure retries with ".sim" appended
   17-Jul-04    RMS     Added ECHO command (Dave Bryan)
   12-Jul-04    RMS     Fixed problem ATTACHing to read only files
                        (John Dundas)
   28-May-04    RMS     Added SET/SHOW CONSOLE
   14-Feb-04    RMS     Updated SAVE/RESTORE (V3.2)
                RMS     Added debug print routines (Dave Hittner)
                RMS     Added sim_vm_parse_addr and sim_vm_fprint_addr
                RMS     Added REG_VMAD support
                RMS     Split out libraries
                RMS     Moved logging function to SCP
                RMS     Exposed step counter interface(s)
                RMS     Fixed double logging of SHOW BREAK (Mark Pizzolato)
                RMS     Fixed implementation of REG_VMIO
                RMS     Added SET/SHOW DEBUG, SET/SHOW <device> DEBUG,
                        SHOW <device> MODIFIERS, SHOW <device> RADIX
                RMS     Changed sim_fsize to take uptr argument
   29-Dec-03    RMS     Added Telnet console output stall support
   01-Nov-03    RMS     Cleaned up implicit detach on attach/restore
                        Fixed bug in command line read while logging (Mark Pizzolato)
   01-Sep-03    RMS     Fixed end-of-file problem in dep, idep
                        Fixed error on trailing spaces in dep, idep
   15-Jul-03    RMS     Removed unnecessary test in reset_all
   15-Jun-03    RMS     Added register flag REG_VMIO
   25-Apr-03    RMS     Added extended address support (V3.0)
                        Fixed bug in SAVE (Peter Schorn)
                        Added u5, u6 fields
                        Added logical name support
   03-Mar-03    RMS     Added sim_fsize
   27-Feb-03    RMS     Fixed bug in multiword deposits to files
   08-Feb-03    RMS     Changed sim_os_sleep to void, match_ext to char*
                        Added multiple actions, .ini file support
                        Added multiple switch evaluations per line
   07-Feb-03    RMS     Added VMS support for ! (Mark Pizzolato)
   01-Feb-03    RMS     Added breakpoint table extension, actions
   14-Jan-03    RMS     Added missing function prototypes
   10-Jan-03    RMS     Added attach/restore flag, dynamic memory size support,
                        case sensitive SET options
   22-Dec-02    RMS     Added ! (OS command) feature (Mark Pizzolato)
   17-Dec-02    RMS     Added get_ipaddr
   02-Dec-02    RMS     Added EValuate command
   16-Nov-02    RMS     Fixed bug in register name match algorithm
   13-Oct-02    RMS     Fixed Borland compiler warnings (Hans Pufal)
   05-Oct-02    RMS     Fixed bugs in set_logon, ssh_break (David Hittner)
                        Added support for fixed buffer devices
                        Added support for Telnet console, removed VT support
                        Added help <command>
                        Added VMS file optimizations (Robert Alan Byer)
                        Added quiet mode, DO with parameters, GUI interface,
                           extensible commands (Brian Knittel)
                        Added device enable/disable commands
   14-Jul-02    RMS     Fixed exit bug in do, added -v switch (Brian Knittel)
   17-May-02    RMS     Fixed bug in fxread/fxwrite error usage (found by
                        Norm Lastovic)
   02-May-02    RMS     Added VT emulation interface, changed {NO}LOG to SET {NO}LOG
   22-Apr-02    RMS     Fixed laptop sleep problem in clock calibration, added
                        magtape record length error (Jonathan Engdahl)
   26-Feb-02    RMS     Fixed initialization bugs in do_cmd, get_aval
                        (Brian Knittel)
   10-Feb-02    RMS     Fixed problem in clock calibration
   06-Jan-02    RMS     Moved device enable/disable to simulators
   30-Dec-01    RMS     Generalized timer packaged, added circular arrays
   19-Dec-01    RMS     Fixed DO command bug (John Dundas)
   07-Dec-01    RMS     Implemented breakpoint package
   05-Dec-01    RMS     Fixed bug in universal register logic
   03-Dec-01    RMS     Added read-only units, extended SET/SHOW, universal registers
   24-Nov-01    RMS     Added unit-based registers
   16-Nov-01    RMS     Added DO command
   28-Oct-01    RMS     Added relative range addressing
   08-Oct-01    RMS     Added SHOW VERSION
   30-Sep-01    RMS     Relaxed attach test in BOOT
   27-Sep-01    RMS     Added queue count routine, fixed typo in ex/mod
   17-Sep-01    RMS     Removed multiple console support
   07-Sep-01    RMS     Removed conditional externs on function prototypes
                        Added special modifier print
   31-Aug-01    RMS     Changed int64 to t_int64 for Windoze (V2.7)
   18-Jul-01    RMS     Minor changes for Macintosh port
   12-Jun-01    RMS     Fixed bug in big-endian I/O (Dave Conroy)
   27-May-01    RMS     Added multiple console support
   16-May-01    RMS     Added logging
   15-May-01    RMS     Added features from Tim Litt
   12-May-01    RMS     Fixed missing return in disable_cmd
   25-Mar-01    RMS     Added ENABLE/DISABLE
   14-Mar-01    RMS     Revised LOAD/DUMP interface (again)
   05-Mar-01    RMS     Added clock calibration support
   05-Feb-01    RMS     Fixed bug, DETACH buffered unit with hwmark = 0
   04-Feb-01    RMS     Fixed bug, RESTORE not using device's attach routine
   21-Jan-01    RMS     Added relative time
   22-Dec-00    RMS     Fixed find_device for devices ending in numbers
   08-Dec-00    RMS     V2.5a changes
   30-Oct-00    RMS     Added output file option to examine
   11-Jul-99    RMS     V2.5 changes
   13-Apr-99    RMS     Fixed handling of 32b addresses
   04-Oct-98    RMS     V2.4 changes
   20-Aug-98    RMS     Added radix commands
   05-Jun-98    RMS     Fixed bug in ^D handling for UNIX
   10-Apr-98    RMS     Added switches to all commands
   26-Oct-97    RMS     Added search capability
   25-Jan-97    RMS     Revised data types
   23-Jan-97    RMS     Added bi-endian I/O
   06-Sep-96    RMS     Fixed bug in variable length IEXAMINE
   16-Jun-96    RMS     Changed interface to parse/print_sym
   06-Apr-96    RMS     Added error checking in reset all
   07-Jan-96    RMS     Added register buffers in save/restore
   11-Dec-95    RMS     Fixed ordering bug in save/restore
   22-May-95    RMS     Added symbolic input
   13-Apr-95    RMS     Added symbolic printouts
*/

/* Macros and data structures */

#define NOT_MUX_USING_CODE /* sim_tmxr library provider or agnostic */

#include "sim_defs.h"
#include "sim_rev.h"
#include "sim_disk.h"
#include "sim_tape.h"
#include "sim_ether.h"
#include "sim_serial.h"
#include "sim_video.h"
#include "sim_sock.h"
#include "sim_frontpanel.h"
#include <signal.h>
#include <ctype.h>
#include <time.h>
#include <math.h>
#if defined(_WIN32)
#include <direct.h>
#include <io.h>
#include <fcntl.h>
#else
#include <unistd.h>
#endif
#include <sys/stat.h>
#include <setjmp.h>

#if defined(HAVE_DLOPEN)                                /* Dynamic Readline support */
#include <dlfcn.h>
#endif

#ifdef OPCON
#include "PDP11/opcon.h"
#endif

#ifndef MAX
#define MAX(a,b)  (((a) >= (b)) ? (a) : (b))
#endif

/* search logical and boolean ops */

#define SCH_OR          0                               /* search logicals */
#define SCH_AND         1
#define SCH_XOR         2
#define SCH_E           0                               /* search booleans */
#define SCH_N           1
#define SCH_G           2
#define SCH_L           3
#define SCH_EE          4
#define SCH_NE          5
#define SCH_GE          6
#define SCH_LE          7

#define MAX_DO_NEST_LVL 20                              /* DO cmd nesting level */
#define SRBSIZ          1024                            /* save/restore buffer */
#define SIM_BRK_INILNT  4096                            /* bpt tbl length */
#define SIM_BRK_ALLTYP  0xFFFFFFFB
#define UPDATE_SIM_TIME                                         \
    if (1) {                                                    \
        int32 _x;                                               \
        AIO_LOCK;                                               \
        if (sim_clock_queue == QUEUE_LIST_END)                  \
            _x = noqueue_time;                                  \
        else                                                    \
            _x = sim_clock_queue->time;                         \
        sim_time = sim_time + (_x - sim_interval);              \
        sim_rtime = sim_rtime + ((uint32) (_x - sim_interval)); \
        if (sim_clock_queue == QUEUE_LIST_END)                  \
            noqueue_time = sim_interval;                        \
        else                                                    \
            sim_clock_queue->time = sim_interval;               \
        AIO_UNLOCK;                                             \
        }                                                       \
    else                                                        \
        (void)0                                                 \

#define SZ_D(dp) (size_map[((dp)->dwidth + CHAR_BIT - 1) / CHAR_BIT])
#define SZ_R(rp) \
    (size_map[((rp)->width + (rp)->offset + CHAR_BIT - 1) / CHAR_BIT])
#if defined (USE_INT64)
#define SZ_LOAD(sz,v,mb,j) \
    if (sz == sizeof (uint8)) v = *(((uint8 *) mb) + ((uint32) j)); \
    else if (sz == sizeof (uint16)) v = *(((uint16 *) mb) + ((uint32) j)); \
    else if (sz == sizeof (uint32)) v = *(((uint32 *) mb) + ((uint32) j)); \
    else v = *(((t_uint64 *) mb) + ((uint32) j));
#define SZ_STORE(sz,v,mb,j) \
    if (sz == sizeof (uint8)) *(((uint8 *) mb) + j) = (uint8) v; \
    else if (sz == sizeof (uint16)) *(((uint16 *) mb) + ((uint32) j)) = (uint16) v; \
    else if (sz == sizeof (uint32)) *(((uint32 *) mb) + ((uint32) j)) = (uint32) v; \
    else *(((t_uint64 *) mb) + ((uint32) j)) = v;
#else
#define SZ_LOAD(sz,v,mb,j) \
    if (sz == sizeof (uint8)) v = *(((uint8 *) mb) + ((uint32) j)); \
    else if (sz == sizeof (uint16)) v = *(((uint16 *) mb) + ((uint32) j)); \
    else v = *(((uint32 *) mb) + ((uint32) j));
#define SZ_STORE(sz,v,mb,j) \
    if (sz == sizeof (uint8)) *(((uint8 *) mb) + ((uint32) j)) = (uint8) v; \
    else if (sz == sizeof (uint16)) *(((uint16 *) mb) + ((uint32) j)) = (uint16) v; \
    else *(((uint32 *) mb) + ((uint32) j)) = v;
#endif
#define GET_SWITCHES(cp) \
    if ((cp = get_sim_sw (cp)) == NULL) return SCPE_INVSW
#define GET_RADIX(val,dft) \
    if (sim_switches & SWMASK ('O')) val = 8; \
    else if (sim_switches & SWMASK ('D')) val = 10; \
    else if (sim_switches & SWMASK ('H')) val = 16; \
    else val = dft;

/* Asynch I/O support */
#if defined (SIM_ASYNCH_IO)
pthread_mutex_t sim_asynch_lock = PTHREAD_MUTEX_INITIALIZER;
pthread_cond_t sim_asynch_wake = PTHREAD_COND_INITIALIZER;

pthread_mutex_t sim_timer_lock     = PTHREAD_MUTEX_INITIALIZER;
pthread_cond_t sim_timer_wake      = PTHREAD_COND_INITIALIZER;
pthread_mutex_t sim_tmxr_poll_lock = PTHREAD_MUTEX_INITIALIZER;
pthread_cond_t sim_tmxr_poll_cond  = PTHREAD_COND_INITIALIZER;
int32 sim_tmxr_poll_count;
pthread_t sim_asynch_main_threadid;
UNIT * volatile sim_asynch_queue;
t_bool sim_asynch_enabled = TRUE;
int32 sim_asynch_check;
int32 sim_asynch_latency = 4000;      /* 4 usec interrupt latency */
int32 sim_asynch_inst_latency = 20;   /* assume 5 mip simulator */

int sim_aio_update_queue (void)
{
int migrated = 0;

if (AIO_QUEUE_VAL != QUEUE_LIST_END) {  /* List !Empty */
    UNIT *q, *uptr;
    int32 a_event_time;
    do
        q = AIO_QUEUE_VAL;
        while (q != AIO_QUEUE_SET(QUEUE_LIST_END, q));  /* Grab current queue */
    while (q != QUEUE_LIST_END) {       /* List !Empty */
        sim_debug (SIM_DBG_AIO_QUEUE, sim_dflt_dev, "Migrating Asynch event for %s after %d instructions\n", sim_uname(q), q->a_event_time);
        ++migrated;
        uptr = q;
        q = q->a_next;
        uptr->a_next = NULL;        /* hygiene */
        if (uptr->a_activate_call != &sim_activate_notbefore) {
            a_event_time = uptr->a_event_time-((sim_asynch_inst_latency+1)/2);
            if (a_event_time < 0)
                a_event_time = 0;
            }
        else
            a_event_time = uptr->a_event_time;
        uptr->a_activate_call (uptr, a_event_time);
        if (uptr->a_check_completion) {
            sim_debug (SIM_DBG_AIO_QUEUE, sim_dflt_dev, "Calling Completion Check for asynch event on %s\n", sim_uname(uptr));
            uptr->a_check_completion (uptr);
            }
        }
    }
return migrated;
}

void sim_aio_activate (ACTIVATE_API caller, UNIT *uptr, int32 event_time)
{
sim_debug (SIM_DBG_AIO_QUEUE, sim_dflt_dev, "Queueing Asynch event for %s after %d instructions\n", sim_uname(uptr), event_time);
if (uptr->a_next) {
    uptr->a_activate_call = sim_activate_abs;
    }
else {
    UNIT *q;
    uptr->a_event_time = event_time;
    uptr->a_activate_call = caller;
    do {
        q = AIO_QUEUE_VAL;
        uptr->a_next = q;                               /* Mark as on list */
        } while (q != AIO_QUEUE_SET(uptr, q));
    }
sim_asynch_check = 0;                             /* try to force check */
if (sim_idle_wait) {
    sim_debug (TIMER_DBG_IDLE, &sim_timer_dev, "waking due to event on %s after %d instructions\n", sim_uname(uptr), event_time);
    pthread_cond_signal (&sim_asynch_wake);
    }
}
#else
t_bool sim_asynch_enabled = FALSE;
#endif

/* The per-simulator init routine is a weak global that defaults to NULL
   The other per-simulator pointers can be overrriden by the init routine */

WEAK void (*sim_vm_init) (void);
char* (*sim_vm_read) (char *ptr, int32 size, FILE *stream) = NULL;
void (*sim_vm_post) (t_bool from_scp) = NULL;
CTAB *sim_vm_cmd = NULL;
void (*sim_vm_sprint_addr) (char *buf, DEVICE *dptr, t_addr addr) = NULL;
void (*sim_vm_fprint_addr) (FILE *st, DEVICE *dptr, t_addr addr) = NULL;
t_addr (*sim_vm_parse_addr) (DEVICE *dptr, CONST char *cptr, CONST char **tptr) = NULL;
t_value (*sim_vm_pc_value) (void) = NULL;
t_bool (*sim_vm_is_subroutine_call) (t_addr **ret_addrs) = NULL;
t_bool (*sim_vm_fprint_stopped) (FILE *st, t_stat reason) = NULL;

/* Prototypes */

/* Set and show command processors */

t_stat set_dev_radix (DEVICE *dptr, UNIT *uptr, int32 flag, CONST char *cptr);
t_stat set_dev_enbdis (DEVICE *dptr, UNIT *uptr, int32 flag, CONST char *cptr);
t_stat set_dev_debug (DEVICE *dptr, UNIT *uptr, int32 flag, CONST char *cptr);
t_stat set_unit_enbdis (DEVICE *dptr, UNIT *uptr, int32 flag, CONST char *cptr);
t_stat ssh_break (FILE *st, const char *cptr, int32 flg);
t_stat show_cmd_fi (FILE *ofile, int32 flag, CONST char *cptr);
t_stat show_config (FILE *st, DEVICE *dptr, UNIT *uptr, int32 flag, CONST char *cptr);
t_stat show_queue (FILE *st, DEVICE *dptr, UNIT *uptr, int32 flag, CONST char *cptr);
t_stat show_time (FILE *st, DEVICE *dptr, UNIT *uptr, int32 flag, CONST char *cptr);
t_stat show_mod_names (FILE *st, DEVICE *dptr, UNIT *uptr, int32 flag, CONST char *cptr);
t_stat show_show_commands (FILE *st, DEVICE *dptr, UNIT *uptr, int32 flag, CONST char *cptr);
t_stat show_log_names (FILE *st, DEVICE *dptr, UNIT *uptr, int32 flag, CONST char *cptr);
t_stat show_dev_radix (FILE *st, DEVICE *dptr, UNIT *uptr, int32 flag, CONST char *cptr);
t_stat show_dev_debug (FILE *st, DEVICE *dptr, UNIT *uptr, int32 flag, CONST char *cptr);
t_stat show_dev_logicals (FILE *st, DEVICE *dptr, UNIT *uptr, int32 flag, CONST char *cptr);
t_stat show_dev_modifiers (FILE *st, DEVICE *dptr, UNIT *uptr, int32 flag, CONST char *cptr);
t_stat show_dev_show_commands (FILE *st, DEVICE *dptr, UNIT *uptr, int32 flag, CONST char *cptr);
t_stat show_version (FILE *st, DEVICE *dptr, UNIT *uptr, int32 flag, CONST char *cptr);
t_stat show_default (FILE *st, DEVICE *dptr, UNIT *uptr, int32 flag, CONST char *cptr);
t_stat show_break (FILE *st, DEVICE *dptr, UNIT *uptr, int32 flag, CONST char *cptr);
t_stat show_on (FILE *st, DEVICE *dptr, UNIT *uptr, int32 flag, CONST char *cptr);
t_stat sim_show_send (FILE *st, DEVICE *dptr, UNIT *uptr, int32 flag, CONST char *cptr);
t_stat sim_show_expect (FILE *st, DEVICE *dptr, UNIT *uptr, int32 flag, CONST char *cptr);
t_stat show_device (FILE *st, DEVICE *dptr, int32 flag);
t_stat show_unit (FILE *st, DEVICE *dptr, UNIT *uptr, int32 flag);
t_stat show_all_mods (FILE *st, DEVICE *dptr, UNIT *uptr, int32 flg, int32 *toks);
t_stat show_one_mod (FILE *st, DEVICE *dptr, UNIT *uptr, MTAB *mptr, CONST char *cptr, int32 flag);
t_stat sim_save (FILE *sfile);
t_stat sim_rest (FILE *rfile);

/* Breakpoint package */

t_stat sim_brk_init (void);
t_stat sim_brk_set (t_addr loc, int32 sw, int32 ncnt, CONST char *act);
t_stat sim_brk_clr (t_addr loc, int32 sw);
t_stat sim_brk_clrall (int32 sw);
t_stat sim_brk_show (FILE *st, t_addr loc, int32 sw);
t_stat sim_brk_showall (FILE *st, int32 sw);
CONST char *sim_brk_getact (char *buf, int32 size);
BRKTAB *sim_brk_new (t_addr loc, uint32 btyp);
char *sim_brk_clract (void);

FILE *stdnul;

/* Command support routines */

SCHTAB *get_rsearch (CONST char *cptr, int32 radix, SCHTAB *schptr);
SCHTAB *get_asearch (CONST char *cptr, int32 radix, SCHTAB *schptr);
int32 test_search (t_value *val, SCHTAB *schptr);
static const char *get_glyph_gen (const char *iptr, char *optr, char mchar, t_bool uc, t_bool quote, char escape_char);
int32 get_switches (const char *cptr);
CONST char *get_sim_sw (CONST char *cptr);
t_stat get_aval (t_addr addr, DEVICE *dptr, UNIT *uptr);
t_value get_rval (REG *rptr, uint32 idx);
void put_rval (REG *rptr, uint32 idx, t_value val);
void fprint_help (FILE *st);
void fprint_stopped (FILE *st, t_stat r);
void fprint_capac (FILE *st, DEVICE *dptr, UNIT *uptr);
void fprint_sep (FILE *st, int32 *tokens);
char *read_line (char *ptr, int32 size, FILE *stream);
char *read_line_p (const char *prompt, char *ptr, int32 size, FILE *stream);
REG *find_reg_glob (CONST char *ptr, CONST char **optr, DEVICE **gdptr);
char *sim_trim_endspc (char *cptr);

/* Forward references */

t_stat scp_attach_unit (DEVICE *dptr, UNIT *uptr, const char *cptr);
t_stat scp_detach_unit (DEVICE *dptr, UNIT *uptr);
t_bool qdisable (DEVICE *dptr);
t_stat attach_err (UNIT *uptr, t_stat stat);
t_stat detach_all (int32 start_device, t_bool shutdown);
t_stat assign_device (DEVICE *dptr, const char *cptr);
t_stat deassign_device (DEVICE *dptr);
t_stat ssh_break_one (FILE *st, int32 flg, t_addr lo, int32 cnt, CONST char *aptr);
t_stat exdep_reg_loop (FILE *ofile, SCHTAB *schptr, int32 flag, CONST char *cptr,
    REG *lowr, REG *highr, uint32 lows, uint32 highs);
t_stat ex_reg (FILE *ofile, t_value val, int32 flag, REG *rptr, uint32 idx);
t_stat dep_reg (int32 flag, CONST char *cptr, REG *rptr, uint32 idx);
t_stat exdep_addr_loop (FILE *ofile, SCHTAB *schptr, int32 flag, const char *cptr,
    t_addr low, t_addr high, DEVICE *dptr, UNIT *uptr);
t_stat ex_addr (FILE *ofile, int32 flag, t_addr addr, DEVICE *dptr, UNIT *uptr);
t_stat dep_addr (int32 flag, const char *cptr, t_addr addr, DEVICE *dptr,
    UNIT *uptr, int32 dfltinc);
void fprint_fields (FILE *stream, t_value before, t_value after, BITFIELD* bitdefs);
t_stat step_svc (UNIT *ptr);
t_stat expect_svc (UNIT *ptr);
t_stat shift_args (char *do_arg[], size_t arg_count);
t_stat set_on (int32 flag, CONST char *cptr);
t_stat set_verify (int32 flag, CONST char *cptr);
t_stat set_message (int32 flag, CONST char *cptr);
t_stat set_quiet (int32 flag, CONST char *cptr);
t_stat set_asynch (int32 flag, CONST char *cptr);
t_stat sim_show_asynch (FILE *st, DEVICE *dptr, UNIT *uptr, int32 flag, CONST char *cptr);
t_stat do_cmd_label (int32 flag, CONST char *cptr, CONST char *label);
void int_handler (int signal);
t_stat set_prompt (int32 flag, CONST char *cptr);
t_stat sim_set_asynch (int32 flag, CONST char *cptr);
t_stat sim_set_environment (int32 flag, CONST char *cptr);
static const char *get_dbg_verb (uint32 dbits, DEVICE* dptr);

/* Global data */

DEVICE *sim_dflt_dev = NULL;
UNIT *sim_clock_queue = QUEUE_LIST_END;
int32 sim_interval = 0;
int32 sim_switches = 0;
FILE *sim_ofile = NULL;
TMLN *sim_oline = NULL;
SCHTAB *sim_schrptr = FALSE;
SCHTAB *sim_schaptr = FALSE;
DEVICE *sim_dfdev = NULL;
UNIT *sim_dfunit = NULL;
DEVICE **sim_internal_devices = NULL;
uint32 sim_internal_device_count = 0;
int32 sim_opt_out = 0;
int32 sim_is_running = 0;
t_bool sim_processing_event = FALSE;
uint32 sim_brk_summ = 0;
uint32 sim_brk_types = 0;
BRKTYPTAB *sim_brk_type_desc = NULL;                  /* type descriptions */
uint32 sim_brk_dflt = 0;
uint32 sim_brk_match_type;
t_addr sim_brk_match_addr;
char *sim_brk_act[MAX_DO_NEST_LVL];
char *sim_brk_act_buf[MAX_DO_NEST_LVL];
BRKTAB **sim_brk_tab = NULL;
int32 sim_brk_ent = 0;
int32 sim_brk_lnt = 0;
int32 sim_brk_ins = 0;
int32 sim_quiet = 0;
int32 sim_step = 0;
static double sim_time;
static uint32 sim_rtime;
static int32 noqueue_time;
volatile int32 stop_cpu = 0;
static char **sim_argv;
t_value *sim_eval = NULL;
static t_value sim_last_val;
static t_addr sim_last_addr;
FILE *sim_log = NULL;                                   /* log file */
FILEREF *sim_log_ref = NULL;                            /* log file file reference */
FILE *sim_deb = NULL;                                   /* debug file */
FILEREF *sim_deb_ref = NULL;                            /* debug file file reference */
int32 sim_deb_switches = 0;                             /* debug switches */
struct timespec sim_deb_basetime;                       /* debug timestamp relative base time */
char *sim_prompt = NULL;                                /* prompt string */
static FILE *sim_gotofile;                              /* the currently open do file */
static int32 sim_goto_line[MAX_DO_NEST_LVL+1];          /* the current line number in the currently open do file */
#ifdef OPCON
int32 sim_do_echo = 0;                                  /* the echo status of the currently open do file */
#else
static int32 sim_do_echo = 0;                           /* the echo status of the currently open do file */
#endif
static int32 sim_show_message = 1;                      /* the message display status of the currently open do file */
static int32 sim_on_inherit = 0;                        /* the inherit status of on state and conditions when executing do files */
static int32 sim_do_depth = 0;

static int32 sim_on_check[MAX_DO_NEST_LVL+1];
static char *sim_on_actions[MAX_DO_NEST_LVL+1][SCPE_MAX_ERR+1];
static char sim_do_filename[MAX_DO_NEST_LVL+1][CBUFSIZE];
static const char *sim_do_ocptr[MAX_DO_NEST_LVL+1];
static const char *sim_do_label[MAX_DO_NEST_LVL+1];

t_stat sim_last_cmd_stat;                               /* Command Status */

static SCHTAB sim_stabr;                                /* Register search specifier */
static SCHTAB sim_staba;                                /* Memory search specifier */

static UNIT sim_step_unit = { UDATA (&step_svc, 0, 0)  };
static UNIT sim_expect_unit = { UDATA (&expect_svc, 0, 0)  };
#if defined USE_INT64
static const char *sim_si64 = "64b data";
#else
static const char *sim_si64 = "32b data";
#endif
#if defined USE_ADDR64
static const char *sim_sa64 = "64b addresses";
#else
static const char *sim_sa64 = "32b addresses";
#endif
const char *sim_savename = sim_name;      /* Simulator Name used in SAVE/RESTORE images */

/* Tables and strings */

const char save_vercur[] = "V4.0";
const char save_ver40[] = "V4.0";
const char save_ver35[] = "V3.5";
const char save_ver32[] = "V3.2";
const char save_ver30[] = "V3.0";
const struct scp_error {
    const char *code;
    const char *message;
    } scp_errors[1+SCPE_MAX_ERR-SCPE_BASE] =
        {{"NXM",     "Address space exceeded"},
         {"UNATT",   "Unit not attached"},
         {"IOERR",   "I/O error"},
         {"CSUM",    "Checksum error"},
         {"FMT",     "Format error"},
         {"NOATT",   "Unit not attachable"},
         {"OPENERR", "File open error"},
         {"MEM",     "Memory exhausted"},
         {"ARG",     "Invalid argument"},
         {"STEP",    "Step expired"},
         {"UNK",     "Unknown command"},
         {"RO",      "Read only argument"},
         {"INCOMP",  "Command not completed"},
         {"STOP",    "Simulation stopped"},
         {"EXIT",    "Goodbye"},
         {"TTIERR",  "Console input I/O error"},
         {"TTOERR",  "Console output I/O error"},
         {"EOF",     "End of file"},
         {"REL",     "Relocation error"},
         {"NOPARAM", "No settable parameters"},
         {"ALATT",   "Unit already attached"},
         {"TIMER",   "Hardware timer error"},
         {"SIGERR",  "Signal handler setup error"},
         {"TTYERR",  "Console terminal setup error"},
         {"SUB",     "Subscript out of range"},
         {"NOFNC",   "Command not allowed"},
         {"UDIS",    "Unit disabled"},
         {"NORO",    "Read only operation not allowed"},
         {"INVSW",   "Invalid switch"},
         {"MISVAL",  "Missing value"},
         {"2FARG",   "Too few arguments"},
         {"2MARG",   "Too many arguments"},
         {"NXDEV",   "Non-existent device"},
         {"NXUN",    "Non-existent unit"},
         {"NXREG",   "Non-existent register"},
         {"NXPAR",   "Non-existent parameter"},
         {"NEST",    "Nested DO command limit exceeded"},
         {"IERR",    "Internal error"},
         {"MTRLNT",  "Invalid magtape record length"},
         {"LOST",    "Console Telnet connection lost"},
         {"TTMO",    "Console Telnet connection timed out"},
         {"STALL",   "Console Telnet output stall"},
         {"AFAIL",   "Assertion failed"},
         {"INVREM",  "Invalid remote console command"},
         {"NOTATT",  "Not attached"},
         {"EXPECT",  "Expect matched"},
         {"REMOTE",  "remote console command"},
    };

const size_t size_map[] = { sizeof (int8),
    sizeof (int8), sizeof (int16), sizeof (int32), sizeof (int32)
#if defined (USE_INT64)
    , sizeof (t_int64), sizeof (t_int64), sizeof (t_int64), sizeof (t_int64)
#endif
};

const t_value width_mask[] = { 0,
    0x1, 0x3, 0x7, 0xF,
    0x1F, 0x3F, 0x7F, 0xFF,
    0x1FF, 0x3FF, 0x7FF, 0xFFF,
    0x1FFF, 0x3FFF, 0x7FFF, 0xFFFF,
    0x1FFFF, 0x3FFFF, 0x7FFFF, 0xFFFFF,
    0x1FFFFF, 0x3FFFFF, 0x7FFFFF, 0xFFFFFF,
    0x1FFFFFF, 0x3FFFFFF, 0x7FFFFFF, 0xFFFFFFF,
    0x1FFFFFFF, 0x3FFFFFFF, 0x7FFFFFFF, 0xFFFFFFFF
#if defined (USE_INT64)
    , 0x1FFFFFFFF, 0x3FFFFFFFF, 0x7FFFFFFFF, 0xFFFFFFFFF,
    0x1FFFFFFFFF, 0x3FFFFFFFFF, 0x7FFFFFFFFF, 0xFFFFFFFFFF,
    0x1FFFFFFFFFF, 0x3FFFFFFFFFF, 0x7FFFFFFFFFF, 0xFFFFFFFFFFF,
    0x1FFFFFFFFFFF, 0x3FFFFFFFFFFF, 0x7FFFFFFFFFFF, 0xFFFFFFFFFFFF,
    0x1FFFFFFFFFFFF, 0x3FFFFFFFFFFFF, 0x7FFFFFFFFFFFF, 0xFFFFFFFFFFFFF,
    0x1FFFFFFFFFFFFF, 0x3FFFFFFFFFFFFF, 0x7FFFFFFFFFFFFF, 0xFFFFFFFFFFFFFF,
    0x1FFFFFFFFFFFFFF, 0x3FFFFFFFFFFFFFF,
    0x7FFFFFFFFFFFFFF, 0xFFFFFFFFFFFFFFF,
    0x1FFFFFFFFFFFFFFF, 0x3FFFFFFFFFFFFFFF,
    0x7FFFFFFFFFFFFFFF, 0xFFFFFFFFFFFFFFFF
#endif
    };

static const char simh_help[] =
       /***************** 80 character line width template *************************/
      "1Commands\n"
#define HLP_RESET       "*Commands Resetting Devices"
       /***************** 80 character line width template *************************/
      "2Resetting Devices\n"
      " The RESET command (abbreviation RE) resets a device or the entire simulator\n"
      " to a predefined condition.  If switch -p is specified, the device is reset\n"
      " to its power-up state:\n\n"
      "++RESET                  reset all devices\n"
      "++RESET -p               powerup all devices\n"
      "++RESET ALL              reset all devices\n"
      "++RESET <device>         reset specified device\n\n"
      " Typically, RESET stops any in-progress I/O operation, clears any interrupt\n"
      " request, and returns the device to a quiescent state.  It does not clear\n"
      " main memory or affect I/O connections.\n"
#define HLP_EXAMINE     "*Commands Examining_and_Changing_State"
#define HLP_IEXAMINE    "*Commands Examining_and_Changing_State"
#define HLP_DEPOSIT     "*Commands Examining_and_Changing_State"
#define HLP_IDEPOSIT    "*Commands Examining_and_Changing_State"
       /***************** 80 character line width template *************************/
      "2Examining and Changing State\n"
      " There are four commands to examine and change state:\n\n"
      "++EXAMINE (abbreviated E) examines state\n"
      "++DEPOSIT (abbreviated D) changes state\n"
      "++IEXAMINE (interactive examine, abbreviated IE) examines state and allows\n"
      "++++the user to interactively change it\n"
      "++IDEPOSIT (interactive deposit, abbreviated ID) allows the user to\n"
      "++++interactively change state\n\n"
      " All four commands take the form\n\n"
      "++command {modifiers} <object list>\n\n"
      " Deposit must also include a deposit value at the end of the command.\n\n"
      " There are four kinds of modifiers: switches, device/unit name, search\n"
      " specifier, and for EXAMINE, output file.  Switches have been described\n"
      " previously.  A device/unit name identifies the device and unit whose\n"
      " address space is to be examined or modified.  If no device is specified,\n"
      " the CPU (main memory)is selected; if a device but no unit is specified,\n"
      " unit 0 of the device is selected.\n\n"
      " The search specifier provides criteria for testing addresses or registers\n"
      " to see if they should be processed.  A specifier consists of a logical\n"
      " operator, a relational operator, or both, optionally separated by spaces.\n\n"
      "++{<logical op> <value>} <relational op> <value>\n\n"
       /***************** 80 character line width template *************************/
      " where the logical operator is & (and), | (or), or ^ (exclusive or), and the\n"
      " relational operator is = or == (equal), ! or != (not equal), >= (greater\n"
      " than or equal), > (greater than), <= (less than or equal), or < (less than).\n"
      " If a logical operator is specified without a relational operator, it is\n"
      " ignored.  If a relational operator is specified without a logical operator,\n"
      " no logical operation is performed.  All comparisons are unsigned.\n\n"
      " The output file modifier redirects command output to a file instead of the\n"
      " console.  An output file modifier consists of @ followed by a valid file\n"
      " name.\n\n"
      " Modifiers may be specified in any order.  If multiple modifiers of the\n"
      " same type are specified, later modifiers override earlier modifiers.  Note\n"
      " that if the device/unit name comes after the search specifier, the search\n"
      " values will interpreted in the radix of the CPU, rather than of the\n"
      " device/unit.\n\n"
      " The \"object list\" consists of one or more of the following, separated by\n"
      " commas:\n\n"
       /***************** 80 character line width template *************************/
      "++register               the specified register\n"
      "++register[sub1-sub2]    the specified register array locations,\n"
      "++                       starting at location sub1 up to and\n"
      "++                       including location sub2\n"
      "++register[sub1/length]  the specified register array locations,\n"
      "++                       starting at location sub1 up to but\n"
      "++                       not including sub1+length\n"
      "++register[ALL]          all locations in the specified register\n"
      "++                       array\n"
      "++register1-register2    all the registers starting at register1\n"
      "++                       up to and including register2\n"
      "++address                the specified location\n"
      "++address1-address2      all locations starting at address1 up to\n"
      "++                       and including address2\n"
      "++address/length         all location starting at address up to\n"
      "++                       but not including address+length\n"
      "++STATE                  all registers in the device\n"
      "++ALL                    all locations in the unit\n"
      "++$                      the last value displayed by an EXAMINE command\n"
      "                         interpreted as an address\n"
      "3Switches\n"
      " Switches can be used to control the format of display information:\n\n"
       /***************** 80 character line width template *************************/
      "++-a                 display as ASCII\n"
      "++-c                 display as character string\n"
      "++-m                 display as instruction mnemonics\n"
      "++-o                 display as octal\n"
      "++-d                 display as decimal\n"
      "++-h                 display as hexadecimal\n\n"
      " The simulators typically accept symbolic input (see documentation with each\n"
      " simulator).\n\n"
      "3Examples\n"
      " Examples:\n\n"
      "++ex 1000-1100           examine 1000 to 1100\n"
      "++de PC 1040             set PC to 1040\n"
      "++ie 40-50               interactively examine 40:50\n"
      "++ie >1000 40-50         interactively examine the subset\n"
      "++                       of locations 40:50 that are >1000\n"
      "++ex rx0 50060           examine 50060, RX unit 0\n"
      "++ex rx sbuf[3-6]        examine SBUF[3] to SBUF[6] in RX\n"
      "++de all 0               set main memory to 0\n"
      "++de &77>0 0             set all addresses whose low order\n"
      "++                       bits are non-zero to 0\n"
      "++ex -m @memdump.txt 0-7777  dump memory to file\n\n"
      " Note: to terminate an interactive command, simply type a bad value\n"
      "       (eg, XYZ) when input is requested.\n"
#define HLP_EVALUATE    "*Commands Evaluating_Instructions"
       /***************** 80 character line width template *************************/
      "2Evaluating Instructions\n"
      " The EVAL command evaluates a symbolic expression and returns the equivalent\n"
      " numeric value.  This is useful for obtaining numeric arguments for a search\n"
      " command:\n\n"
      "++EVAL <expression>\n"
       /***************** 80 character line width template *************************/
      "2Loading and Saving Programs\n"
#define HLP_LOAD        "*Commands Loading_and_Saving_Programs LOAD"
      "3LOAD\n"
      " The LOAD command (abbreviation LO) loads a file in binary loader format:\n\n"
      "++LOAD <filename> {implementation options}\n\n"
      " The types of formats supported are implementation specific.  Options (such\n"
      " as load within range) are also implementation specific.\n\n"
#define HLP_DUMP        "*Commands Loading_and_Saving_Programs DUMP"
      "3DUMP\n"
      " The DUMP command (abbreviation DU) dumps memory in binary loader format:\n\n"
      "++DUMP <filename> {implementation options}\n\n"
      " The types of formats supported are implementation specific.  Options (such\n"
      " as dump within range) are also implementation specific.\n"
       /***************** 80 character line width template *************************/
      "2Saving and Restoring State\n"
#define HLP_SAVE        "*Commands Saving_and_Restoring_State SAVE"
      "3SAVE\n"
      " The SAVE command (abbreviation SA) save the complete state of the simulator\n"
      " to a file.  This includes the contents of main memory and all registers,\n"
      " and the I/O connections of devices:\n\n"
      "++SAVE <filename>\n\n"
#define HLP_RESTORE     "*Commands Saving_and_Restoring_State RESTORE"
      "3RESTORE\n"
      " The RESTORE command (abbreviation REST, alternately GET) restores a\n"
      " previously saved simulator state:\n\n"
      "++RESTORE <filename>\n"
      "4Switches\n"
      " Switches can influence the output and behavior of the RESTORE command\n\n"
      "++-Q      Suppresses version warning messages\n"
      "++-D      Suppress detaching and attaching devices during a restore\n"
      "++-F      Overrides the related file timestamp validation check\n"
      "\n"
      "4Notes:\n"
      " 1) SAVE file format compresses zeroes to minimize file size.\n"
      " 2) The simulator can't restore active incoming telnet sessions to\n"
      " multiplexer devices, but the listening ports will be restored across a\n"
      " save/restore.\n"
       /***************** 80 character line width template *************************/
      "2Running A Simulated Program\n"
#define HLP_RUN         "*Commands Running_A_Simulated_Program RUN"
      "3RUN\n"
      " The RUN command (abbreviated RU) resets all devices, deposits its argument\n"
      " (if given) in the PC, and starts execution.  If no argument is given,\n"
      " execution starts at the current PC.\n"
#define HLP_GO          "*Commands Running_A_Simulated_Program GO"
      "3GO\n"
      " The GO command does not reset devices, deposits its argument (if given)\n"
      " in the PC, and starts execution.  If no argument is given, execution\n"
      " starts at the current PC.\n"
#define HLP_CONTINUE    "*Commands Running_A_Simulated_Program CONTINUE"
      "3CONTINUE\n"
      " The CONT command (abbreviated CO) does not reset devices and resumes\n"
      " execution at the current PC.\n"
#define HLP_STEP        "*Commands Running_A_Simulated_Program STEP"
      "3STEP\n"
      " The STEP command (abbreviated S) resumes execution at the current PC for\n"
      " the number of instructions given by its argument.  If no argument is\n"
      " supplied, one instruction is executed.\n"
      "4Switches\n"
      " If the STEP command is invoked with the -T switch, the step command will\n"
      " cause execution to run for microseconds rather than instructions.\n"
#define HLP_NEXT        "*Commands Running_A_Simulated_Program NEXT"
      "3NEXT\n"
      " The NEXT command (abbreviated N) resumes execution at the current PC for\n"
      " one instruction, attempting to execute through a subroutine calls.\n"
      " If the next instruction to be executed is not a subroutine call,\n"
      " one instruction is executed.\n"
#define HLP_BOOT        "*Commands Running_A_Simulated_Program BOOT"
      "3BOOT\n"
      " The BOOT command (abbreviated BO) resets all devices and bootstraps the\n"
      " device and unit given by its argument.  If no unit is supplied, unit 0 is\n"
      " bootstrapped.  The specified unit must be attached.\n"
       /***************** 80 character line width template *************************/
      "2Stopping The Simulator\n"
      " Programs run until the simulator detects an error or stop condition, or\n"
      " until the user forces a stop condition.\n"
      "3Simulator Detected Stop Conditions\n"
      " These simulator-detected conditions stop simulation:\n\n"
      "++-  HALT instruction.  If a HALT instruction is decoded, simulation stops.\n"
      "++-  Breakpoint.  The simulator may support breakpoints (see below).\n"
      "++-  I/O error.  If an I/O error occurs during simulation of an I/O\n"
      "+++operation, and the device stop-on-I/O-error flag is set, simulation\n"
      "+++usually stops.\n\n"
      "++-  Processor condition.  Certain processor conditions can stop\n"
      "+++simulation; these are described with the individual simulators.\n"
      "3User Specified Stop Conditions\n"
      " Typing the interrupt character stops simulation.  The interrupt character\n"
      " is defined by the WRU (where are you) console option and is initially set\n"
      " to 005 (^E).\n\n"
       /***************** 80 character line width template *************************/
#define HLP_BREAK       "*Commands Stopping_The_Simulator User_Specified_Stop_Conditions BREAK"
#define HLP_NOBREAK     "*Commands Stopping_The_Simulator User_Specified_Stop_Conditions BREAK"
      "4Breakpoints\n"
      " A simulator may offer breakpoint capability.  A simulator may define\n"
      " breakpoints of different types, identified by letter (for example, E for\n"
      " execution, R for read, W for write, etc).  At the moment, most simulators\n"
      " support only E (execution) breakpoints.\n\n"
      " Associated with a breakpoint are a count and, optionally, one or more\n"
      " actions.  Each time the breakpoint is taken, the associated count is\n"
      " decremented.  If the count is less than or equal to 0, the breakpoint\n"
      " occurs; otherwise, it is deferred.  When the breakpoint occurs, the\n"
      " optional actions are automatically executed.\n\n"
      " A breakpoint is set by the BREAK or the SET BREAK commands:\n\n"
      "++BREAK {-types} {<addr range>{[count]},{addr range...}}{;action;action...}\n"
      "++SET BREAK {-types} {<addr range>{[count]},{addr range...}}{;action;action...}\n\n"
      " If no type is specified, the simulator-specific default breakpoint type\n"
      " (usually E for execution) is used.  If no address range is specified, the\n"
      " current PC is used.  As with EXAMINE and DEPOSIT, an address range may be a\n"
      " single address, a range of addresses low-high, or a relative range of\n"
      " address/length.\n"
       /***************** 80 character line width template *************************/
      "5Displaying Breakpoints\n"
      " Currently set breakpoints can be displayed with the SHOW BREAK command:\n\n"
      "++SHOW {-C} {-types} BREAK {ALL|<addr range>{,<addr range>...}}\n\n"
      " Locations with breakpoints of the specified type are displayed.\n\n"
      " The -C switch displays the selected breakpoint(s) formatted as commands\n"
      " which may be subsequently used to establish the same breakpoint(s).\n\n"
      "5Removing Breakpoints\n"
      " Breakpoints can be cleared by the NOBREAK or the SET NOBREAK commands.\n"
      "5Examples\n"
      "++BREAK                      set E break at current PC\n"
      "++BREAK -e 200               set E break at 200\n"
      "++BREAK 2000/2[2]            set E breaks at 2000,2001 with count = 2\n"
      "++BREAK 100;EX AC;D MQ 0     set E break at 100 with actions EX AC and\n"
      "+++++++++D MQ 0\n"
      "++BREAK 100;                 delete action on break at 100\n\n"
       /***************** 80 character line width template *************************/
      "2Connecting and Disconnecting Devices\n"
      " Except for main memory and network devices, units are simulated as\n"
      " unstructured binary disk files in the host file system.  Before using a\n"
      " simulated unit, the user must specify the file to be accessed by that unit.\n"
#define HLP_ATTACH      "*Commands Connecting_and_Disconnecting_Devices ATTACH"
      "3ATTACH\n"
      " The ATTACH (abbreviation AT) command associates a unit and a file:\n"
      "++ATTACH <unit> <filename>\n\n"
      " Some devices have more detailed or specific help available with:\n\n"
      "++HELP <device> ATTACH\n\n"
      "4Switches\n"
      "5-n\n"
      " If the -n switch is specified when an attach is executed, a new file is\n"
      " created, and an appropriate message is printed.\n"
      "5-e\n"
      " If the file does not exist, and the -e switch was not specified, a new\n"
      " file is created, and an appropriate message is printed.  If the -e switch\n"
      " was specified, a new file is not created, and an error message is printed.\n"
      "5-r\n"
      " If the -r switch is specified, or the file is write protected, ATTACH tries\n"
      " to open the file read only.  If the file does not exist, or the unit does\n"
      " not support read only operation, an error occurs.  Input-only devices, such\n"
      " as paper-tape readers, and devices with write lock switches, such as disks\n"
      " and tapes, support read only operation; other devices do not.  If a file is\n"
      " attached read only, its contents can be examined but not modified.\n"
      "5-q\n"
      " If the -q switch is specified when creating a new file (-n) or opening one\n"
      " read only (-r), the message announcing this fact is suppressed.\n"
      "5-f\n"
      " For simulated magnetic tapes, the ATTACH command can specify the format of\n"
      " the attached tape image file:\n\n"
      "++ATTACH -f <tape_unit> <format> <filename>\n\n"
      " The currently supported tape image file formats are:\n\n"
      "++SIMH                   SIMH simulator format\n"
      "++E11                    E11 simulator format\n"
      "++TPC                    TPC format\n"
      "++P7B                    Pierce simulator 7-track format\n\n"
       /***************** 80 character line width template *************************/
      " For some simulated disk devices, the ATTACH command can specify the format\n"
      " of the attached disk image file:\n\n"
      "++ATTACH -f <disk_unit> <format> <filename>\n\n"
      " The currently supported disk image file formats are:\n\n"
      "++SIMH                   SIMH simulator format\n"
      "++VHD                    Virtual Disk format\n"
      "++RAW                    platform specific access to physical disk or\n"
      "++                       CDROM drives\n"
      " The disk format can also be set with the SET command prior to ATTACH:\n\n"
      "++SET <disk_unit> FORMAT=<format>\n"
      "++ATT <disk_unit> <filename>\n\n"
       /***************** 80 character line width template *************************/
      " The format of an attached tape or disk file can be displayed with the SHOW\n"
      " command:\n"
      "++SHOW <unit> FORMAT\n"
      " For Telnet-based terminal emulation devices, the ATTACH command associates\n"
      " the master unit with a TCP/IP listening port:\n\n"
      "++ATTACH <unit> <port>\n\n"
      " The port is a decimal number between 1 and 65535 that is not already used\n"
      " other TCP/IP applications.\n"
      " For Ethernet emulators, the ATTACH command associates the simulated Ethernet\n"
      " with a physical Ethernet device:\n\n"
      "++ATTACH <unit> <physical device name>\n"
       /***************** 80 character line width template *************************/
#define HLP_DETACH      "*Commands Connecting_and_Disconnecting_Devices DETACH"
      "3DETACH\n"
      " The DETACH (abbreviation DET) command breaks the association between a unit\n"
      " and a file, port, or network device:\n\n"
      "++DETACH ALL             detach all units\n"
      "++DETACH <unit>          detach specified unit\n"
      " The EXIT command performs an automatic DETACH ALL.\n"
      "2Controlling Simulator Operating Environment\n"
      "3Working Directory\n"
#define HLP_CD          "*Commands Controlling_Simulator_Operating_Environment Working_Directory CD"
      "4CD\n"
      " Set the current working directory:\n"
      "++CD path\n"
      "4SET_DEFAULT\n"
      " Set the current working directory:\n"
      "++SET DEFAULT path\n"
#define HLP_PWD         "*Commands Controlling_Simulator_Operating_Environment Working_Directory PWD"
      "4PWD\n"
      "++PWD\n"
      " Display the current working directory:\n"
      "2Listing Files\n"
#define HLP_DIR         "*Commands Listing_Files DIR"
      "3DIR\n"
      "++DIR {path}                list directory files\n"
#define HLP_LS          "*Commands Listing_Files LS"
      "3LS\n"
      "++LS {path}                 list directory files\n"
      "2Displaying Files\n"
#define HLP_TYPE         "*Commands Displaying_Files TYPE"
      "3TYPE\n"
      "++TYPE {file}               display a file contents\n"
#define HLP_CAT          "*Commands Displaying_Files CAT"
      "3CAT\n"
      "++CAT {file}                display a file contents\n"
#define HLP_SET         "*Commands SET"
      "2SET\n"
       /***************** 80 character line width template *************************/
#define HLP_SET_CONSOLE "*Commands SET CONSOLE"
      "3Console\n"
      "+set console arg{,arg...}    set console options\n"
      "+set console WRU             specify console drop to simh character\n"
      "+set console BRK             specify console Break character\n"
      "+set console DEL             specify console delete character\n"
      "+set console PCHAR           specify console printable characters\n"
      "+set console SPEED=speed{*factor}\n"
      "++++++++                     specify console input data rate\n"
      "+set console TELNET=port     specify console telnet port\n"
      "+set console TELNET=LOG=log_file\n"
      "++++++++                     specify console telnet logging to the\n"
      "++++++++                     specified destination {LOG,STDOUT,STDERR,\n"
      "++++++++                     DEBUG or filename)\n"
      "+set console TELNET=NOLOG    disables console telnet logging\n"
      "+set console TELNET=BUFFERED[=bufsize]\n"
      "++++++++                     specify console telnet buffering\n"
      "+set console TELNET=NOBUFFERED\n"
      "++++++++                     disables console telnet buffering\n"
      "+set console TELNET=UNBUFFERED\n"
      "++++++++                     disables console telnet buffering\n"
      "+set console NOTELNET        disable console telnet\n"
      "+set console SERIAL=serialport[;config]\n"
      "++++++++                     specify console serial port and optionally\n"
      "++++++++                     the port config (i.e. ;9600-8n1)\n"
      "+set console NOSERIAL        disable console serial session\n"
      "+set console SPEED=nn{*fac}  specifies the maximum console port input rate\n"
       /***************** 80 character line width template *************************/
#define HLP_SET_REMOTE "*Commands SET REMOTE"
      "3Remote\n"
      "+set remote TELNET=port      specify remote console telnet port\n"
      "+set remote NOTELNET         disables remote console\n"
      "+set remote BUFFERSIZE=bufsize\n"
      "++++++++                     specify remote console command output buffer\n"
      "++++++++                     size\n"
      "+set remote CONNECTIONS=n    specify number of concurrent remote\n"
      "++++++++                     console sessions\n"
      "+set remote TIMEOUT=n        specify number of seconds without input\n"
      "++++++++                     before automatic continue\n"
      "+set remote MASTER           enable master mode remote console\n"
      "+set remote NOMASTER         disable remote master mode console\n"
#define HLP_SET_DEFAULT "*Commands SET Working_Directory"
      "3Working Directory\n"
      "+set default <dir>           set the current directory\n"
      "+cd <dir>                    set the current directory\n"
#define HLP_SET_LOG    "*Commands SET Log"
      "3Log\n"
      " Interactions with the simulator session (at the \"sim>\" prompt\n"
      " can be recorded to a log file\n\n"
      "+set log log_file            specify the log destination\n"
      "++++++++                     (STDOUT,DEBUG or filename)\n"
      "+set nolog                   disables any currently active logging\n"
      "4Switches\n"
      " By default, log output is written at the end of the specified log file.\n"
      " A new log file can created if the -N switch is used on the command line.\n"
#define HLP_SET_DEBUG  "*Commands SET Debug"
       /***************** 80 character line width template *************************/
      "3Debug\n"
      "+set debug debug_file        specify the debug destination\n"
      "++++++++                     (STDOUT,STDERR,LOG or filename)\n"
      "+set nodebug                 disables any currently active debug output\n"
      "4Switches\n"
      " Debug message output contains a timestamp which indicates the number of\n"
      " simulated instructions which have been executed prior to the debug event.\n\n"
      " Debug message output can be enhanced to contain additional, potentially\n"
      " useful information.\n"
      "5-T\n"
      " The -T switch causes debug output to contain a time of day displayed\n"
      " as hh:mm:ss.msec.\n"
      "5-A\n"
      " The -A switch causes debug output to contain a time of day displayed\n"
      " as seconds.msec.\n"
      "5-R\n"
      " The -R switch causes the time of day displayed due to the -T or -A\n"
      " switches to be relative to the start time of debugging.  If neither\n"
      " -T or -A is explicitly specified, -T is implied.\n"
      "5-P\n"
      " The -P switch adds the output of the PC (Program Counter) to each debug\n"
      " message.\n"
      "5-N\n"
      " The -N switch causes a new/empty file to be written to.  The default\n"
      " is to append to an existing debug log file.\n"
      "5-D\n"
      " The -D switch causes data blob output to also display the data as\n"
      " RADIX-50 characters.\n"
      "5-E\n"
      " The -E switch causes data blob output to also display the data as\n"
      " EBCDIC characters.\n"
#define HLP_SET_BREAK  "*Commands SET Breakpoints"
      "3Breakpoints\n"
      "+set break <list>            set breakpoints\n"
      "+set nobreak <list>          clear breakpoints\n"
       /***************** 80 character line width template *************************/
#define HLP_SET_THROTTLE "*Commands SET Throttle"
      "3Throttle\n"
      "+set throttle {x{M|K|%%}}|{x/t}\n"
      "++++++++                     set simulation rate\n"
      "+set nothrottle              set simulation rate to maximum\n"
#define HLP_SET_CLOCKS "*Commands SET Clocks"
      "3Clock\n"
#if defined (SIM_ASYNCH_CLOCKS)
      "+set clock asynch            enable asynchronous clocks\n"
      "+set clock noasynch          disable asynchronous clocks\n"
#endif
      "+set clock nocatchup         disable catchup clock ticks\n"
      "+set clock catchup           enable catchup clock ticks\n"
      "+set clock calib=n%%          specify idle calibration skip %%\n"
#define HLP_SET_ASYNCH "*Commands SET Asynch"
      "3Asynch\n"
      "+set asynch                  enable asynchronous I/O\n"
      "+set noasynch                disable asynchronous I/O\n"
#define HLP_SET_ENVIRON "*Commands SET Asynch"
      "3Environment\n"
      "+set environment name=val    set environment variable\n"
      "+set environment name        clear environment variable\n"
#define HLP_SET_ON      "*Commands SET Command_Status_Trap_Dispatching"
      "3Command Status Trap Dispatching\n"
      "+set on                      enables error checking after command\n"
      "++++++++                     execution\n"
      "+set noon                    disables error checking after command\n"
      "++++++++                     execution\n"
      "+set on inherit              enables inheritance of ON state and\n"
      "++++++++                     actions into do command files\n"
      "+set on noinherit            disables inheritance of ON state and\n"
      "++++++++                     actions into do command files\n"
#define HLP_SET_VERIFY "*Commands SET Command_Execution_Display"
#define HLP_SET_VERIFY "*Commands SET Command_Execution_Display"
      "3Command Execution Display\n"
      "+set verify                  re-enables display of command file\n"
      "++++++++                     processed commands\n"
      "+set verbose                 re-enables display of command file\n"
      "++++++++                     processed commands\n"
      "+set noverify                disables display of command file processed\n"
      "++++++++                     commands\n"
      "+set noverbose               disables display of command file processed\n"
      "++++++++                     commands\n"
#define HLP_SET_MESSAGE "*Commands SET Command_Error_Status_Display"
      "3Command Error Status Display\n"
      "+set message                 re-enables display of command file error\n"
      "++++++++                     messages\n"
      "+set nomessage               disables display of command file error\n"
      "++++++++                     messages\n"
#define HLP_SET_QUIET "*Commands SET Command_Output_Display"
      "3Command Output Display\n"
      "+set quiet                   disables suppression of some output and\n"
      "++++++++                     messages\n"
      "+set noquiet                 re-enables suppression of some output and\n"
      "++++++++                     messages\n"
#define HLP_SET_PROMPT "*Commands SET Command_Prompt"
      "3Command Prompt\n"
      "+set prompt \"string\"        sets an alternate simulator prompt string\n"
      "3Device and Unit\n"
      "+set <dev> OCT|DEC|HEX       set device display radix\n"
      "+set <dev> ENABLED           enable device\n"
      "+set <dev> DISABLED          disable device\n"
      "+set <dev> DEBUG{=arg}       set device debug flags\n"
      "+set <dev> NODEBUG={arg}     clear device debug flags\n"
      "+set <dev> arg{,arg...}      set device parameters (see show modifiers)\n"
      "+set <unit> ENABLED          enable unit\n"
      "+set <unit> DISABLED         disable unit\n"
      "+set <unit> arg{,arg...}     set unit parameters (see show modifiers)\n"
      "+help <dev> set              displays the device specific set commands\n"
      "++++++++                     available\n"
       /***************** 80 character line width template *************************/
#define HLP_SHOW        "*Commands SHOW"
      "2SHOW\n"
      "+sh{ow} {-c} br{eak} <list>  show breakpoints\n"
      "+sh{ow} con{figuration}      show configuration\n"
      "+sh{ow} cons{ole} {arg}      show console options\n"
      "+sh{ow} {-ei} dev{ices}      show devices\n"
      "+sh{ow} fea{tures}           show system devices with descriptions\n"
      "+sh{ow} m{odifiers}          show modifiers for all devices\n" 
      "+sh{ow} s{how}               show SHOW commands for all devices\n" 
      "+sh{ow} n{ames}              show logical names\n"
      "+sh{ow} q{ueue}              show event queue\n"
      "+sh{ow} ti{me}               show simulated time\n"
      "+sh{ow} th{rottle}           show simulation rate\n"
      "+sh{ow} a{synch}             show asynchronouse I/O state\n" 
      "+sh{ow} ve{rsion}            show simulator version\n"
      "+sh{ow} def{ault}            show current directory\n" 
      "+sh{ow} re{mote}             show remote console configuration\n" 
      "+sh{ow} <dev> RADIX          show device display radix\n"
      "+sh{ow} <dev> DEBUG          show device debug flags\n"
      "+sh{ow} <dev> MODIFIERS      show device modifiers\n"
      "+sh{ow} <dev> NAMES          show device logical name\n"
      "+sh{ow} <dev> SHOW           show device SHOW commands\n"
      "+sh{ow} <dev> {arg,...}      show device parameters\n"
      "+sh{ow} <unit> {arg,...}     show unit parameters\n"
      "+sh{ow} ethernet             show ethernet devices\n"
      "+sh{ow} serial               show serial devices\n"
      "+sh{ow} multiplexer          show open multiplexer devices\n"
#if defined(USE_SIM_VIDEO)
      "+sh{ow} video                show video capabilities\n"
#endif
      "+sh{ow} clocks               show calibrated timer information\n"
      "+sh{ow} throttle             show throttle info\n"
      "+sh{ow} on                   show on condition actions\n"
      "+h{elp} <dev> show           displays the device specific show commands\n"
      "++++++++                     available\n"
#define HLP_SHOW_CONFIG         "*Commands SHOW"
#define HLP_SHOW_DEVICES        "*Commands SHOW"
#define HLP_SHOW_FEATURES       "*Commands SHOW"
#define HLP_SHOW_QUEUE          "*Commands SHOW"
#define HLP_SHOW_TIME           "*Commands SHOW"
#define HLP_SHOW_MODIFIERS      "*Commands SHOW"
#define HLP_SHOW_NAMES          "*Commands SHOW"
#define HLP_SHOW_SHOW           "*Commands SHOW"
#define HLP_SHOW_VERSION        "*Commands SHOW"
#define HLP_SHOW_DEFAULT        "*Commands SHOW"
#define HLP_SHOW_CONSOLE        "*Commands SHOW"
#define HLP_SHOW_REMOTE         "*Commands SHOW"
#define HLP_SHOW_BREAK          "*Commands SHOW"
#define HLP_SHOW_LOG            "*Commands SHOW"
#define HLP_SHOW_DEBUG          "*Commands SHOW"
#define HLP_SHOW_THROTTLE       "*Commands SHOW"
#define HLP_SHOW_ASYNCH         "*Commands SHOW"
#define HLP_SHOW_ETHERNET       "*Commands SHOW"
#define HLP_SHOW_SERIAL         "*Commands SHOW"
#define HLP_SHOW_MULTIPLEXER    "*Commands SHOW"
#define HLP_SHOW_VIDEO          "*Commands SHOW"
#define HLP_SHOW_CLOCKS         "*Commands SHOW"
#define HLP_SHOW_ON             "*Commands SHOW"
#define HLP_SHOW_SEND           "*Commands SHOW"
#define HLP_SHOW_EXPECT         "*Commands SHOW"
#define HLP_HELP                "*Commands HELP"
       /***************** 80 character line width template *************************/
      "2HELP\n"
      "+h{elp}                      type this message\n"
      "+h{elp} <command>            type help for command\n" 
      "+h{elp} <dev>                type help for device\n"
      "+h{elp} <dev> registers      type help for device register variables\n"
      "+h{elp} <dev> attach         type help for device specific ATTACH command\n"
      "+h{elp} <dev> set            type help for device specific SET commands\n"
      "+h{elp} <dev> show           type help for device specific SHOW commands\n"
      "+h{elp} <dev> <command>      type help for device specific <command> command\n"
       /***************** 80 character line width template *************************/
      "2Altering The Simulated Configuration\n"
      " In most simulators, the SET <device> DISABLED command removes the\n"
      " specified device from the configuration.  A DISABLED device is invisible\n"
      " to running programs.  The device can still be RESET, but it cannot be\n"
      " ATTAChed, DETACHed, or BOOTed.  SET <device> ENABLED restores a disabled\n"
      " device to a configuration.\n\n"
      " Most multi-unit devices allow units to be enabled or disabled:\n\n"
      "++SET <unit> ENABLED\n"
      "++SET <unit> DISABLED\n\n"
      " When a unit is disabled, it will not be displayed by SHOW DEVICE.\n\n"
#define HLP_ASSIGN      "*Commands Logical_Names"
#define HLP_DEASSIGN    "*Commands Logical_Names"
      "2Logical Names\n"
      " The standard device names can be supplemented with logical names.  Logical\n"
      " names must be unique within a simulator (that is, they cannot be the same\n"
      " as an existing device name).  To assign a logical name to a device:\n\n"
      "++ASSIGN <device> <log-name>      assign log-name to device\n\n"
      " To remove a logical name:\n\n"
      "++DEASSIGN <device>               remove logical name\n\n"
      " To show the current logical name assignment:\n\n"
      "++SHOW <device> NAMES            show logical name, if any\n\n"
      " To show all logical names:\n\n"
      "++SHOW NAMES\n\n"
       /***************** 80 character line width template *************************/
#define HLP_DO          "*Commands Executing_Command_Files"
      "2Executing Command Files\n"
      " The simulator can execute command files with the DO command:\n\n"
      "++DO <filename> {arguments...}       execute commands in file\n\n"
      " The DO command allows command files to contain substitutable arguments.\n"
      " The string %%n, where n is between 1 and 9, is replaced with argument n\n"
      " from the DO command line. The string %%0 is replaced with <filename>.\n"
      " The sequences \\%% and \\\\ are replaced with the literal characters %% and \\,\n"
      " respectively.  Arguments with spaces can be enclosed in matching single\n"
      " or double quotation marks.\n\n"
      " DO commands may be nested up to ten invocations deep.\n\n"
      "3Switches\n"
      " If the switch -v is specified, the commands in the file are echoed before\n"
      " they are executed.\n\n"
      " If the switch -e is specified, command processing (including nested command\n"
      " invocations) will be aborted if a command error is encountered.\n"
      " (Simulation stop never abort processing; use ASSERT to catch unexpected\n"
      " stops.)  Without the switch, all errors except ASSERT failures will be\n"
      " ignored, and command processing will continue.\n\n"
      " If the switch -o is specified, the on conditions and actions from the\n"
      " calling command file will be inherited in the command file being invoked.\n"
      " If the switch -q is specified, the quiet mode will be explicitly enabled\n"
      " for the called command file, otherwise quiet mode is inherited from the\n"
      " calling context.\n"
       /***************** 80 character line width template *************************/
#define HLP_GOTO        "*Commands Executing_Command_Files GOTO"
      "3GOTO\n"
      " Commands in a command file execute in sequence until either an error\n"
      " trap occurs (when a command completes with an error status), or when an\n"
      " explict request is made to start command execution elsewhere with the\n"
      " GOTO command:\n\n"
      "++GOTO <label>\n\n"
      " Labels are lines in a command file which the first non whitespace\n"
      " character is a \":\".  The target of a goto is the first matching label\n"
      " in the current do command file which is encountered.  Since labels\n"
      " don't do anything else besides being the targets of goto's, they could\n"
      " also be used to provide comments in do command files.\n\n"
      "4Examples\n\n"
      "++:: This is a comment\n"
      "++echo Some Message to Output\n"
      "++:Target\n"
      "++:: This is a comment\n"
      "++GOTO Target\n\n"
#define HLP_RETURN      "*Commands Executing_Command_Files RETURN"
       /***************** 80 character line width template *************************/
      "3RETURN\n"
      " The RETURN command causes the current procedure call to be restored to the\n"
      " calling context, possibly returning a specific return status.\n"
      " If no return status is specified, the return status from the last command\n"
      " executed will be returned.  The calling context may have ON traps defined\n"
      " which may redirect command flow in that context.\n\n"
      "++return                   return from command file with last command status\n"
      "++return {-Q} <status>     return from command file with specific status\n\n"
      " The status return can be any numeric value or one of the standard SCPE_\n"
      " condition names.\n\n"
      " The -Q switch on the RETURN command will cause the specified status to\n"
      " be returned, but normal error status message printing to be suppressed.\n"
      "4Condition Names\n"
      " The available standard SCPE_ condition names are\n"
      "5 NXM\n"
      " Address space exceeded\n"
      "5 UNATT\n"
      " Unit not attached\n"
      "5 IOERR\n"
      " I/O error\n"
      "5 CSUM\n"
      " Checksum error\n"
      "5 FMT\n"
      " Format error\n"
      "5 NOATT\n"
      " Unit not attachable\n"
      "5 OPENERR\n"
      " File open error\n"
      "5 MEM\n"
      " Memory exhausted\n"
      "5 ARG\n"
      " Invalid argument\n"
      "5 STEP\n"
      " Step expired\n"
      "5 UNK\n"
      " Unknown command\n"
      "5 RO\n"
      " Read only argument\n"
      "5 INCOMP\n"
      " Command not completed\n"
      "5 STOP\n"
      " Simulation stopped\n"
      "5 EXIT\n"
      " Goodbye\n"
      "5 TTIERR\n"
      " Console input I/O error\n"
      "5 TTOERR\n"
      " Console output I/O error\n"
      "5 EOF\n"
      " End of file\n"
      "5 REL\n"
      " Relocation error\n"
      "5 NOPARAM\n"
      " No settable parameters\n"
      "5 ALATT\n"
      " Unit already attached\n"
      "5 TIMER\n"
      " Hardware timer error\n"
      "5 SIGERR\n"
      " Signal handler setup error\n"
      "5 TTYERR\n"
      " Console terminal setup error\n"
      "5 NOFNC\n"
      " Command not allowed\n"
      "5 UDIS\n"
      " Unit disabled\n"
      "5 NORO\n"
      " Read only operation not allowed\n"
      "5 INVSW\n"
      " Invalid switch\n"
      "5 MISVAL\n"
      " Missing value\n"
      "5 2FARG\n"
      " Too few arguments\n"
      "5 2MARG\n"
      " Too many arguments\n"
      "5 NXDEV\n"
      " Non-existent device\n"
      "5 NXUN\n"
      " Non-existent unit\n"
      "5 NXREG\n"
      " Non-existent register\n"
      "5 NXPAR\n"
      " Non-existent parameter\n"
      "5 NEST\n"
      " Nested DO command limit exceeded\n"
      "5 IERR\n"
      " Internal error\n"
      "5 MTRLNT\n"
      " Invalid magtape record length\n"
      "5 LOST\n"
      " Console Telnet connection lost\n"
      "5 TTMO\n"
      " Console Telnet connection timed out\n"
      "5 STALL\n"
      " Console Telnet output stall\n"
      "5 AFAIL\n"
      " Assertion failed\n"
      "5 INVREM\n"
      " Invalid remote console command\n"
#define HLP_SHIFT       "*Commands Executing_Command_Files SHIFT"
      "3SHIFT\n"
      "++shift                    shift the command file's positional parameters\n"
#define HLP_CALL        "*Commands Executing_Command_Files CALL"
      "3CALL\n"
      "++call                     transfer control to a labeled subroutine\n"
      "                         a command file.\n"
#define HLP_ON          "*Commands Executing_Command_Files ON"
      "3ON\n"
      "++on <condition> <action>  perform action(s) after condition\n"
      "++on <condition>           clear action for specific condition\n"
#define HLP_PROCEED     "*Commands Executing_Command_Files PROCEED"
#define HLP_IGNORE      "*Commands Executing_Command_Files PROCEED"
       /***************** 80 character line width template *************************/
      "3PROCEED/IGNORE\n"
      " The PROCEED or IGNORE commands do nothing.  They are potentially useful\n"
      " placeholders for an ON action condition which should be explicitly ignored\n"
      "++proceed                  continue command file execution without doing anything\n"
      "++ignore                   continue command file execution without doing anything\n"

#if 0

    SET ON                       Enables error trapping for currently defined 
                                 traps (by ON commands)
    SET NOON                     Disables error trapping for currently 
                                 defined traps (by ON commands)
    ON <statusvalue> commandtoprocess{; additionalcommandtoprocess}
                                 Sets the action(s) to take when the specific 
                                 error status is returned by a command in the 
                                 currently running do command file.  Multiple 
                                 actions can be specified with each delimited 
                                 by a semicolon character (just like 
                                 breakpoint action commands).
    ON ERROR commandtoprocess{; additionalcommandtoprocess}
                                 Sets the default action(s) to take when any 
                                 otherwise unspecified error status is returned 
                                 by a command in the currently running do 
                                 command file.  Multiple actions can be 
                                 specified with each delimited by a semicolon 
                                 character (just like breakpoint action 
                                 commands).
    ON <statusvalue>                   
    ON ERROR                     Clears the default actions to take when any 
                                 otherwise unspecified error status is 
                                 returned by a command in the currently 
                                 running do command file.


Error traps can be taken for any command which returns a status other than SCPE_STEP, SCPE_OK, and SCPE_EXIT.   

ON Traps can specify any status value from the following list: NXM, UNATT, IOERR, CSUM, FMT, NOATT, OPENERR, MEM, ARG, STEP, UNK, RO, INCOMP, STOP, TTIERR, TTOERR, EOF, REL, NOPARAM, ALATT, TIMER, SIGERR, TTYERR, SUB, NOFNC, UDIS, NORO, INVSW, MISVAL, 2FARG, 2MARG, NXDEV, NXUN, NXREG, NXPAR, NEST, IERR, MTRLNT, LOST, TTMO, STALL, AFAIL.  These values can be indicated by name or by their internal numeric value (not recommended).

Interactions with ASSERT command and "DO -e":
DO -e       is equivalent to SET ON, which by itself it equivalent to "SET ON; ON ERROR RETURN".
ASSERT      failure have several different actions:
       If error trapping is not enabled then AFAIL causes exit from the current do command file.
       If error trapping is enabled and an explicit "ON AFAIL" action is defined, then the specified action is performed.
       If error trapping is enabled and no "ON AFAIL" action is defined, then an AFAIL causes exit from the current do command file.

#endif


#define HLP_ECHO        "*Commands Executing_Command_Files Displaying_Arbitrary_Text"
       /***************** 80 character line width template *************************/
      "3Displaying Arbitrary Text\n"
      " The ECHO command is a useful way of annotating command files.  ECHO prints\n"
      " out its arguments on the console (and log):\n\n"
      "++ECHO <string>      output string to console\n\n"
      " If there is no argument, ECHO prints a blank line on the console.  This\n"
      " may be used to provide spacing in the console display or log.\n"
       /***************** 80 character line width template *************************/
#define HLP_SEND        "*Commands Executing_Command_Files Injecting_Console_Input"
       /***************** 80 character line width template *************************/
      "3Injecting Console Input\n"
      " The SEND command provides a way to insert input into the console device of\n"
      " a simulated system as if it was entered by a user.\n\n"
      "++SEND {-t} {after=nn,}{delay=nn,}\"<string>\"\n\n"
      " The string argument must be delimited by quote characters.  Quotes may\n"
      " be either single or double but the opening and closing quote characters\n"
      " must match.  Data in the string may contain escaped character strings.\n\n"
      " The SEND command can also insert input into any serial device on a\n"
      " simulated system as if it was entered by a user.\n\n"
      "++SEND {-t} <dev>:line {after=nn,}{delay=nn,}\"<string>\"\n\n"
      "4Delay\n"
      " Specifies a positive integer representing a minimal instruction delay\n"
      " between characters being sent.  The value specified in a delay\n"
      " argument persists across SEND commands to the same device (console or\n"
      " serial device).  The delay parameter can be set by itself with:\n\n"
      "++SEND DELAY=n\n\n"
      " The default value of the delay parameter is 1000.\n"
       /***************** 80 character line width template *************************/
      "4After\n"
      " Specifies a positive integer representing a minimal number of instructions\n"
      " which must execute before the first character in the string is sent.\n"
      " The value specified as the after parameter persists across SEND commands\n"
      " to the same device (console or serial device).   The after parameter value\n"
      " can be set by itself with:\n\n"
      "++SEND AFTER=n\n\n"
      " If the after parameter isn't explicitly set, it defaults to the value of\n"
      " the delay parameter.\n"
      "4Escaping String Data\n"
      " The following character escapes are explicitly supported:\n"
      "++\\r  Sends the ASCII Carriage Return character (Decimal value 13)\n"
      "++\\n  Sends the ASCII Linefeed character (Decimal value 10)\n"
      "++\\f  Sends the ASCII Formfeed character (Decimal value 12)\n"
      "++\\t  Sends the ASCII Horizontal Tab character (Decimal value 9)\n"
      "++\\v  Sends the ASCII Vertical Tab character (Decimal value 11)\n"
      "++\\b  Sends the ASCII Backspace character (Decimal value 8)\n"
      "++\\\\  Sends the ASCII Backslash character (Decimal value 92)\n"
      "++\\'  Sends the ASCII Single Quote character (Decimal value 39)\n"
      "++\\\"  Sends the ASCII Double Quote character (Decimal value 34)\n"
      "++\\?  Sends the ASCII Question Mark character (Decimal value 63)\n"
      "++\\e  Sends the ASCII Escape character (Decimal value 27)\n"
      " as well as octal character values of the form:\n"
      "++\\n{n{n}} where each n is an octal digit (0-7)\n"
      " and hext character values of the form:\n"
      "++\\xh{h} where each h is a hex digit (0-9A-Fa-f)\n"
      "4Switches\n"
      " Switches can be used to influence the behavior of SEND commands\n\n"
      "5-t\n"
      " The -t switch indicates that the Delay and After values are in\n"
      " units of microseconds rather than instructions.\n"
       /***************** 80 character line width template *************************/
#define HLP_EXPECT      "*Commands Executing_Command_Files Reacting_To_Console_Output"
       /***************** 80 character line width template *************************/
      "3Reacting To Console Output\n"
      " The EXPECT command provides a way to stop execution and take actions\n"
      " when specific output has been generated by the simulated system.\n\n"
      "++EXPECT {dev:line} {[count]} {HALTAFTER=n,}\"<string>\" {actioncommand {; actioncommand}...}\n\n"
      "++NOEXPECT {dev:line} \"<string>\"\n\n"
      " The string argument must be delimited by quote characters.  Quotes may\n"
      " be either single or double but the opening and closing quote characters\n"
      " must match.  Data in the string may contain escaped character strings.\n"
      " If a [count] is specified, the rule will match after the match string\n"
      " has matched count times.\n\n"
      " When multiple expect rules are defined with the same match string, they\n"
      " will match in the same order they were defined in.\n\n"
      " When expect rules are defined, they are evaluated agains recently\n"
      " produced output as each character is output to the device.  Since this\n"
      " evaluation processing is done on each output character, rule matching\n"
      " is not specifically line oriented.  If line oriented matching is desired\n"
      " then rules should be defined which contain the simulated system's line\n"
      " ending character sequence (i.e. \"\\r\\n\").\n"
      " Once data has matched any expect rule, that data is no longer eligible\n"
      " to match other expect rules which may already be defined.\n"
      " Data which is output prior to the definition of an expect rule is not\n"
      " eligible to be matched against.\n\n"
      " The NOEXPECT command removes a previously defined EXPECT command.\n"
       /***************** 80 character line width template *************************/
      "4Switches\n"
      " Switches can be used to influence the behavior of EXPECT rules\n\n"
      "5-p\n"
      " EXPECT rules default to be one shot activities.  That is a rule is\n"
      " automatically removed when it matches unless it is designated as a\n"
      " persistent rule by using a -p switch when the rule is defined.\n"
      "5-c\n"
      " If an expect rule is defined with the -c switch, it will cause all\n"
      " pending expect rules on the current device to be cleared when the rule\n"
      " matches data in the device output stream.\n"
      "5-r\n"
      " If an expect rule is defined with the -r switch, the string is interpreted\n"
      " as a regular expression applied to the output data stream.  This regular\n"
      " expression may contain parentheses delimited sub-groups.\n\n"
       /***************** 80 character line width template *************************/
#if defined (HAVE_PCREPOSIX_H)
      " The syntax of the regular expressions available are those supported by\n"
      " the Perl Compatible Regular Expression package (aka PCRE).  As the name\n"
      " implies, the syntax is generally the same as Perl regular expressions.\n"
      " See http://perldoc.perl.org/perlre.html for more details\n"
#elif defined (HAVE_REGEX_H)
      " The syntax of the regular expressions available are those supported by\n"
      " your local system's Regular Expression library using the Extended POSIX\n"
      " Regular Expressiona\n"
#else
      " Regular expression support is not currently available on your environment.\n"
      " This simulator could use regular expression support provided by the\n"
      " Perl Compatible Regular Expression (PCRE) package if it was available\n"
      " when you simulator was compiled.\n"
#endif
      "5-i\n"
      " If a regular expression expect rule is defined with the -i switch,\n"
      " character matching for that expression will be case independent.\n"
      " The -i switch is only valid for regular expression expect rules.\n"
      "5-t\n"
      " The -t switch indicates that the value specified by the HaltAfter\n"
      " parameter are in units of microseconds rather than instructions.\n"
      "4Determining Which Output Matched\n"
      " When an expect rule matches data in the output stream, the rule which\n"
      " matched is recorded in the environment variable _EXPECT_MATCH_PATTERN.\n"
      " If the expect rule was a regular expression rule, then the environment\n"
      " variable _EXPECT_MATCH_GROUP_0 is set to the whole string which matched\n"
      " and if the match pattern had any parentheses delimited sub-groups, the\n"
      " environment variables _EXPECT_MATCH_PATTERN_1 thru _EXPECT_MATCH_PATTERN_n\n"
      " are set to the values within the string which matched the respective\n"
      " sub-groups.\n"
       /***************** 80 character line width template *************************/
      "4Escaping String Data\n"
      " The following character escapes are explicitly supported when NOT using\n"
      " regular expression match patterns:\n"
      "++\\r  Expect the ASCII Carriage Return character (Decimal value 13)\n"
      "++\\n  Expect the ASCII Linefeed character (Decimal value 10)\n"
      "++\\f  Expect the ASCII Formfeed character (Decimal value 12)\n"
      "++\\t  Expect the ASCII Horizontal Tab character (Decimal value 9)\n"
      "++\\v  Expect the ASCII Vertical Tab character (Decimal value 11)\n"
      "++\\b  Expect the ASCII Backspace character (Decimal value 8)\n"
      "++\\\\  Expect the ASCII Backslash character (Decimal value 92)\n"
      "++\\'  Expect the ASCII Single Quote character (Decimal value 39)\n"
      "++\\\"  Expect the ASCII Double Quote character (Decimal value 34)\n"
      "++\\?  Expect the ASCII Question Mark character (Decimal value 63)\n"
      "++\\e  Expect the ASCII Escape character (Decimal value 27)\n"
      " as well as octal character values of the form:\n"
      "++\\n{n{n}} where each n is an octal digit (0-7)\n"
      " and hext character values of the form:\n"
      "++\\xh{h} where each h is a hex digit (0-9A-Fa-f)\n"
      "4HaltAfter\n"
      " Specifies the number of instructions which should be executed before\n"
      " simulator instruction execution should stop.  The default is to stop\n"
      " executing instructions immediately (i.e. HALTAFTER=0).\n"
      " The HaltAfter delay, once set, persists for all expect behaviors for\n"
      " that device.\n"
      " The HaltAfter parameter value can be set by itself with:\n\n"
      "++EXPECT HALTAFTER=n\n\n"
      " To avoid potentially unpredictable system hehavior that will happen\n"
      " if multiple expect rules are in effect and a haltafter value is large\n"
      " enough for more than one expect rule to match before an earlier haltafter\n"
      " delay has expired, only a single EXPECT rule can be defined if a non-zero\n"
      " HaltAfter parameter has been set.\n"
      /***************** 80 character line width template *************************/
#define HLP_ASSERT      "*Commands Executing_Command_Files Testing_Simulator_State"
#define HLP_IF          "*Commands Executing_Command_Files Testing_Simulator_State"
      "3Testing Simulator State\n"
      " There are two ways for a command file to examine simulator state and\n"
      " then take action based on that state:\n"
      "4ASSERT\n"
      " The ASSERT command tests a simulator state condition and halts command\n"
      " file execution if the condition is false:\n\n"
      "++ASSERT <Simulator State Expressions>\n\n"
      " If the indicated expression evaluates to false, the command completes\n"
      " with an AFAIL condition.  By default, when a command file encounters a\n"
      " command which returns the AFAIL condition, it will exit the running\n"
      " command file with the AFAIL status to the calling command file.  This\n"
      " behavior can be changed with the ON command as well as switches to the\n"
      " invoking DO command.\n\n"
      "5Examples:\n"
      " A command file might be used to bootstrap an operating system that\n"
      " halts after the initial load from disk.  The ASSERT command is then\n"
      " used to confirm that the load completed successfully by examining the\n"
      " CPU's \"A\" register for the expected value:\n\n"
      "++; OS bootstrap command file\n"
      "++;\n"
      "++ATTACH DS0 os.disk\n"
      "++BOOT DS\n"
      "++; A register contains error code; 0 = good boot\n"
      "++ASSERT A=0\n"
      "++ATTACH MT0 sys.tape\n"
      "++ATTACH MT1 user.tape\n"
      "++RUN\n\n"
       /***************** 80 character line width template *************************/
      " In the example, if the A register is not 0, the \"ASSERT A=0\" command will\n"
      " be echoed, the command file will be aborted with an \"Assertion failed\"\n"
      " message.  Otherwise, the command file will continue to bring up the\n"
      " operating system.\n"
      "4IF\n"
      " The IF command tests a simulator state condition and executes additional\n"
      " commands if the condition is true:\n\n"
      "++IF <Simulator State Expressions> commandtoprocess{; additionalcommandtoprocess}...\n\n"
      "5Examples:\n"
      " A command file might be used to bootstrap an operating system that\n"
      " halts after the initial load from disk.  The ASSERT command is then\n"
      " used to confirm that the load completed successfully by examining the\n"
      " CPU's \"A\" register for the expected value:\n\n"
      "++; OS bootstrap command file\n"
      "++;\n"
      "++ATTACH DS0 os.disk\n"
      "++BOOT DS\n"
      "++; A register contains error code; 0 = good boot\n"
      "++IF NOT A=0 echo Boot failed - Failure Code; EX A; exit AFAIL\n"
      "++ATTACH MT0 sys.tape\n"
      "++ATTACH MT1 user.tape\n"
      "++RUN\n\n"
       /***************** 80 character line width template *************************/
      " In the example, if the A register is not 0, the message \"Boot failed -\n"
      " Failure Code:\" command will be displayed, the contents of the A register\n"
      " will be displayed and the command file will be aborted with an \"Assertion\n"
      " failed\" message.  Otherwise, the command file will continue to bring up\n"
      " the operating system.\n"
      "4Conditional Expressions\n"
      " The IF and ASSERT commands evaluate two different forms of conditional\n"
      " expressions.:\n\n"
      "5Simulator State Expressions\n"
      " The values of simulator registers can be evaluated with:\n\n"
      "++{NOT} {<dev>} <reg>|<addr>{<logical-op><value>}<conditional-op><value>\n\n"
      " If <dev> is not specified, CPU is assumed.  <reg> is a register (scalar\n"
      " or subscripted) belonging to the indicated device.  <addr> is an address\n"
      " in the address space of the indicated device.  The <conditional-op>\n"
      " and optional <logical-op> are the same as those used for \"search\n"
      " specifiers\" by the EXAMINE and DEPOSIT commands.  The <value>s are\n"
      " expressed in the radix specified for <reg>, not in the radix for the\n"
      " device when referencing a register and when an address is referenced\n"
      " the device radix is used as the default.\n\n"
      " If the <logical-op> and <value> are specified, the target register value\n"
      " is first altered as indicated.  The result is then compared to the\n"
      " <value> via the <conditional-op>.  If the result is true, the additional\n"
      " command(s) are executed before proceeding to the next line in the command\n"
      " file.  Otherwise, the next command in the command file is processed.\n\n"
      "5String Comparison Expressions\n"
      " String Values can be compared with:\n"
      "++{-i} {NOT} \"<string1>\" <compare-op> \"<string2>\"\n\n"
      " The -i switch, if present, causes comparisons to be case insensitive.\n"
      " <string1> and <string2> are quoted string values which may have\n"
      " environment variables substituted as desired.\n"
      " <compare-op> may be one of:\n\n"
      "++==  - equal\n"
      "++EQU - equal\n"
      "++!=  - not equal\n"
      "++NEQ - not equal\n"
      "++<   - less than\n"
      "++LSS - less than\n"
      "++<=  - less than or equal\n"
      "++LEQ - less than or equal\n"
      "++>   - greater than\n"
      "++GTR - greater than\n"
      "++>=  - greater than or equal\n"
      "++GEQ - greater than or equal\n\n"
      " Comparisons are generic.  This means that if both string1 and string2 are\n"
      " comprised of all numeric digits, then the strings are converted to numbers\n"
      " and a numeric comparison is performed. For example: \"+1\" EQU \"1\" will be\n"
      " true.\n"
       /***************** 80 character line width template *************************/
#define HLP_EXIT        "*Commands Exiting_The_Simulator"
      "2Exiting The Simulator\n"
      " EXIT (synonyms QUIT and BYE) returns control to the operating system.\n"
#ifdef OPCON
#define HLP_SHOW_OC     "*Commands SHOW"
      "2HELP\n"
      "+h{elp}                      type this message\n"
      "+h{elp} <command>            type help for command\n"
      "+h{elp} <dev>                type help for device\n"
      "+h{elp} <dev> registers      type help for device register variables\n"
      "+h{elp} <dev> attach         type help for device specific ATTACH command\n"
      "+h{elp} <dev> set            type help for device specific SET commands\n"
      "+h{elp} <dev> show           type help for device specific SHOW commands\n"
      "+h{elp} <dev> <command>      type help for device specific <command> command\n"
       /***************** 80 character line width template *************************/
      "2Altering The Simulated Configuration\n"
      " In most simulators, the SET <device> DISABLED command removes the\n"
      " specified device from the configuration.  A DISABLED device is invisible\n"
      " to running programs.  The device can still be RESET, but it cannot be\n"
      " ATTAChed, DETACHed, or BOOTed.  SET <device> ENABLED restores a disabled\n"
      " device to a configuration.\n\n"
      " Most multi-unit devices allow units to be enabled or disabled:\n\n"
      "++SET <unit> ENABLED\n"
      "++SET <unit> DISABLED\n\n"
      " When a unit is disabled, it will not be displayed by SHOW DEVICE.\n\n"
#endif
       /***************** 80 character line width template *************************/
#define HLP_SCREENSHOT  "*Commands Screenshot_Video_Window"
      "2Screenshot Video Window\n"
      " Simulators with Video devices display the simulated video in a window\n"
      " on the local system.  The contents of that display can be saved in a\n"
      " file with the SCREENSHOT command:\n\n"
      " +SCREENSHOT screenshotfile\n\n"
#if defined(HAVE_LIBPNG)
      " which will create a screen shot file called screenshotfile.png\n"
#else
      " which will create a screen shot file called screenshotfile.bmp\n"
#endif
#define HLP_SPAWN       "*Commands Executing_System_Commands"
      "2Executing System Commands\n"
      " The simulator can execute operating system commands with the ! (spawn)\n"
      " command:\n\n"
      "++!                    execute local command interpreter\n"
      "++! <command>          execute local host command\n"
      " If no operating system command is provided, the simulator attempts to\n"
      " launch the host operating system's command shell.\n"
      " The exit status from the command which was executed is set as the command\n"
      " completion status for the ! command.  This may influence any enabled ON\n"
      " condition traps\n";


static CTAB cmd_table[] = {
    { "RESET",      &reset_cmd,     0,          HLP_RESET },
    { "EXAMINE",    &exdep_cmd,     EX_E,       HLP_EXAMINE },
    { "IEXAMINE",   &exdep_cmd,     EX_E+EX_I,  HLP_IEXAMINE },
    { "DEPOSIT",    &exdep_cmd,     EX_D,       HLP_DEPOSIT },
    { "IDEPOSIT",   &exdep_cmd,     EX_D+EX_I,  HLP_IDEPOSIT },
    { "EVALUATE",   &eval_cmd,      0,          HLP_EVALUATE },
    { "RUN",        &run_cmd,       RU_RUN,     HLP_RUN,        NULL, &run_cmd_message },
    { "GO",         &run_cmd,       RU_GO,      HLP_GO,         NULL, &run_cmd_message },
    { "STEP",       &run_cmd,       RU_STEP,    HLP_STEP,       NULL, &run_cmd_message },
    { "NEXT",       &run_cmd,       RU_NEXT,    HLP_NEXT,       NULL, &run_cmd_message },
    { "CONTINUE",   &run_cmd,       RU_CONT,    HLP_CONTINUE,   NULL, &run_cmd_message },
    { "BOOT",       &run_cmd,       RU_BOOT,    HLP_BOOT,       NULL, &run_cmd_message },
    { "BREAK",      &brk_cmd,       SSH_ST,     HLP_BREAK },
    { "NOBREAK",    &brk_cmd,       SSH_CL,     HLP_NOBREAK },
    { "ATTACH",     &attach_cmd,    0,          HLP_ATTACH },
    { "DETACH",     &detach_cmd,    0,          HLP_DETACH },
    { "ASSIGN",     &assign_cmd,    0,          HLP_ASSIGN },
    { "DEASSIGN",   &deassign_cmd,  0,          HLP_DEASSIGN },
    { "SAVE",       &save_cmd,      0,          HLP_SAVE  },
    { "RESTORE",    &restore_cmd,   0,          HLP_RESTORE },
    { "GET",        &restore_cmd,   0,          NULL },
    { "LOAD",       &load_cmd,      0,          HLP_LOAD },
    { "DUMP",       &load_cmd,      1,          HLP_DUMP },
    { "EXIT",       &exit_cmd,      0,          HLP_EXIT },
    { "QUIT",       &exit_cmd,      0,          NULL },
    { "BYE",        &exit_cmd,      0,          NULL },
    { "CD",         &set_default_cmd, 0,        HLP_CD },
    { "PWD",        &pwd_cmd,       0,          HLP_PWD },
    { "DIR",        &dir_cmd,       0,          HLP_DIR },
    { "LS",         &dir_cmd,       0,          HLP_LS },
    { "TYPE",       &type_cmd,      0,          HLP_TYPE },
    { "CAT",        &type_cmd,      0,          HLP_CAT },
    { "SET",        &set_cmd,       0,          HLP_SET },
    { "SHOW",       &show_cmd,      0,          HLP_SHOW },
    { "DO",         &do_cmd,        1,          HLP_DO },
    { "GOTO",       &goto_cmd,      1,          HLP_GOTO },
    { "RETURN",     &return_cmd,    0,          HLP_RETURN },
    { "SHIFT",      &shift_cmd,     0,          HLP_SHIFT },
    { "CALL",       &call_cmd,      0,          HLP_CALL },
    { "ON",         &on_cmd,        0,          HLP_ON },
    { "IF",         &assert_cmd,    0,          HLP_IF },
    { "PROCEED",    &noop_cmd,      0,          HLP_PROCEED },
    { "IGNORE",     &noop_cmd,      0,          HLP_IGNORE },
    { "ECHO",       &echo_cmd,      0,          HLP_ECHO },
    { "ASSERT",     &assert_cmd,    1,          HLP_ASSERT },
    { "SEND",       &send_cmd,      0,          HLP_SEND },
    { "EXPECT",     &expect_cmd,    1,          HLP_EXPECT },
    { "NOEXPECT",   &expect_cmd,    0,          HLP_EXPECT },
    { "!",          &spawn_cmd,     0,          HLP_SPAWN },
    { "HELP",       &help_cmd,      0,          HLP_HELP },
#if defined(USE_SIM_VIDEO)
    { "SCREENSHOT", &screenshot_cmd,0,          HLP_SCREENSHOT },
#endif
    { NULL, NULL, 0 }
    };

static CTAB set_glob_tab[] = {
    { "CONSOLE",    &sim_set_console,           0, HLP_SET_CONSOLE },
    { "REMOTE",     &sim_set_remote_console,    0, HLP_SET_REMOTE },
    { "BREAK",      &brk_cmd,              SSH_ST, HLP_SET_BREAK },
    { "NOBREAK",    &brk_cmd,              SSH_CL, HLP_SET_BREAK },
    { "DEFAULT",    &set_default_cmd,           1, HLP_SET_DEFAULT },
    { "TELNET",     &sim_set_telnet,            0 },            /* deprecated */
    { "NOTELNET",   &sim_set_notelnet,          0 },            /* deprecated */
    { "LOG",        &sim_set_logon,             0, HLP_SET_LOG  },
    { "NOLOG",      &sim_set_logoff,            0, HLP_SET_LOG  },
    { "DEBUG",      &sim_set_debon,             0, HLP_SET_DEBUG  },
    { "NODEBUG",    &sim_set_deboff,            0, HLP_SET_DEBUG  },
    { "THROTTLE",   &sim_set_throt,             1, HLP_SET_THROTTLE },
    { "NOTHROTTLE", &sim_set_throt,             0, HLP_SET_THROTTLE },
    { "CLOCKS",     &sim_set_timers,            1, HLP_SET_CLOCKS },
    { "ASYNCH",     &sim_set_asynch,            1, HLP_SET_ASYNCH },
    { "NOASYNCH",   &sim_set_asynch,            0, HLP_SET_ASYNCH },
    { "ENVIRONMENT", &sim_set_environment,      1, HLP_SET_ENVIRON },
    { "ON",         &set_on,                    1, HLP_SET_ON },
    { "NOON",       &set_on,                    0, HLP_SET_ON },
    { "VERIFY",     &set_verify,                1, HLP_SET_VERIFY },
    { "VERBOSE",    &set_verify,                1, HLP_SET_VERIFY },
    { "NOVERIFY",   &set_verify,                0, HLP_SET_VERIFY },
    { "NOVERBOSE",  &set_verify,                0, HLP_SET_VERIFY },
    { "MESSAGE",    &set_message,               1, HLP_SET_MESSAGE },
    { "NOMESSAGE",  &set_message,               0, HLP_SET_MESSAGE },
    { "QUIET",      &set_quiet,                 1, HLP_SET_QUIET },
    { "NOQUIET",    &set_quiet,                 0, HLP_SET_QUIET },
    { "PROMPT",     &set_prompt,                0, HLP_SET_PROMPT },
    { NULL,         NULL,                       0 }
    };

static C1TAB set_dev_tab[] = {
    { "OCTAL",      &set_dev_radix,     8 },
    { "DECIMAL",    &set_dev_radix,     10 },
    { "HEX",        &set_dev_radix,     16 },
    { "ENABLED",    &set_dev_enbdis,    1 },
    { "DISABLED",   &set_dev_enbdis,    0 },
    { "DEBUG",      &set_dev_debug,     1 },
    { "NODEBUG",    &set_dev_debug,     0 },
    { NULL,         NULL,               0 }
    };

static C1TAB set_unit_tab[] = {
    { "ENABLED",    &set_unit_enbdis,   1 },
    { "DISABLED",   &set_unit_enbdis,   0 },
    { NULL,         NULL,               0 }
    };

static SHTAB show_glob_tab[] = {
    { "CONFIGURATION",  &show_config,               0, HLP_SHOW_CONFIG },
    { "DEVICES",        &show_config,               1, HLP_SHOW_DEVICES },
    { "FEATURES",       &show_config,               2, HLP_SHOW_FEATURES },
    { "QUEUE",          &show_queue,                0, HLP_SHOW_QUEUE },
    { "TIME",           &show_time,                 0, HLP_SHOW_TIME },
    { "MODIFIERS",      &show_mod_names,            0, HLP_SHOW_MODIFIERS },
    { "NAMES",          &show_log_names,            0, HLP_SHOW_NAMES },
    { "SHOW",           &show_show_commands,        0, HLP_SHOW_SHOW },
    { "VERSION",        &show_version,              1, HLP_SHOW_VERSION },
    { "DEFAULT",        &show_default,              0, HLP_SHOW_DEFAULT },
    { "CONSOLE",        &sim_show_console,          0, HLP_SHOW_CONSOLE },
    { "REMOTE",         &sim_show_remote_console,   0, HLP_SHOW_REMOTE },
    { "BREAK",          &show_break,                0, HLP_SHOW_BREAK },
    { "LOG",            &sim_show_log,              0, HLP_SHOW_LOG },
    { "TELNET",         &sim_show_telnet,           0 },    /* deprecated */
    { "DEBUG",          &sim_show_debug,            0, HLP_SHOW_DEBUG },
    { "THROTTLE",       &sim_show_throt,            0, HLP_SHOW_THROTTLE },
    { "ASYNCH",         &sim_show_asynch,           0, HLP_SHOW_ASYNCH },
    { "ETHERNET",       &eth_show_devices,          0, HLP_SHOW_ETHERNET },
    { "SERIAL",         &sim_show_serial,           0, HLP_SHOW_SERIAL },
    { "MULTIPLEXER",    &tmxr_show_open_devices,    0, HLP_SHOW_MULTIPLEXER },
    { "MUX",            &tmxr_show_open_devices,    0, HLP_SHOW_MULTIPLEXER },
#if defined(USE_SIM_VIDEO)
    { "VIDEO",          &vid_show,                  0, HLP_SHOW_VIDEO },
#endif
    { "CLOCKS",         &sim_show_timers,           0, HLP_SHOW_CLOCKS },
    { "SEND",           &sim_show_send,             0, HLP_SHOW_SEND },
    { "EXPECT",         &sim_show_expect,           0, HLP_SHOW_EXPECT },
    { "ON",             &show_on,                   0, HLP_SHOW_ON },
    { NULL,             NULL,                       0 }
    };

static SHTAB show_dev_tab[] = {
    { "RADIX",      &show_dev_radix,            0 },
    { "DEBUG",      &show_dev_debug,            0 },
    { "MODIFIERS",  &show_dev_modifiers,        0 },
    { "NAMES",      &show_dev_logicals,         0 },
    { "SHOW",       &show_dev_show_commands,    0 },
    { NULL,         NULL,                       0 }
    };

static SHTAB show_unit_tab[] = {
    { NULL, NULL, 0 }
    };


#if defined(_WIN32) || defined(__hpux)
static
int setenv(const char *envname, const char *envval, int overwrite)
{
char *envstr = (char *)malloc(strlen(envname)+strlen(envval)+2);
int r;

sprintf(envstr, "%s=%s", envname, envval);
#if defined(_WIN32)
r = _putenv(envstr);
free(envstr);
#else
r = putenv(envstr);
#endif
return r;
}

static
int unsetenv(const char *envname)
{
setenv(envname, "", 1);
return 0;
}
#endif

t_stat process_stdin_commands (t_stat stat, char *argv[]);

/* Main command loop */

int main (int argc, char *argv[])
{
char cbuf[4*CBUFSIZE], *cptr, *cptr2;
char nbuf[PATH_MAX + 7];
char **targv = NULL;
int32 i, sw;
t_bool lookswitch;
t_stat stat;

#if defined (__MWERKS__) && defined (macintosh)
argc = ccommand (&argv);
#endif

/* Make sure that argv has at least 10 elements and that it ends in a NULL pointer */
targv = (char **)calloc (1+MAX(10, argc), sizeof(*targv));
for (i=0; i<argc; i++)
    targv[i] = argv[i];
argv = targv;
set_prompt (0, "sim>");                                 /* start with set standard prompt */
*cbuf = 0;                                              /* init arg buffer */
sim_switches = 0;                                       /* init switches */
lookswitch = TRUE;
stdnul = fopen(NULL_DEVICE,"wb");
for (i = 1; i < argc; i++) {                            /* loop thru args */
    if (argv[i] == NULL)                                /* paranoia */
        continue;
    if ((*argv[i] == '-') && lookswitch) {              /* switch? */
        if ((sw = get_switches (argv[i])) < 0) {
            fprintf (stderr, "Invalid switch %s\n", argv[i]);
            return 0;
            }
        sim_switches = sim_switches | sw;
        }
    else {
        if ((strlen (argv[i]) + strlen (cbuf) + 3) >= sizeof(cbuf)) {
            fprintf (stderr, "Argument string too long\n");
            return 0;
            }
        if (*cbuf)                                      /* concat args */
            strcat (cbuf, " "); 
        sprintf(&cbuf[strlen(cbuf)], "%s%s%s", strchr(argv[i], ' ') ? "\"" : "", argv[i], strchr(argv[i], ' ') ? "\"" : "");
        lookswitch = FALSE;                             /* no more switches */
        }
    }                                                   /* end for */
sim_quiet = sim_switches & SWMASK ('Q');                /* -q means quiet */
sim_on_inherit = sim_switches & SWMASK ('O');           /* -o means inherit on state */

sim_init_sock ();                                       /* init socket capabilities */
AIO_INIT;                                               /* init Asynch I/O */
if (sim_vm_init != NULL)                                /* call once only */
    (*sim_vm_init)();
sim_finit ();                                           /* init fio package */
setenv ("SIM_NAME", sim_name, 1);                       /* Publish simulator name */
stop_cpu = 0;
sim_interval = 0;
sim_time = sim_rtime = 0;
noqueue_time = 0;
sim_clock_queue = QUEUE_LIST_END;
sim_is_running = 0;
sim_log = NULL;
if (sim_emax <= 0)
    sim_emax = 1;
sim_timer_init ();

if ((stat = sim_ttinit ()) != SCPE_OK) {
    fprintf (stderr, "Fatal terminal initialization error\n%s\n",
        sim_error_text (stat));
    return 0;
    }
if ((sim_eval = (t_value *) calloc (sim_emax, sizeof (t_value))) == NULL) {
    fprintf (stderr, "Unable to allocate examine buffer\n");
    return 0;
    };
if ((stat = reset_all_p (0)) != SCPE_OK) {
    fprintf (stderr, "Fatal simulator initialization error\n%s\n",
        sim_error_text (stat));
    return 0;
    }
if ((stat = sim_brk_init ()) != SCPE_OK) {
    fprintf (stderr, "Fatal breakpoint table initialization error\n%s\n",
        sim_error_text (stat));
    return 0;
    }
if (!sim_quiet) {
    printf ("\n");
    show_version (stdout, NULL, NULL, 0, NULL);
    }
if (sim_dflt_dev == NULL)                               /* if no default */
    sim_dflt_dev = sim_devices[0];
if (*argv[0]) {                                         /* sim name arg? */
    char *np;                                           /* "path.ini" */

    strncpy (nbuf, argv[0], PATH_MAX + 1);              /* copy sim name */
    if ((np = (char *)match_ext (nbuf, "EXE")))         /* remove .exe */
        *np = 0;
    np = strrchr (nbuf, '/');                           /* stript path and try again in cwd */
    if (np == NULL)
        np = strrchr (nbuf, '\\');                      /* windows path separator */
    if (np == NULL)
        np = strrchr (nbuf, ']');                       /* VMS path separator */
    if (np != NULL)
        setenv ("SIM_BIN_NAME", np+1, 1);               /* Publish simulator binary name */
    }
sim_argv = argv;
cptr = getenv("HOME");
if (cptr == NULL) {
    cptr = getenv("HOMEPATH");
    cptr2 = getenv("HOMEDRIVE");
    }
else
    cptr2 = NULL;
if (cptr && sizeof (nbuf) > strlen (cptr) + strlen ("/simh.ini") + 1) {
    sprintf(nbuf, "\"%s%s%ssimh.ini\"", cptr2 ? cptr2 : "", cptr, strchr (cptr, '/') ? "/" : "\\");
    stat = do_cmd (-1, nbuf) & ~SCPE_NOMESSAGE;         /* simh.ini proc cmd file */
    }
if (stat == SCPE_OPENERR)
    stat = do_cmd (-1, "simh.ini");                     /* simh.ini proc cmd file */
if (*cbuf)                                              /* cmd file arg? */
    stat = do_cmd (0, cbuf);                            /* proc cmd file */
else if (*argv[0]) {                                    /* sim name arg? */
    char *np;                                           /* "path.ini" */
    nbuf[0] = '"';                                      /* starting " */
    strncpy (nbuf + 1, argv[0], PATH_MAX + 1);          /* copy sim name */
    if ((np = (char *)match_ext (nbuf, "EXE")))         /* remove .exe */
        *np = 0;
    strcat (nbuf, ".ini\"");                            /* add .ini" */
    stat = do_cmd (-1, nbuf) & ~SCPE_NOMESSAGE;         /* proc default cmd file */
    if (stat == SCPE_OPENERR) {                         /* didn't exist/can't open? */
        np = strrchr (nbuf, '/');                       /* stript path and try again in cwd */
        if (np == NULL)
            np = strrchr (nbuf, '\\');                  /* windows path separator */
        if (np == NULL)
            np = strrchr (nbuf, ']');                   /* VMS path separator */
        if (np != NULL) {
            *np = '"';
            stat = do_cmd (-1, np) & ~SCPE_NOMESSAGE;   /* proc default cmd file */
            }
        }
    }

stat = process_stdin_commands (SCPE_BARE_STATUS(stat), argv);

detach_all (0, TRUE);                                   /* close files */
sim_set_deboff (0, NULL);                               /* close debug */
sim_set_logoff (0, NULL);                               /* close log */
sim_set_notelnet (0, NULL);                             /* close Telnet */
vid_close ();                                           /* close video */
sim_ttclose ();                                         /* close console */
AIO_CLEANUP;                                            /* Asynch I/O */
sim_cleanup_sock ();                                    /* cleanup sockets */
fclose (stdnul);                                        /* close bit bucket file handle */
free (targv);                                           /* release any argv copy that was made */
return 0;
}

t_stat process_stdin_commands (t_stat stat, char *argv[])
{
char cbuf[4*CBUFSIZE], gbuf[CBUFSIZE];
CONST char *cptr;
t_stat stat_nomessage;
CTAB *cmdp;

stat = SCPE_BARE_STATUS(stat);                          /* remove possible flag */
while (stat != SCPE_EXIT) {                             /* in case exit */
    if ((cptr = sim_brk_getact (cbuf, sizeof(cbuf))))   /* pending action? */
        printf ("%s%s\n", sim_prompt, cptr);            /* echo */
    else if (sim_vm_read != NULL) {                     /* sim routine? */
        printf ("%s", sim_prompt);                      /* prompt */
        cptr = (*sim_vm_read) (cbuf, sizeof(cbuf), stdin);
        }
#ifdef OPCON
    else cptr = oc_read_line_p (sim_prompt, cbuf, sizeof(cbuf), stdin);/* read with prmopt*/
#else
    else cptr = read_line_p (sim_prompt, cbuf, sizeof(cbuf), stdin);/* read with prmopt*/
#endif
    if (cptr == NULL) {                                 /* EOF? */
        if (sim_ttisatty()) continue;                   /* ignore tty EOF */
        else break;                                     /* otherwise exit */
        }
    if (*cptr == 0)                                     /* ignore blank */
        continue;
    sim_sub_args (cbuf, sizeof(cbuf), argv);
    if (sim_log)                                        /* log cmd */
        fprintf (sim_log, "%s%s\n", sim_prompt, cptr);
    if (sim_deb && (sim_deb != sim_log) && (sim_deb != stdout))
        fprintf (sim_deb, "%s%s\n", sim_prompt, cptr);
    cptr = get_glyph_cmd (cptr, gbuf);                  /* get command glyph */
    sim_switches = 0;                                   /* init switches */
    if ((cmdp = find_cmd (gbuf)))                       /* lookup command */
        stat = cmdp->action (cmdp->arg, cptr);          /* if found, exec */
    else
        stat = SCPE_UNK;
    stat_nomessage = stat & SCPE_NOMESSAGE;             /* extract possible message supression flag */
    stat_nomessage = stat_nomessage || (!sim_show_message);/* Apply global suppression */
    stat = SCPE_BARE_STATUS(stat);                      /* remove possible flag */
    sim_last_cmd_stat = stat;                           /* save command error status */
    if (!stat_nomessage) {                              /* displaying message status? */
        if (cmdp && (cmdp->message))                    /* special message handler? */
            cmdp->message (NULL, stat);                 /* let it deal with display */
        else
            if (stat >= SCPE_BASE)                      /* error? */
                sim_printf ("%s\n", sim_error_text (stat));
        }
    if (sim_vm_post != NULL)
        (*sim_vm_post) (TRUE);
    }                                                   /* end while */
return stat;
}

/* Set prompt routine */

t_stat set_prompt (int32 flag, CONST char *cptr)
{
char gbuf[CBUFSIZE], *gptr;

if ((!cptr) || (*cptr == '\0'))
    return SCPE_ARG;

cptr = get_glyph_nc (cptr, gbuf, '"');                  /* get quote delimited token */
if (gbuf[0] == '\0') {                                  /* Token started with quote */
    gbuf[sizeof (gbuf)-1] = '\0';
    strncpy (gbuf, cptr, sizeof (gbuf)-1);
    gptr = strchr (gbuf, '"');
    if (gptr)
        *gptr = '\0';
    }
sim_prompt = (char *)realloc (sim_prompt, strlen (gbuf) + 2);   /* nul terminator and trailing blank */
sprintf (sim_prompt, "%s ", gbuf);
return SCPE_OK;
}

/* Find command routine */

CTAB *find_cmd (const char *gbuf)
{
CTAB *cmdp = NULL;

if (sim_vm_cmd)                                         /* try ext commands */
    cmdp = find_ctab (sim_vm_cmd, gbuf);
if (cmdp == NULL)                                       /* try regular cmds */
    cmdp = find_ctab (cmd_table, gbuf);
return cmdp;
}

/* Exit command */

t_stat exit_cmd (int32 flag, CONST char *cptr)
{
return SCPE_EXIT;
}

/* Help command */


/* Used when sorting a list of command names */
static int _cmd_name_compare (const void *pa, const void *pb)
{
CTAB * const *a = (CTAB * const *)pa;
CTAB * const *b = (CTAB * const *)pb;

return strcmp((*a)->name, (*b)->name);
}

void fprint_help (FILE *st)
{
CTAB *cmdp;
CTAB **hlp_cmdp = NULL;
int cmd_cnt = 0;
int cmd_size = 0;
size_t max_cmdname_size = 0;
int i, line_offset;

for (cmdp = sim_vm_cmd; cmdp && (cmdp->name != NULL); cmdp++) {
    if (cmdp->help) {
        if (cmd_cnt >= cmd_size) {
            cmd_size += 20;
            hlp_cmdp = (CTAB **)realloc (hlp_cmdp, sizeof(*hlp_cmdp)*cmd_size);
            }
        hlp_cmdp[cmd_cnt] = cmdp;
        ++cmd_cnt;
        if (strlen(cmdp->name) > max_cmdname_size)
            max_cmdname_size = strlen(cmdp->name);
        }
    }
for (cmdp = cmd_table; cmdp && (cmdp->name != NULL); cmdp++) {
    if (cmdp->help && (!sim_vm_cmd || !find_ctab (sim_vm_cmd, cmdp->name))) {
        if (cmd_cnt >= cmd_size) {
            cmd_size += 20;
            hlp_cmdp = (CTAB **)realloc (hlp_cmdp, sizeof(*hlp_cmdp)*cmd_size);
            }
        hlp_cmdp[cmd_cnt] = cmdp;
        ++cmd_cnt;
        if (strlen (cmdp->name) > max_cmdname_size)
            max_cmdname_size = strlen(cmdp->name);
        }
    }
fprintf (st, "Help is available for the following commands:\n\n    ");
qsort (hlp_cmdp, cmd_cnt, sizeof(*hlp_cmdp), _cmd_name_compare);
line_offset = 4;
for (i=0; i<cmd_cnt; ++i) {
    fputs (hlp_cmdp[i]->name, st);
    line_offset += 5 + max_cmdname_size;
    if (line_offset + max_cmdname_size > 79) {
        line_offset = 4;
        fprintf (st, "\n    ");
        }
    else
        fprintf (st, "%*s", (int)(max_cmdname_size + 5 - strlen (hlp_cmdp[i]->name)), "");
    }
free (hlp_cmdp);
fprintf (st, "\n");
return;
}

static void fprint_header (FILE *st, t_bool *pdone, char *context)
{
if (!*pdone)
    fprintf (st, "%s", context);
*pdone = TRUE;
}

void fprint_reg_help_ex (FILE *st, DEVICE *dptr, t_bool silent)
{
REG *rptr, *trptr;
t_bool found = FALSE;
t_bool all_unique = TRUE;
size_t max_namelen = 0;
DEVICE *tdptr;
CONST char *tptr;
char *namebuf;
char rangebuf[32];

if (dptr->registers)
    for (rptr = dptr->registers; rptr->name != NULL; rptr++) {
        if (rptr->flags & REG_HIDDEN)
            continue;
        if (rptr->depth > 1)
            sprintf (rangebuf, "[%d:%d]", 0, rptr->depth-1);
        else
            strcpy (rangebuf, "");
        if (max_namelen < (strlen(rptr->name) + strlen (rangebuf)))
            max_namelen = strlen(rptr->name) + strlen (rangebuf);
        found = TRUE;
        trptr = find_reg_glob (rptr->name, &tptr, &tdptr);
        if ((trptr == NULL) || (tdptr != dptr))
            all_unique = FALSE;
        }
if (!found) {
    if (!silent)
        fprintf (st, "No register help is available for the %s device\n", dptr->name);
    }
else {
    namebuf = (char *)calloc (max_namelen + 1, sizeof (*namebuf));
    fprintf (st, "\nThe %s device implements these registers:\n\n", dptr->name);
    for (rptr = dptr->registers; rptr->name != NULL; rptr++) {
        if (rptr->flags & REG_HIDDEN)
            continue;
        if (rptr->depth <= 1)
            sprintf (namebuf, "%*s", -((int)max_namelen), rptr->name);
        else {
            sprintf (rangebuf, "[%d:%d]", 0, rptr->depth-1);
            sprintf (namebuf, "%s%*s", rptr->name, (int)(strlen(rptr->name))-((int)max_namelen), rangebuf);
            }
        if (all_unique) {
            fprintf (st, "  %s %4d  %s\n", namebuf, rptr->width, rptr->desc ? rptr->desc : "");
            continue;
            }
        trptr = find_reg_glob (rptr->name, &tptr, &tdptr);
        if ((trptr == NULL) || (tdptr != dptr))
            fprintf (st, "  %s %s %4d  %s\n", dptr->name, namebuf, rptr->width, rptr->desc ? rptr->desc : "");
        else
            fprintf (st, "  %*s %s %4d  %s\n", (int)strlen(dptr->name), "", namebuf, rptr->width, rptr->desc ? rptr->desc : "");
        }
    free (namebuf);
    }
}

void fprint_reg_help (FILE *st, DEVICE *dptr)
{
fprint_reg_help_ex (st, dptr, TRUE);
}

void fprint_attach_help_ex (FILE *st, DEVICE *dptr, t_bool silent)
{
if (dptr->attach_help) {
    fprintf (st, "\n%s device attach commands:\n\n", dptr->name);
    dptr->attach_help (st, dptr, NULL, 0, NULL);
    return;
    }
if (DEV_TYPE(dptr) == DEV_MUX) {
    fprintf (st, "\n%s device attach commands:\n\n", dptr->name);
    tmxr_attach_help (st, dptr, NULL, 0, NULL);
    return;
    }
if (DEV_TYPE(dptr) == DEV_DISK) {
    fprintf (st, "\n%s device attach commands:\n\n", dptr->name);
    sim_disk_attach_help (st, dptr, NULL, 0, NULL);
    return;
    }
if (DEV_TYPE(dptr) == DEV_TAPE) {
    fprintf (st, "\n%s device attach commands:\n\n", dptr->name);
    sim_tape_attach_help (st, dptr, NULL, 0, NULL);
    return;
    }
if (DEV_TYPE(dptr) == DEV_ETHER) {
    fprintf (st, "\n%s device attach commands:\n\n", dptr->name);
    eth_attach_help (st, dptr, NULL, 0, NULL);
    return;
    }
if (!silent) {
    fprintf (st, "No ATTACH help is available for the %s device\n", dptr->name);
    if (dptr->help)
        dptr->help (st, dptr, NULL, 0, NULL);
    }
}

void fprint_set_help_ex (FILE *st, DEVICE *dptr, t_bool silent)
{
MTAB *mptr;
DEBTAB *dep;
t_bool found = FALSE;
char buf[CBUFSIZE], header[CBUFSIZE];

sprintf (header, "\n%s device SET commands:\n\n", dptr->name);
if (dptr->modifiers) {
    for (mptr = dptr->modifiers; mptr->mask != 0; mptr++) {
        if (!MODMASK(mptr,MTAB_VDV) && MODMASK(mptr,MTAB_VUN) && (dptr->numunits != 1))
            continue;                                       /* skip unit only extended modifiers */
        if ((dptr->numunits != 1) && !(mptr->mask & MTAB_XTD))
            continue;                                       /* skip unit only simple modifiers */
        if (mptr->mstring) {
            fprint_header (st, &found, header);
            sprintf (buf, "set %s %s%s", sim_dname (dptr), mptr->mstring, (strchr(mptr->mstring, '=')) ? "" : (MODMASK(mptr,MTAB_VALR) ? "=val" : (MODMASK(mptr,MTAB_VALO) ? "{=val}" : "")));
            if ((strlen (buf) < 30) || (!mptr->help))
                fprintf (st, "%-30s\t%s\n", buf, mptr->help ? mptr->help : "");
            else
                fprintf (st, "%s\n%-30s\t%s\n", buf, "", mptr->help);
            }
        }
    }
if (dptr->flags & DEV_DISABLE) {
    fprint_header (st, &found, header);
    sprintf (buf, "set %s ENABLE", sim_dname (dptr));
    fprintf (st,  "%-30s\tEnables device %s\n", buf, sim_dname (dptr));
    sprintf (buf, "set %s DISABLE", sim_dname (dptr));
    fprintf (st,  "%-30s\tDisables device %s\n", buf, sim_dname (dptr));
    }
if (dptr->flags & DEV_DEBUG) {
    fprint_header (st, &found, header);
    sprintf (buf, "set %s DEBUG", sim_dname (dptr));
    fprintf (st,  "%-30s\tEnables debugging for device %s\n", buf, sim_dname (dptr));
    sprintf (buf, "set %s NODEBUG", sim_dname (dptr));
    fprintf (st,  "%-30s\tDisables debugging for device %s\n", buf, sim_dname (dptr));
    if (dptr->debflags) {
        t_bool desc_available = FALSE;

        strcpy (buf, "");
        fprintf (st, "set %s DEBUG=", sim_dname (dptr));
        for (dep = dptr->debflags; dep->name != NULL; dep++) {
            fprintf (st, "%s%s", ((dep == dptr->debflags) ? "" : ";"), dep->name);
            desc_available |= ((dep->desc != NULL) && (dep->desc[0] != '\0'));
            }
        fprintf (st, "\n");
        fprintf (st,  "%-30s\tEnables specific debugging for device %s\n", buf, sim_dname (dptr));
        fprintf (st, "set %s NODEBUG=", sim_dname (dptr));
        for (dep = dptr->debflags; dep->name != NULL; dep++)
            fprintf (st, "%s%s", ((dep == dptr->debflags) ? "" : ";"), dep->name);
        fprintf (st, "\n");
        fprintf (st,  "%-30s\tDisables specific debugging for device %s\n", buf, sim_dname (dptr));
        if (desc_available) {
            fprintf (st, "\n*%s device DEBUG settings:\n", sim_dname (dptr));
            for (dep = dptr->debflags; dep->name != NULL; dep++)
                fprintf (st, "%4s%-12s%s\n", "", dep->name, dep->desc ? dep->desc : "");
            }
        }
    }
if ((dptr->modifiers) && (dptr->units) && (dptr->numunits != 1)) {
    if (dptr->units->flags & UNIT_DISABLE) {
        fprint_header (st, &found, header);
        sprintf (buf, "set %sn ENABLE", sim_dname (dptr));
        fprintf (st,  "%-30s\tEnables unit %sn\n", buf, sim_dname (dptr));
        sprintf (buf, "set %sn DISABLE", sim_dname (dptr));
        fprintf (st,  "%-30s\tDisables unit %sn\n", buf, sim_dname (dptr));
        }
    for (mptr = dptr->modifiers; mptr->mask != 0; mptr++) {
        if ((!MODMASK(mptr,MTAB_VUN)) && MODMASK(mptr,MTAB_XTD))
            continue;                                           /* skip device only modifiers */
        if ((!mptr->valid) && MODMASK(mptr,MTAB_XTD))
            continue;                                           /* skip show only modifiers */
        if (mptr->mstring) {
            fprint_header (st, &found, header);
            sprintf (buf, "set %s%s %s%s", sim_dname (dptr), (dptr->numunits > 1) ? "n" : "0", mptr->mstring, (strchr(mptr->mstring, '=')) ? "" : (MODMASK(mptr,MTAB_VALR) ? "=val" : (MODMASK(mptr,MTAB_VALO) ? "{=val}": "")));
            fprintf (st, "%-30s\t%s\n", buf, (strchr(mptr->mstring, '=')) ? "" : (mptr->help ? mptr->help : ""));
            }
        }
    }
if (!found && !silent)
    fprintf (st, "No SET help is available for the %s device\n", dptr->name);
}

void fprint_set_help (FILE *st, DEVICE *dptr)
    {
    fprint_set_help_ex (st, dptr, TRUE);
    }

void fprint_show_help_ex (FILE *st, DEVICE *dptr, t_bool silent)
{
MTAB *mptr;
t_bool found = FALSE;
char buf[CBUFSIZE], header[CBUFSIZE];

sprintf (header, "\n%s device SHOW commands:\n\n", dptr->name);
if (dptr->modifiers) {
    for (mptr = dptr->modifiers; mptr->mask != 0; mptr++) {
        if (!MODMASK(mptr,MTAB_VDV) && MODMASK(mptr,MTAB_VUN) && (dptr->numunits != 1))
            continue;                                       /* skip unit only extended modifiers */
        if ((dptr->numunits != 1) && !(mptr->mask & MTAB_XTD))
            continue;                                       /* skip unit only simple modifiers */
        if ((!mptr->disp) || (!mptr->pstring) || !(*mptr->pstring))
            continue;
        fprint_header (st, &found, header);
        sprintf (buf, "show %s %s%s", sim_dname (dptr), mptr->pstring, MODMASK(mptr,MTAB_SHP) ? "=arg" : "");
        fprintf (st, "%-30s\t%s\n", buf, mptr->help ? mptr->help : "");
        }
    }
if (dptr->flags & DEV_DEBUG) {
    fprint_header (st, &found, header);
    sprintf (buf, "show %s DEBUG", sim_dname (dptr));
    fprintf (st, "%-30s\tDisplays debugging status for device %s\n", buf, sim_dname (dptr));
    }
if ((dptr->modifiers) && (dptr->units) && (dptr->numunits != 1)) {
    for (mptr = dptr->modifiers; mptr->mask != 0; mptr++) {
        if ((!MODMASK(mptr,MTAB_VUN)) && MODMASK(mptr,MTAB_XTD))
            continue;                                           /* skip device only modifiers */
        if ((!mptr->disp) || (!mptr->pstring))
            continue;
        fprint_header (st, &found, header);
        sprintf (buf, "show %s%s %s%s", sim_dname (dptr), (dptr->numunits > 1) ? "n" : "0", mptr->pstring, MODMASK(mptr,MTAB_SHP) ? "=arg" : "");
        fprintf (st, "%-30s\t%s\n", buf, mptr->help ? mptr->help : "");
        }
    }
if (!found && !silent)
    fprintf (st, "No SHOW help is available for the %s device\n", dptr->name);
}

void fprint_show_help (FILE *st, DEVICE *dptr)
    {
    fprint_show_help_ex (st, dptr, TRUE);
    }

void fprint_brk_help_ex (FILE *st, DEVICE *dptr, t_bool silent)
{
BRKTYPTAB *brkt = dptr->brk_types;
char gbuf[CBUFSIZE];

if (sim_brk_types == 0) {
    if ((dptr != sim_dflt_dev) && (!silent)) {
        fprintf (st, "Breakpoints are not supported in the %s simulator\n", sim_name);
        if (dptr->help)
            dptr->help (st, dptr, NULL, 0, NULL);
        }
    return;
    }
if (brkt == NULL) {
    int i;

    if (dptr == sim_dflt_dev) {
        if (sim_brk_types & ~sim_brk_dflt) {
            fprintf (st, "%s supports the following breakpoint types:\n", sim_dname (dptr));
            for (i=0; i<26; i++) {
                if (sim_brk_types & (1<<i))
                    fprintf (st, "  -%c\n", 'A'+i);
                }
            }
        fprintf (st, "The default breakpoint type is: %s\n", put_switches (gbuf, sizeof(gbuf), sim_brk_dflt));
        }
    return;
    }
fprintf (st, "%s supports the following breakpoint types:\n", sim_dname (dptr));
while (brkt->btyp) {
    fprintf (st, "  %s     %s\n", put_switches (gbuf, sizeof(gbuf), brkt->btyp), brkt->desc);
    ++brkt;
    }
fprintf (st, "The default breakpoint type is: %s\n", put_switches (gbuf, sizeof(gbuf), sim_brk_dflt));
}

t_stat help_dev_help (FILE *st, DEVICE *dptr, UNIT *uptr, int32 flag, const char *cptr)
{
char gbuf[CBUFSIZE];
CTAB *cmdp;

if (*cptr) {
    const char *gptr = get_glyph (cptr, gbuf, 0);
    if ((cmdp = find_cmd (gbuf))) {
        if (cmdp->action == &exdep_cmd) {
            if (dptr->help) /* Shouldn't this pass cptr so the device knows which command invoked? */
                return dptr->help (st, dptr, uptr, flag, gptr);
            else
                fprintf (st, "No help available for the %s %s command\n", cmdp->name, sim_dname(dptr));
            return SCPE_OK;
            }
        if (cmdp->action == &set_cmd) {
            fprint_set_help_ex (st, dptr, FALSE);
            return SCPE_OK;
            }
        if (cmdp->action == &show_cmd) {
            fprint_show_help_ex (st, dptr, FALSE);
            return SCPE_OK;
            }
        if (cmdp->action == &attach_cmd) {
            fprint_attach_help_ex (st, dptr, FALSE);
            return SCPE_OK;
            }
        if (cmdp->action == &brk_cmd) {
            fprint_brk_help_ex (st, dptr, FALSE);
            return SCPE_OK;
            }
        if (dptr->help)
            return dptr->help (st, dptr, uptr, flag, cptr);
        fprintf (st, "No %s help is available for the %s device\n", cmdp->name, dptr->name);
        return SCPE_OK;
        }
    if (MATCH_CMD (gbuf, "REGISTERS") == 0) {
        fprint_reg_help_ex (st, dptr, FALSE);
        return SCPE_OK;
        }
    if (dptr->help)
        return dptr->help (st, dptr, uptr, flag, cptr);
    fprintf (st, "No %s help is available for the %s device\n", gbuf, dptr->name);
    return SCPE_OK;
    }
if (dptr->help) {
    return dptr->help (st, dptr, uptr, flag, cptr);
    }
if (dptr->description)
    fprintf (st, "%s %s help\n", dptr->description (dptr), dptr->name);
else
    fprintf (st, "%s help\n", dptr->name);
fprint_set_help_ex (st, dptr, TRUE);
fprint_show_help_ex (st, dptr, TRUE);
fprint_attach_help_ex (st, dptr, TRUE);
fprint_reg_help_ex (st, dptr, TRUE);
fprint_brk_help_ex (st, dptr, TRUE);
return SCPE_OK;
}

t_stat help_cmd_output (int32 flag, const char *help, const char *help_base)
{
switch (help[0]) {
    case '*':
        scp_help (stdout, NULL, NULL, flag, help_base ? help_base : simh_help, help+1);
        if (sim_log)
            scp_help (sim_log, NULL, NULL, flag | SCP_HELP_FLAT, help_base ? help_base : simh_help, help+1);
        break;
    default:
        fputs (help, stdout);
        if (sim_log)
            fputs (help, sim_log);
        break;
    }
return SCPE_OK;
}

t_stat help_cmd (int32 flag, CONST char *cptr)
{
char gbuf[CBUFSIZE];
CTAB *cmdp;

GET_SWITCHES (cptr);
if (sim_switches & SWMASK ('F'))
    flag = flag | SCP_HELP_FLAT;
if (*cptr) {
    cptr = get_glyph (cptr, gbuf, 0);
    if ((cmdp = find_cmd (gbuf))) {
        if (*cptr) {
            if ((cmdp->action == &set_cmd) || (cmdp->action == &show_cmd)) {
                DEVICE *dptr;
                UNIT *uptr;
                t_stat r;

                cptr = get_glyph (cptr, gbuf, 0);
                dptr = find_unit (gbuf, &uptr);
                if (dptr == NULL)
                    dptr = find_dev (gbuf);
                if (dptr != NULL) {
                    r = help_dev_help (stdout, dptr, uptr, flag, (cmdp->action == &set_cmd) ? "SET" : "SHOW");
                    if (sim_log)
                        help_dev_help (sim_log, dptr, uptr, flag | SCP_HELP_FLAT, (cmdp->action == &set_cmd) ? "SET" : "SHOW");
                    return r;
                    }
                if (cmdp->action == &set_cmd) { /* HELP SET xxx (not device or unit) */
                    if ((cmdp = find_ctab (set_glob_tab, gbuf)) &&
                         (cmdp->help))
                        return help_cmd_output (flag, cmdp->help, cmdp->help_base);
                    }
                else { /* HELP SHOW xxx (not device or unit) */
                    SHTAB *shptr = find_shtab (show_glob_tab, gbuf);

                    if ((shptr == NULL) || (shptr->help == NULL) || (*shptr->help == '\0'))
                        return SCPE_ARG;
                    return help_cmd_output (flag, shptr->help, NULL);
                    }
                return SCPE_ARG;
                }
            else
                return SCPE_2MARG;
            }
        if (cmdp->help) {
            if (strcmp (cmdp->name, "HELP") == 0) {
                DEVICE *dptr;
                int i;

                for (i = 0; (dptr = sim_devices[i]) != NULL; i++) {
                    if (dptr->help)
                        sim_printf ("h{elp} %-17s display help for device %s\n", dptr->name, dptr->name);
                    if (dptr->attach_help || 
                        (DEV_TYPE(dptr) == DEV_MUX) ||
                        (DEV_TYPE(dptr) == DEV_DISK) ||
                        (DEV_TYPE(dptr) == DEV_TAPE)) {
                        sim_printf ("h{elp} %s ATTACH\t display help for device %s ATTACH command\n", dptr->name, dptr->name);
                        }
                    if (dptr->registers) {
                        if (dptr->registers->name != NULL)
                            sim_printf ("h{elp} %s REGISTERS\t display help for device %s register variables\n", dptr->name, dptr->name);
                        }
                    if (dptr->modifiers) {
                        MTAB *mptr;

                        for (mptr = dptr->modifiers; mptr->pstring != NULL; mptr++) {
                            if (mptr->help) {
                                sim_printf ("h{elp} %s SET\t\t display help for device %s SET commands (modifiers)\n", dptr->name, dptr->name);
                                break;
                                }
                            }
                        }
                    }
                }
            else {
                if (((cmdp->action == &exdep_cmd) || (0 == strcmp(cmdp->name, "BOOT"))) &&
                    sim_dflt_dev->help) {
                        sim_dflt_dev->help (stdout, sim_dflt_dev, sim_dflt_dev->units, 0, cmdp->name);
                        if (sim_log)
                            sim_dflt_dev->help (sim_log, sim_dflt_dev, sim_dflt_dev->units, 0, cmdp->name);
                    }
                }
            help_cmd_output (flag, cmdp->help, cmdp->help_base);
            }
        else { /* no help so it is likely a command alias */
            CTAB *cmdpa;

            for (cmdpa=cmd_table; cmdpa->name != NULL; cmdpa++)
                if ((cmdpa->action == cmdp->action) && (cmdpa->help)) {
                    sim_printf ("%s is an alias for the %s command:\n%s", 
                                cmdp->name, cmdpa->name, cmdpa->help);
                    break;
                    }
            if (cmdpa->name == NULL)                /* not found? */
                sim_printf ("No help available for the %s command\n", cmdp->name);
            }
        }
    else { 
        DEVICE *dptr;
        UNIT *uptr;
        t_stat r;

        dptr = find_unit (gbuf, &uptr);
        if (dptr == NULL) {
            dptr = find_dev (gbuf);
            if (dptr == NULL)
                return SCPE_ARG;
            if (dptr->flags & DEV_DISABLE)
                sim_printf ("Device %s is currently disabled\n", dptr->name);
            }
        r = help_dev_help (stdout, dptr, uptr, flag, cptr);
        if (sim_log)
            help_dev_help (sim_log, dptr, uptr, flag | SCP_HELP_FLAT, cptr);
        return r;
        }
    }
else {
    fprint_help (stdout);
    if (sim_log)
        fprint_help (sim_log);
    }
return SCPE_OK;
}

/* Spawn command */

t_stat spawn_cmd (int32 flag, CONST char *cptr)
{
t_stat status;
if ((cptr == NULL) || (strlen (cptr) == 0))
    cptr = getenv("SHELL");
if ((cptr == NULL) || (strlen (cptr) == 0))
    cptr = getenv("ComSpec");
#if defined (VMS)
if ((cptr == NULL) || (strlen (cptr) == 0))
    cptr = "SPAWN/INPUT=SYS$COMMAND:";
#endif
fflush(stdout);                                         /* flush stdout */
if (sim_log)                                            /* flush log if enabled */
    fflush (sim_log);
if (sim_deb)                                            /* flush debug if enabled */
    fflush (sim_deb);
status = system (cptr);
#if defined (VMS)
printf ("\n");
#endif

return status;
}

/* Screenshot command */

t_stat screenshot_cmd (int32 flag, CONST char *cptr)
{
if ((cptr == NULL) || (strlen (cptr) == 0))
    return SCPE_ARG;
#if defined (USE_SIM_VIDEO)
return vid_screenshot (cptr);
#else
sim_printf ("No video device\n");
return SCPE_UNK|SCPE_NOMESSAGE;
#endif
}

/* Echo command */

t_stat echo_cmd (int32 flag, CONST char *cptr)
{
sim_printf ("%s\n", cptr);
return SCPE_OK;
}

/* Do command

   Syntax: DO {-E} {-V} <filename> {<arguments>...}

   -E causes all command errors to be fatal; without it, only EXIT and ASSERT
   failure will stop a command file.

   -V causes commands to be echoed before execution.

   Note that SCPE_STEP ("Step expired") is considered a note and not an error
   and so does not abort command execution when using -E.

   Inputs:
        flag    =   caller and nesting level indicator
        fcptr   =   filename and optional arguments, space-separated
   Outputs:
        status  =   error status

   The "flag" input value indicates the source of the call, as follows:

        -1      =   initialization file (no error if not found)
         0      =   command line file
         1      =   "DO" command
        >1      =   nested "DO" command
*/

t_stat do_cmd (int32 flag, CONST char *fcptr)
{
return do_cmd_label (flag, fcptr, NULL);
}

#ifdef OPCON
char *do_position(void)
#else
static char *do_position(void)
#endif
{
static char cbuf[CBUFSIZE];

sprintf (cbuf, "%s%s%s-%d", sim_do_filename[sim_do_depth], sim_do_label[sim_do_depth] ? "::" : "", sim_do_label[sim_do_depth] ? sim_do_label[sim_do_depth] : "", sim_goto_line[sim_do_depth]);
return cbuf;
}

t_stat do_cmd_label (int32 flag, CONST char *fcptr, CONST char *label)
{
char cbuf[4*CBUFSIZE], gbuf[CBUFSIZE], abuf[4*CBUFSIZE], quote, *c, *do_arg[11];
CONST char *cptr;
FILE *fpin;
CTAB *cmdp = NULL;
int32 echo, nargs, errabort, i;
int32 saved_sim_do_echo = sim_do_echo, 
      saved_sim_show_message = sim_show_message,
      saved_sim_on_inherit = sim_on_inherit,
      saved_sim_quiet = sim_quiet;
t_bool staying;
t_stat stat, stat_nomessage;

stat = SCPE_OK;
staying = TRUE;
if (flag > 0)                                           /* need switches? */
    GET_SWITCHES (fcptr);                               /* get switches */
echo = (sim_switches & SWMASK ('V')) || sim_do_echo;    /* -v means echo */
sim_quiet = (sim_switches & SWMASK ('Q')) || sim_quiet; /* -q means quiet */
sim_on_inherit =(sim_switches & SWMASK ('O')) || sim_on_inherit; /* -o means inherit ON condition actions */

errabort = sim_switches & SWMASK ('E');                 /* -e means abort on error */

abuf[sizeof(abuf)-1] = '\0';
strncpy (abuf, fcptr, sizeof(abuf)-1);
c = abuf;
do_arg[10] = NULL;                                      /* make sure the argument list always ends with a NULL */
for (nargs = 0; nargs < 10; ) {                         /* extract arguments */
    while (sim_isspace (*c))                                /* skip blanks */
        c++;
    if (*c == 0)                                        /* all done? */
        do_arg [nargs++] = NULL;                        /* null argument */
    else {
        if (*c == '\'' || *c == '"')                    /* quoted string? */
            quote = *c++;
        else quote = 0;
        do_arg[nargs++] = c;                            /* save start */
        while (*c && (quote ? (*c != quote) : !sim_isspace (*c)))
            c++;
        if (*c)                                         /* term at quote/spc */
            *c++ = 0;
        }
    }                                                   /* end for */

if (do_arg [0] == NULL)                                 /* need at least 1 */
    return SCPE_2FARG;
if ((fpin = fopen (do_arg[0], "r")) == NULL) {          /* file failed to open? */
    strcat (strcpy (cbuf, do_arg[0]), ".sim");          /* try again with .sim extension */
    if ((fpin = fopen (cbuf, "r")) == NULL) {           /* failed a second time? */
        if (flag == 0)                                  /* cmd line file? */
             fprintf (stderr, "Can't open file %s\n", do_arg[0]);
        return SCPE_OPENERR;                            /* return failure */
        }
    }
if (flag >= 0) {                                        /* Only bump nesting from command or nested */
    ++sim_do_depth;
    if (sim_on_inherit) {                               /* inherit ON condition actions? */
        sim_on_check[sim_do_depth] = sim_on_check[sim_do_depth-1]; /* inherit On mode */
        for (i=0; i<SCPE_MAX_ERR; i++) {                /* replicate any on commands */
            if (sim_on_actions[sim_do_depth-1][i]) {
                sim_on_actions[sim_do_depth][i] = (char *)malloc(1+strlen(sim_on_actions[sim_do_depth-1][i]));
                if (NULL == sim_on_actions[sim_do_depth][i]) {
                    while (--i >= 0) {
                        free(sim_on_actions[sim_do_depth][i]);
                        sim_on_actions[sim_do_depth][i] = NULL;
                        }
                    sim_on_check[sim_do_depth] = 0;
                    sim_brk_clract ();                  /* defang breakpoint actions */
                    --sim_do_depth;                     /* unwind nesting */
                    return SCPE_MEM;
                    }
                strcpy(sim_on_actions[sim_do_depth][i], sim_on_actions[sim_do_depth-1][i]);
                }
            }
        }
    }

strcpy( sim_do_filename[sim_do_depth], do_arg[0]);      /* stash away do file name for possible use by 'call' command */
sim_do_label[sim_do_depth] = label;                     /* stash away do label for possible use in messages */
sim_goto_line[sim_do_depth] = 0;
if (label) {
    sim_gotofile = fpin;
    sim_do_echo = echo;
    stat = goto_cmd (0, label);
    if (stat != SCPE_OK) {
        strcpy(cbuf, "RETURN SCPE_ARG");
        cptr = get_glyph (cbuf, gbuf, 0);               /* get command glyph */
        cmdp = find_cmd (gbuf);                         /* return the errorStage things to the stat will be returned */
        goto Cleanup_Return;
        }
    }
if (errabort)                                           /* -e flag? */
    set_on (1, NULL);                                   /* equivalent to ON ERROR RETURN */

do {
    sim_do_ocptr[sim_do_depth] = cptr = sim_brk_getact (cbuf, sizeof(cbuf)); /* get bkpt action */
    if (!sim_do_ocptr[sim_do_depth]) {                  /* no pending action? */
        sim_do_ocptr[sim_do_depth] = cptr = read_line (cbuf, sizeof(cbuf), fpin);/* get cmd line */
        sim_goto_line[sim_do_depth] += 1;
        }
    sim_sub_args (cbuf, sizeof(cbuf), do_arg);          /* substitute args */
    if (cptr == NULL) {                                 /* EOF? */
        stat = SCPE_OK;                                 /* set good return */
        break;
        }
    if (*cptr == 0)                                     /* ignore blank */
        continue;
    if (echo)                                           /* echo if -v */
        sim_printf("%s> %s\n", do_position(), cptr);
    if (*cptr == ':')                                   /* ignore label */
        continue;
    cptr = get_glyph_cmd (cptr, gbuf);                  /* get command glyph */
    sim_switches = 0;                                   /* init switches */
    sim_gotofile = fpin;
    sim_do_echo = echo;
    if ((cmdp = find_cmd (gbuf))) {                     /* lookup command */
        if (cmdp->action == &return_cmd)                /* RETURN command? */
            break;                                      /*    done! */
        if (cmdp->action == &do_cmd) {                  /* DO command? */
            if (sim_do_depth >= MAX_DO_NEST_LVL)        /* nest too deep? */
                stat = SCPE_NEST;
            else
                stat = do_cmd (sim_do_depth+1, cptr);   /* exec DO cmd */
            }
        else
            if (cmdp->action == &shift_cmd)             /* SHIFT command */
                stat = shift_args(do_arg, sizeof(do_arg)/sizeof(do_arg[0]));
            else
                stat = cmdp->action (cmdp->arg, cptr);  /* exec other cmd */
        }
    else stat = SCPE_UNK;                               /* bad cmd given */
    echo = sim_do_echo;                                 /* Allow for SET VERIFY */
    stat_nomessage = stat & SCPE_NOMESSAGE;             /* extract possible message supression flag */
    stat_nomessage = stat_nomessage || (!sim_show_message);/* Apply global suppression */
    stat = SCPE_BARE_STATUS(stat);                      /* remove possible flag */
    if (((stat != SCPE_OK) && (stat != SCPE_EXPECT)) ||
        ((cmdp->action != &return_cmd) &&
         (cmdp->action != &goto_cmd) &&
         (cmdp->action != &on_cmd) &&
         (cmdp->action != &echo_cmd)))
        sim_last_cmd_stat = stat;                       /* save command error status */
    switch (stat) {
        case SCPE_AFAIL:
            staying = (sim_on_check[sim_do_depth] &&        /* if trap action defined */
                       sim_on_actions[sim_do_depth][stat]); /* use it, otherwise exit */
            break;
        case SCPE_EXIT:
            staying = FALSE;
            break;
        case SCPE_OK:
        case SCPE_STEP:
            break;
        default:
            break;
        }
    if ((stat >= SCPE_BASE) && (stat != SCPE_EXIT) &&   /* error from cmd? */
        (stat != SCPE_STEP)) {
        if (!echo && !sim_quiet &&                      /* report if not echoing */
            !stat_nomessage &&                          /* and not suppressing messages */
            !(cmdp && cmdp->message)) {                 /* and not handling them specially */
            sim_printf("%s> %s\n", do_position(), sim_do_ocptr[sim_do_depth]);
            }
        }
    if (!stat_nomessage) {                              /* report error if not suppressed */
        if (cmdp && cmdp->message)                      /* special message handler */
            cmdp->message ((!echo && !sim_quiet) ? sim_do_ocptr[sim_do_depth] : NULL, stat);
        else
            if (stat >= SCPE_BASE)                      /* report error if not suppressed */
                sim_printf ("%s\n", sim_error_text (stat));
        }
    if (stat == SCPE_EXPECT)                            /* EXPECT status is non actionable */
        stat = SCPE_OK;                                 /* so adjust it to SCPE_OK */
    if (staying &&
        (sim_on_check[sim_do_depth]) && 
        (stat != SCPE_OK) &&
        (stat != SCPE_STEP)) {
        if ((stat <= SCPE_MAX_ERR) && sim_on_actions[sim_do_depth][stat])
            sim_brk_setact (sim_on_actions[sim_do_depth][stat]);
        else
            sim_brk_setact (sim_on_actions[sim_do_depth][0]);
        }
    if (sim_vm_post != NULL)
        (*sim_vm_post) (TRUE);
    } while (staying);
Cleanup_Return:
fclose (fpin);                                          /* close file */
sim_gotofile = NULL;
if (flag >= 0) {
    sim_do_echo = saved_sim_do_echo;                    /* restore echo state we entered with */
    sim_show_message = saved_sim_show_message;          /* restore message display state we entered with */
    sim_on_inherit = saved_sim_on_inherit;              /* restore ON inheritance state we entered with */
    }
sim_quiet = saved_sim_quiet;                            /* restore quiet mode we entered with */
if ((flag >= 0) || (!sim_on_inherit)) {
    for (i=0; i<SCPE_MAX_ERR; i++) {                    /* release any on commands */
        free (sim_on_actions[sim_do_depth][i]);
        sim_on_actions[sim_do_depth][i] = NULL;
        }
    sim_on_check[sim_do_depth] = 0;                     /* clear on mode */
    }
if (flag >= 0)
    --sim_do_depth;                                     /* unwind nesting */
sim_brk_clract ();                                      /* defang breakpoint actions */
if (cmdp && (cmdp->action == &return_cmd) && (0 != *cptr)) { /* return command with argument? */
    sim_string_to_stat (cptr, &stat);
    sim_last_cmd_stat = stat;                           /* save explicit status as command error status */
    if (sim_switches & SWMASK ('Q'))
        stat |= SCPE_NOMESSAGE;                         /* suppress error message display (in caller) if requested */
    return stat;                                        /* return with explicit return status */
    }
return stat | SCPE_NOMESSAGE;                           /* suppress message since we've already done that here */
}

/* Substitute_args - replace %n tokens in 'instr' with the do command's arguments
                     and other enviroment variables

   Calling sequence
   instr        =       input string
   instr_size   =       sizeof input string buffer
   do_arg[10]   =       arguments

   Token "%0" expands to the command file name. 
   Token %n (n being a single digit) expands to the n'th argument
   Tonen %* expands to the whole set of arguments (%1 ... %9)

   The input sequence "\%" represents a literal "%", and "\\" represents a
   literal "\".  All other character combinations are rendered literally.

   Omitted parameters result in null-string substitutions.

   A Tokens preceeded and followed by % characters are expanded as environment
   variables, and if one isn't found then can be one of several special 
   variables: 
          %DATE%              yyyy-mm-dd
          %TIME%              hh:mm:ss
          %STIME%             hh_mm_ss
          %CTIME%             Www Mmm dd hh:mm:ss yyyy
          %STATUS%            Status value from the last command executed
          %TSTATUS%           The text form of the last status value
          %SIM_VERIFY%        The Verify/Verbose mode of the current Do command file
          %SIM_VERBOSE%       The Verify/Verbose mode of the current Do command file
          %SIM_QUIET%         The Quiet mode of the current Do command file
          %SIM_MESSAGE%       The message display status of the current Do command file
   Environment variable lookups are done first with the precise name between 
   the % characters and if that fails, then the name between the % characters
   is upcased and a lookup of that valus is attempted.

   The first Space delimited token on the line is extracted in uppercase and 
   then looked up as an environment variable.  If found it the value is 
   supstituted for the original string before expanding everything else.  If 
   it is not found, then the original beginning token on the line is left 
   untouched.
*/

void sim_sub_args (char *instr, size_t instr_size, char *do_arg[])
{
char gbuf[CBUFSIZE];
char *ip = instr, *op, *oend, *istart, *tmpbuf;
const char *ap;
char rbuf[CBUFSIZE];
int i;
time_t now;
struct tm *tmnow;

time(&now);
tmnow = localtime(&now);
tmpbuf = (char *)malloc(instr_size);
op = tmpbuf;
oend = tmpbuf + instr_size - 2;
while (sim_isspace (*ip))                                   /* skip leading spaces */
    *op++ = *ip++;
istart = ip;
for (; *ip && (op < oend); ) {
    if ((ip [0] == '\\') &&                             /* literal escape? */
        ((ip [1] == '%') || (ip [1] == '\\'))) {        /*   and followed by '%' or '\'? */
        ip++;                                           /* skip '\' */
        *op++ = *ip++;                                  /* copy escaped char */
        }
    else 
        if ((*ip == '%') && 
            (sim_isalnum(ip[1]) || (ip[1] == '*') || (ip[1] == '_'))) {/* sub? */
            if ((ip[1] >= '0') && (ip[1] <= ('9'))) {   /* %n = sub */
                ap = do_arg[ip[1] - '0'];
                for (i=0; i<ip[1] - '0'; ++i)           /* make sure we're not past the list end */
                    if (do_arg[i] == NULL) {
                        ap = NULL;
                        break;
                        }
                ip = ip + 2;
                }
            else if (ip[1] == '*') {                    /* %1 ... %9 = sub */
                memset (rbuf, '\0', sizeof(rbuf));
                ap = rbuf;
                for (i=1; i<=9; ++i)
                    if (do_arg[i] == NULL)
                        break;
                    else
                        if ((sizeof(rbuf)-strlen(rbuf)) < (2 + strlen(do_arg[i]))) {
                            if (strchr(do_arg[i], ' ')) { /* need to surround this argument with quotes */
                                char quote = '"';
                                if (strchr(do_arg[i], quote))
                                    quote = '\'';
                                sprintf(&rbuf[strlen(rbuf)], "%s%c%s%c\"", (i != 1) ? " " : "", quote, do_arg[i], quote);
                                }
                            else
                                sprintf(&rbuf[strlen(rbuf)], "%s%s", (i != 1) ? " " : "", do_arg[i]);
                            }
                        else
                            break;
                ip = ip + 2;
                }
            else {                                      /* environment variable */
                ap = NULL;
                get_glyph_nc (ip+1, gbuf, '%');         /* first try using the literal name */
                ap = getenv(gbuf);
                if (!ap) {
                    get_glyph (ip+1, gbuf, '%');        /* now try using the upcased name */
                    ap = getenv(gbuf);
                    }
                ip += 1 + strlen (gbuf);
                if (*ip == '%') ++ip;
                if (!ap) {
                    /* ISO 8601 format date/time info */
                    if (!strcmp ("DATE", gbuf)) {
                        sprintf (rbuf, "%4d-%02d-%02d", tmnow->tm_year+1900, tmnow->tm_mon+1, tmnow->tm_mday);
                        ap = rbuf;
                        }
                    else if (!strcmp ("TIME", gbuf)) {
                        sprintf (rbuf, "%02d:%02d:%02d", tmnow->tm_hour, tmnow->tm_min, tmnow->tm_sec);
                        ap = rbuf;
                        }
                    else if (!strcmp ("DATETIME", gbuf)) {
                        sprintf (rbuf, "%04d-%02d-%02dT%02d:%02d:%02d", tmnow->tm_year+1900, tmnow->tm_mon+1, tmnow->tm_mday, tmnow->tm_hour, tmnow->tm_min, tmnow->tm_sec);
                        ap = rbuf;
                        }
                    /* Locale oriented formatted date/time info */
                    if (!strcmp ("LDATE", gbuf)) {
                        strftime (rbuf, sizeof(rbuf), "%x", tmnow);
                        ap = rbuf;
                        }
                    else if (!strcmp ("LTIME", gbuf)) {
#if defined(HAVE_C99_STRFTIME)
                        strftime (rbuf, sizeof(rbuf), "%r", tmnow);
#else
                        strftime (rbuf, sizeof(rbuf), "%p", tmnow);
                        if (rbuf[0])
                            strftime (rbuf, sizeof(rbuf), "%I:%M:%S %p", tmnow);
                        else
                            strftime (rbuf, sizeof(rbuf), "%H:%M:%S", tmnow);
#endif
                        ap = rbuf;
                        }
                    else if (!strcmp ("CTIME", gbuf)) {
#if defined(HAVE_C99_STRFTIME)
                        strftime (rbuf, sizeof(rbuf), "%c", tmnow);
#else
                        strcpy (rbuf, ctime(&now));
                        rbuf[strlen (rbuf)-1] = '\0';    /* remove trailing \n */
#endif
                        ap = rbuf;
                        }
                    /* Separate Date/Time info */
                    else if (!strcmp ("DATE_YYYY", gbuf)) {/* Year (0000-9999) */
                        strftime (rbuf, sizeof(rbuf), "%Y", tmnow);
                        ap = rbuf;
                        }
                    else if (!strcmp ("DATE_YY", gbuf)) {/* Year (00-99) */
                        strftime (rbuf, sizeof(rbuf), "%y", tmnow);
                        ap = rbuf;
                        }
                    else if (!strcmp ("DATE_YC", gbuf)) {/* Century (year/100) */
                        sprintf (rbuf, "%d", (tmnow->tm_year + 1900)/100);
                        ap = rbuf;
                        }
                    else if ((!strcmp ("DATE_19XX_YY", gbuf)) || /* Year with same calendar */
                             (!strcmp ("DATE_19XX_YYYY", gbuf))) {
                        int year = tmnow->tm_year + 1900;
                        int days = year - 2001;
                        int leaps = days/4 - days/100 + days/400;
                        int lyear = ((year % 4) == 0) && (((year % 100) != 0) || ((year % 400) == 0));
                        int selector = ((days + leaps + 7) % 7) + lyear * 7;
                        static int years[] = {90, 91, 97, 98, 99, 94, 89, 
                                              96, 80, 92, 76, 88, 72, 84};
                        int cal_year = years[selector];

                        if (!strcmp ("DATE_19XX_YY", gbuf))
                            sprintf (rbuf, "%d", cal_year);        /* 2 digit year */
                        else
                            sprintf (rbuf, "%d", cal_year + 1900); /* 4 digit year */
                        ap = rbuf;
                        }
                    else if (!strcmp ("DATE_MM", gbuf)) {/* Month number (01-12) */
                        strftime (rbuf, sizeof(rbuf), "%m", tmnow);
                        ap = rbuf;
                        }
                    else if (!strcmp ("DATE_MMM", gbuf)) {/* abbreviated Month name */
                        strftime (rbuf, sizeof(rbuf), "%b", tmnow);
                        ap = rbuf;
                        }
                    else if (!strcmp ("DATE_MONTH", gbuf)) {/* full Month name */
                        strftime (rbuf, sizeof(rbuf), "%B", tmnow);
                        ap = rbuf;
                        }
                    else if (!strcmp ("DATE_DD", gbuf)) {/* Day of Month (01-31) */
                        strftime (rbuf, sizeof(rbuf), "%d", tmnow);
                        ap = rbuf;
                        }
                    else if (!strcmp ("DATE_D", gbuf)) { /* ISO 8601 weekday number (1-7) */
                        sprintf (rbuf, "%d", (tmnow->tm_wday ? tmnow->tm_wday : 7));
                        ap = rbuf;
                        }
                    else if ((!strcmp ("DATE_WW", gbuf)) ||   /* ISO 8601 week number (01-53) */
                             (!strcmp ("DATE_WYYYY", gbuf))) {/* ISO 8601 week year number (0000-9999) */
                        int iso_yr = tmnow->tm_year + 1900;
                        int iso_wk = (tmnow->tm_yday + 11 - (tmnow->tm_wday ? tmnow->tm_wday : 7))/7;;

                        if (iso_wk == 0) {
                            iso_yr = iso_yr - 1;
                            tmnow->tm_yday += 365 + (((iso_yr % 4) == 0) ? 1 : 0);  /* Adjust for Leap Year (Correct thru 2099) */
                            iso_wk = (tmnow->tm_yday + 11 - (tmnow->tm_wday ? tmnow->tm_wday : 7))/7;
                            }
                        else
                            if ((iso_wk == 53) && (((31 - tmnow->tm_mday) + tmnow->tm_wday) < 4)) {
                                ++iso_yr;
                                iso_wk = 1;
                                }
                        if (!strcmp ("DATE_WW", gbuf))
                            sprintf (rbuf, "%02d", iso_wk);
                        else
                            sprintf (rbuf, "%04d", iso_yr);
                        ap = rbuf;
                        }
                    else if (!strcmp ("DATE_JJJ", gbuf)) {/* day of year (001-366) */
                        strftime (rbuf, sizeof(rbuf), "%j", tmnow);
                        ap = rbuf;
                        }
                    else if (!strcmp ("TIME_HH", gbuf)) {/* Hour of day (00-23) */
                        strftime (rbuf, sizeof(rbuf), "%H", tmnow);
                        ap = rbuf;
                        }
                    else if (!strcmp ("TIME_MM", gbuf)) {/* Minute of hour (00-59) */
                        strftime (rbuf, sizeof(rbuf), "%M", tmnow);
                        ap = rbuf;
                        }
                    else if (!strcmp ("TIME_SS", gbuf)) {/* Second of minute (00-59) */
                        strftime (rbuf, sizeof(rbuf), "%S", tmnow);
                        ap = rbuf;
                        }
                    else if (!strcmp ("STATUS", gbuf)) {
                        sprintf (rbuf, "%08X", sim_last_cmd_stat);
                        ap = rbuf;
                        }
                    else if (!strcmp ("TSTATUS", gbuf)) {
                        sprintf (rbuf, "%s", sim_error_text (sim_last_cmd_stat));
                        ap = rbuf;
                        }
                    else if (!strcmp ("SIM_VERIFY", gbuf)) {
                        sprintf (rbuf, "%s", sim_do_echo ? "-V" : "");
                        ap = rbuf;
                        }
                    else if (!strcmp ("SIM_VERBOSE", gbuf)) {
                        sprintf (rbuf, "%s", sim_do_echo ? "-V" : "");
                        ap = rbuf;
                        }
                    else if (!strcmp ("SIM_QUIET", gbuf)) {
                        sprintf (rbuf, "%s", sim_quiet ? "-Q" : "");
                        ap = rbuf;
                        }
                    else if (!strcmp ("SIM_MESSAGE", gbuf)) {
                        sprintf (rbuf, "%s", sim_show_message ? "" : "-Q");
                        ap = rbuf;
                        }
                    }
                }
            if (ap) {                                   /* non-null arg? */
                while (*ap && (op < oend))              /* copy the argument */
                    *op++ = *ap++;
                }
            }
        else
            if (ip == istart) {                         /* at beginning of input? */
                get_glyph (istart, gbuf, 0);            /* substitute initial token */
                ap = getenv(gbuf);                      /* if it is an environment variable name */
                if (!ap) {                              /* nope? */
                    *op++ = *ip++;                      /* press on with literal character */
                    continue;
                    }
                while (*ap && (op < oend))              /* copy the translation */
                    *op++ = *ap++;
                ip += strlen(gbuf);
                }
            else
                *op++ = *ip++;                          /* literal character */
    }
*op = 0;                                                /* term buffer */
strcpy (instr, tmpbuf);
free (tmpbuf);
return;
}

t_stat shift_args (char *do_arg[], size_t arg_count)
{
size_t i;

for (i=1; i<arg_count-1; ++i)
    do_arg[i] = do_arg[i+1];
return SCPE_OK;
}

static
int sim_cmp_string (const char *s1, const char *s2)
{
long int v1, v2;
char *ep1, *ep2;

v1 = strtol(s1+1, &ep1, 0);
v2 = strtol(s2+1, &ep2, 0);
if ((ep1 != s1 + strlen (s1) - 1) ||
    (ep2 != s2 + strlen (s2) - 1))
    return strcmp (s1, s2);
if (v1 == v2)
    return 0;
if (v1 < v2)
    return -1;
return 1;
}

/* Assert command
   If command

   Syntax: ASSERT {NOT} {<dev>} <reg>{<logical-op><value>}<conditional-op><value>
   Syntax: IF {NOT} {<dev>} <reg>{<logical-op><value>}<conditional-op><value> commandtoprocess{; additionalcommandtoprocess}...

       If NOT is specified, the resulting expression value is inverted.
       If <dev> is not specified, sim_dflt_dev (CPU) is assumed.  
       <value> is expressed in the radix specified for <reg>.  
       <logical-op> and <conditional-op> are the same as that
       allowed for examine and deposit search specifications.

   Syntax: ASSERT {-i} {NOT} "<string1>" <compare-op> "<string2>"
   Syntax: IF {-i} {NOT} "<string1>" <compare-op> "<string2>" commandtoprocess{; additionalcommandtoprocess}...

       If -i is specified, the comparisons are done in a case insensitive manner.
       If NOT is specified, the resulting expression value is inverted.
       "<string1>" and "<string2>" are quote delimited strings which include 
       expansion references to environment variables in the simulator.
       <compare-op> can be any one of:
            ==  - equal
            EQU - equal
            !=  - not equal
            NEQ - not equal
            <   - less than
            LSS - less than
            <=  - less than or equal
            LEQ - less than or equal
            >   - greater than
            GTR - greater than
            >=  - greater than or equal
            GEQ - greater than or equal
*/
t_stat assert_cmd (int32 flag, CONST char *cptr)
{
char gbuf[CBUFSIZE], gbuf2[CBUFSIZE];
CONST char *tptr, *gptr;
REG *rptr;
uint32 idx;
t_value val;
t_stat r;
t_bool Not = FALSE;
t_bool result;
t_addr addr;
t_stat reason;

cptr = (CONST char *)get_sim_opt (CMD_OPT_SW|CMD_OPT_DFT, (CONST char *)cptr, &r);  
                                                        /* get sw, default */
sim_stabr.boolop = sim_staba.boolop = -1;               /* no relational op dflt */
if (*cptr == 0)                                         /* must be more */
    return SCPE_2FARG;
tptr = get_glyph (cptr, gbuf, 0);                       /* get token */
if (!strcmp (gbuf, "NOT")) {                            /* Conditional Inversion? */
    Not = TRUE;                                         /* remember that, and */
    cptr = (CONST char *)tptr;
    }
if (*cptr == '"') {                                     /* quoted string comparison? */
    char op[CBUFSIZE];
    static struct {
        const char *op;
        int aval;
        int bval;
        t_bool invert;
        } *optr, compare_ops[] =
        {
            {"==",   0,  0, FALSE},
            {"EQU",  0,  0, FALSE},
            {"!=",   0,  0, TRUE},
            {"NEQ",  0,  0, TRUE},
            {"<",   -1, -1, FALSE},
            {"LSS", -1, -1, FALSE},
            {"<=",   0, -1, FALSE},
            {"LEQ",  0, -1, FALSE},
            {">",    1,  1, FALSE},
            {"GTR",  1,      1, FALSE},
            {">=",   0,  1, FALSE},
            {"GEQ",  0,  1, FALSE},
            {NULL}};

    tptr = (CONST char *)get_glyph_gen (cptr, gbuf, '=', (sim_switches & SWMASK ('I')), TRUE, '\\');
                                                    /* get first string */
    if (!*tptr)
        return SCPE_2FARG;
    cptr += strlen (gbuf);
    while (sim_isspace (*cptr))                         /* skip spaces */
        ++cptr;
    get_glyph (cptr, op, '"');
    for (optr = compare_ops; optr->op; optr++)
        if (0 == strcmp (op, optr->op))
            break;
    if (!optr->op)
        return sim_messagef (SCPE_ARG, "Invalid operator: %s\n", op);
    cptr += strlen (op);
    while (sim_isspace (*cptr))                         /* skip spaces */
        ++cptr;
    cptr = (CONST char *)get_glyph_gen (cptr, gbuf2, 0, (sim_switches & SWMASK ('I')), TRUE, '\\');
                                                        /* get second string */
    if (*cptr) {                                        /* more? */
        if (flag)                                       /* ASSERT has no more args */
            return SCPE_2MARG;
        }
    else {
        if (!flag)                                      
            return SCPE_2FARG;                          /* IF needs actions! */
        }
    result = sim_cmp_string (gbuf, gbuf2);
    result = ((result == optr->aval) || (result == optr->bval));
    if (optr->invert)
        result = !result;
    }
else {
    cptr = get_glyph (cptr, gbuf, 0);                   /* get register */
    rptr = find_reg (gbuf, &gptr, sim_dfdev);           /* parse register */
    if (rptr) {                                         /* got register? */
        if (*gptr == '[') {                             /* subscript? */
            if (rptr->depth <= 1)                       /* array register? */
                return SCPE_ARG;
            idx = (uint32) strtotv (++gptr, &tptr, 10); /* convert index */
            if ((gptr == tptr) || (*tptr++ != ']'))
                return SCPE_ARG;
            gptr = tptr;                                /* update */
            }
        else idx = 0;                                   /* not array */
        if (idx >= rptr->depth)                         /* validate subscript */
            return SCPE_SUB;
        }
    else {                                              /* not reg, check for memory */
        if (sim_dfdev && sim_vm_parse_addr)             /* get addr */
            addr = sim_vm_parse_addr (sim_dfdev, gbuf, &gptr);
        else addr = (t_addr) strtotv (gbuf, &gptr, sim_dfdev->dradix);
        if (gbuf == gptr)                               /* error? */
            return SCPE_NXREG;
        }
    if (*gptr != 0)                                     /* more? must be search */
        get_glyph (gptr, gbuf, 0);
    else {
        if (*cptr == 0)                                 /* must be more */
            return SCPE_2FARG;
        cptr = get_glyph (cptr, gbuf, 0);               /* get search cond */
        }
    if (*cptr) {                                        /* more? */
        if (flag)                                       /* ASSERT has no more args */
            return SCPE_2MARG;
        }
    else {
        if (!flag)                                      
            return SCPE_2FARG;                          /* IF needs actions! */
        }
    if (rptr) {                                         /* Handle register case */
        if (!get_rsearch (gbuf, rptr->radix, &sim_stabr) ||  /* parse condition */
            (sim_stabr.boolop == -1))                   /* relational op reqd */
            return SCPE_MISVAL;
        val = get_rval (rptr, idx);                     /* get register value */
        result = test_search (&val, &sim_stabr);        /* test condition */
        }
    else {                                              /* Handle memory case */
        if (!get_asearch (gbuf, sim_dfdev->dradix, &sim_staba) ||  /* parse condition */
            (sim_staba.boolop == -1))                    /* relational op reqd */
            return SCPE_MISVAL;
        reason = get_aval (addr, sim_dfdev, sim_dfunit);/* get data */
        if (reason != SCPE_OK)                          /* return if error */
            return reason;
        result = test_search (sim_eval, &sim_staba);    /* test condition */
        }
    }
if (Not ^ result) {
    if (!flag)
        sim_brk_setact (cptr);                          /* set up IF actions */
    }
else
    if (flag)
        return SCPE_AFAIL;                              /* return assert status */
return SCPE_OK;
}

/* Send command

   Syntax: SEND {After=m},{Delay=n},"string-to-send"

   After  - is a positive integer representing a number of instruction delay 
            before the initial characters is sent.  The value specified
            in a after argument persists across SEND commands.  The after
            parameter can be set by itself with SEND AFTER=n
   Delay  - is a positive integer representing a minimal instruction delay 
            before and between characters being sent.  The value specified
            in a delay argument persists across SEND commands.  The delay
            parameter can be set by itself with SEND DELAY=n
   String - must be quoted.  Quotes may be either single or double but the
            opening anc closing quote characters must match.  Within quotes 
            C style character escapes are allowed.  
            The following character escapes are explicitly supported:
        \r  Sends the ASCII Carriage Return character (Decimal value 13)
        \n  Sends the ASCII Linefeed character (Decimal value 10)
        \f  Sends the ASCII Formfeed character (Decimal value 12)
        \t  Sends the ASCII Horizontal Tab character (Decimal value 9)
        \v  Sends the ASCII Vertical Tab character (Decimal value 11)
        \b  Sends the ASCII Backspace character (Decimal value 8)
        \\  Sends the ASCII Backslash character (Decimal value 92)
        \'  Sends the ASCII Single Quote character (Decimal value 39)
        \"  Sends the ASCII Double Quote character (Decimal value 34)
        \?  Sends the ASCII Question Mark character (Decimal value 63)
        \e  Sends the ASCII Escape character (Decimal value 27)
     as well as octal character values of the form:
        \n{n{n}} where each n is an octal digit (0-7)
     and hext character values of the form:
        \xh{h} where each h is a hex digit (0-9A-Fa-f)
   */

t_stat send_cmd (int32 flag, CONST char *cptr)
{
char gbuf[CBUFSIZE];
CONST char *tptr;
uint8 dbuf[CBUFSIZE];
uint32 dsize = 0;
uint32 delay = 0;
uint32 after = 0;
t_stat r;
SEND *snd;

GET_SWITCHES (cptr);                                    /* get switches */
tptr = get_glyph (cptr, gbuf, ',');
if (sim_isalpha(gbuf[0]) && (strchr (gbuf, ':'))) {
    r = tmxr_locate_line_send (gbuf, &snd);
    if (r != SCPE_OK)
        return r;
    cptr = tptr;
    tptr = get_glyph (tptr, gbuf, ',');
    }
else
    snd = sim_cons_get_send ();

while (*cptr) {
    if ((!strncmp(gbuf, "DELAY=", 6)) && (gbuf[6])) {
        delay = (uint32)get_uint (&gbuf[6], 10, 10000000, &r);
        if (r != SCPE_OK)
            return sim_messagef (SCPE_ARG, "Invalid Delay Value\n");
        cptr = tptr;
        tptr = get_glyph (cptr, gbuf, ',');
        continue;
        }
    if ((!strncmp(gbuf, "AFTER=", 6)) && (gbuf[6])) {
        after = (uint32)get_uint (&gbuf[6], 10, 10000000, &r);
        if (r != SCPE_OK)
            return sim_messagef (SCPE_ARG, "Invalid After Value\n");
        cptr = tptr;
        tptr = get_glyph (cptr, gbuf, ',');
        continue;
        }
    if ((*cptr == '"') || (*cptr == '\''))
        break;
    return SCPE_ARG;
    }
if (*cptr) {
    if ((*cptr != '"') && (*cptr != '\''))
        return sim_messagef (SCPE_ARG, "String must be quote delimited\n");
    cptr = get_glyph_quoted (cptr, gbuf, 0);
    if (*cptr != '\0')
        return SCPE_2MARG;                  /* No more arguments */

    if (SCPE_OK != sim_decode_quoted_string (gbuf, dbuf, &dsize))
        return sim_messagef (SCPE_ARG, "Invalid String\n");
    }
if ((dsize == 0) && (delay == 0) && (after == 0))
    return SCPE_2FARG;
return sim_send_input (snd, dbuf, dsize, after, delay);
}

t_stat sim_show_send (FILE *st, DEVICE *dptr, UNIT *uptr, int32 flag, CONST char *cptr)
{
char gbuf[CBUFSIZE];
CONST char *tptr;
t_stat r;
SEND *snd;

tptr = get_glyph (cptr, gbuf, ',');
if (sim_isalpha(gbuf[0]) && (strchr (gbuf, ':'))) {
    r = tmxr_locate_line_send (gbuf, &snd);
    if (r != SCPE_OK)
        return r;
    cptr = tptr;
    }
else
    snd = sim_cons_get_send ();
if (*cptr)
    return SCPE_2MARG;
return sim_show_send_input (st, snd);
}

t_stat expect_cmd (int32 flag, CONST char *cptr)
{
char gbuf[CBUFSIZE];
CONST char *tptr;
t_stat r;
EXPECT *exp;

GET_SWITCHES (cptr);                                    /* get switches */
tptr = get_glyph (cptr, gbuf, ',');
if (sim_isalpha(gbuf[0]) && (strchr (gbuf, ':'))) {
    r = tmxr_locate_line_expect (gbuf, &exp);
    if (r != SCPE_OK)
        return r;
    cptr = tptr;
    }
else
    exp = sim_cons_get_expect ();
if (flag)
    return sim_set_expect (exp, cptr);
else
    return sim_set_noexpect (exp, cptr);
}

t_stat sim_show_expect (FILE *st, DEVICE *dptr, UNIT *uptr, int32 flag, CONST char *cptr)
{
char gbuf[CBUFSIZE];
CONST char *tptr;
t_stat r;
EXPECT *exp;

tptr = get_glyph (cptr, gbuf, ',');
if (sim_isalpha(gbuf[0]) && (strchr (gbuf, ':'))) {
    r = tmxr_locate_line_expect (gbuf, &exp);
    if (r != SCPE_OK)
        return r;
    cptr = tptr;
    }
else
    exp = sim_cons_get_expect ();
if (*cptr && (*cptr != '"') && (*cptr != '\''))
    return SCPE_ARG;            /* String must be quote delimited */
tptr = get_glyph_quoted (cptr, gbuf, 0);
if (*tptr != '\0')
    return SCPE_2MARG;          /* No more arguments */
if (*cptr && (cptr[strlen(cptr)-1] != '"') && (cptr[strlen(cptr)-1] != '\''))
    return SCPE_ARG;            /* String must be quote delimited */
return sim_exp_show (st, exp, gbuf);
}


/* Goto command */

t_stat goto_cmd (int32 flag, CONST char *fcptr)
{
char cbuf[CBUFSIZE], gbuf[CBUFSIZE], gbuf1[CBUFSIZE];
const char *cptr;
long fpos;
int32 saved_do_echo = sim_do_echo;
int32 saved_goto_line = sim_goto_line[sim_do_depth];

if (NULL == sim_gotofile) return SCPE_UNK;              /* only valid inside of do_cmd */
get_glyph (fcptr, gbuf1, 0);
if ('\0' == gbuf1[0]) return SCPE_ARG;                  /* unspecified goto target */
fpos = ftell(sim_gotofile);                             /* Save start position */
rewind(sim_gotofile);                                   /* start search for label */
sim_goto_line[sim_do_depth] = 0;                        /* reset line number */
sim_do_echo = 0;                                        /* Don't echo while searching for label */
while (1) {
    cptr = read_line (cbuf, sizeof(cbuf), sim_gotofile);/* get cmd line */
    if (cptr == NULL) break;                            /* exit on eof */
    sim_goto_line[sim_do_depth] += 1;                   /* record line number */
    if (*cptr == 0) continue;                           /* ignore blank */
    if (*cptr != ':') continue;                         /* ignore non-labels */
    ++cptr;                                             /* skip : */
    while (sim_isspace (*cptr)) ++cptr;                 /* skip blanks */
    cptr = get_glyph (cptr, gbuf, 0);                   /* get label glyph */
    if (0 == strcmp(gbuf, gbuf1)) {
        sim_brk_clract ();                              /* goto defangs current actions */
        sim_do_echo = saved_do_echo;                    /* restore echo mode */
        if (sim_do_echo)                                /* echo if -v */
            sim_printf("%s> %s\n", do_position(), cbuf);
        return SCPE_OK;
        }
    }
sim_do_echo = saved_do_echo;                            /* restore echo mode */
fseek(sim_gotofile, fpos, SEEK_SET);                    /* resture start position */
sim_goto_line[sim_do_depth] = saved_goto_line;          /* restore start line number */
return SCPE_ARG;
}

/* Return command */
/* The return command is invalid unless encountered in a do_cmd context, */
/* and in that context, it is handled as a special case inside of do_cmd() */
/* and not dispatched here, so if we get here a return has been issued from */
/* interactive input */

t_stat return_cmd (int32 flag, CONST char *fcptr)
{
return SCPE_UNK;                                        /* only valid inside of do_cmd */
}

/* Shift command */
/* The shift command is invalid unless encountered in a do_cmd context, */
/* and in that context, it is handled as a special case inside of do_cmd() */
/* and not dispatched here, so if we get here a shift has been issued from */
/* interactive input (it is not valid interactively since it would have to */
/* mess with the program's argv which is owned by the C runtime library */

t_stat shift_cmd (int32 flag, CONST char *fcptr)
{
return SCPE_UNK;                                        /* only valid inside of do_cmd */
}

/* Call command */
/* The call command is invalid unless encountered in a do_cmd context, */
/* and in that context, it is handled as a special case inside of do_cmd() */
/* and not dispatched here, so if we get here a call has been issued from */
/* interactive input */

t_stat call_cmd (int32 flag, CONST char *fcptr)
{
char cbuf[CBUFSIZE], gbuf[CBUFSIZE];
const char *cptr;

if (NULL == sim_gotofile) return SCPE_UNK;              /* only valid inside of do_cmd */
cptr = get_glyph (fcptr, gbuf, 0);
if ('\0' == gbuf[0]) return SCPE_ARG;                   /* unspecified goto target */
sprintf(cbuf, "%s %s", sim_do_filename[sim_do_depth], cptr);
sim_switches |= SWMASK ('O');                           /* inherit ON state and actions */
return do_cmd_label (flag, cbuf, gbuf);
}

/* On command */

t_stat on_cmd (int32 flag, CONST char *cptr)
{
char gbuf[CBUFSIZE];
t_stat cond;

cptr = get_glyph (cptr, gbuf, 0);
if ('\0' == gbuf[0]) return SCPE_ARG;                   /* unspecified condition */
if (0 == strcmp("ERROR", gbuf))
    cond = 0;
else
    if (SCPE_OK != sim_string_to_stat (gbuf, &cond))
        return SCPE_ARG;
if ((NULL == cptr) || ('\0' == *cptr)) {                /* Empty Action */
    free(sim_on_actions[sim_do_depth][cond]);           /* Clear existing condition */
    sim_on_actions[sim_do_depth][cond] = NULL; }
else {
    sim_on_actions[sim_do_depth][cond] = 
        (char *)realloc(sim_on_actions[sim_do_depth][cond], 1+strlen(cptr));
    strcpy(sim_on_actions[sim_do_depth][cond], cptr);
    }
return SCPE_OK;
}

/* noop command */
/* The noop command (IGNORE, PROCEED) does nothing */

t_stat noop_cmd (int32 flag, CONST char *cptr)
{
if (cptr && (*cptr != 0))                               /* now eol? */
    return SCPE_2MARG;
return SCPE_OK;                                         /* we're happy doing nothing */
}

/* Set on/noon routine */

t_stat set_on (int32 flag, CONST char *cptr)
{
if ((flag) && (cptr) && (*cptr)) {                      /* Set ON with arg */
    char gbuf[CBUFSIZE];

    cptr = get_glyph (cptr, gbuf, 0);                   /* get command glyph */
    if (((MATCH_CMD(gbuf,"INHERIT")) &&
         (MATCH_CMD(gbuf,"NOINHERIT"))) ||
        (*cptr))
        return SCPE_2MARG;
    if ((gbuf[0]) && (0 == MATCH_CMD(gbuf,"INHERIT")))
        sim_on_inherit = 1;
    if ((gbuf[0]) && (0 == MATCH_CMD(gbuf,"NOINHERIT")))
        sim_on_inherit = 0;
    return SCPE_OK;
    }
if (cptr && (*cptr != 0))                               /* now eol? */
    return SCPE_2MARG;
sim_on_check[sim_do_depth] = flag;
if ((sim_do_depth != 0) && 
    (NULL == sim_on_actions[sim_do_depth][0])) {        /* default handler set? */
    sim_on_actions[sim_do_depth][0] =                   /* No, so make "RETURN" */
        (char *)malloc(1+strlen("RETURN"));             /* be the default action */
    strcpy(sim_on_actions[sim_do_depth][0], "RETURN");
    }
if ((sim_do_depth != 0) && 
    (NULL == sim_on_actions[sim_do_depth][SCPE_AFAIL])) {/* handler set for AFAIL? */
    sim_on_actions[sim_do_depth][SCPE_AFAIL] =          /* No, so make "RETURN" */
        (char *)malloc(1+strlen("RETURN"));             /* be the action */
    strcpy(sim_on_actions[sim_do_depth][SCPE_AFAIL], "RETURN");
    }
return SCPE_OK;
}

/* Set verify/noverify routine */

t_stat set_verify (int32 flag, CONST char *cptr)
{
if (cptr && (*cptr != 0))                               /* now eol? */
    return SCPE_2MARG;
if (flag == sim_do_echo)                                /* already set correctly? */
    return SCPE_OK;
sim_do_echo = flag;
return SCPE_OK;
}

/* Set message/nomessage routine */

t_stat set_message (int32 flag, CONST char *cptr)
{
if (cptr && (*cptr != 0))                               /* now eol? */
    return SCPE_2MARG;
if (flag == sim_show_message)                           /* already set correctly? */
    return SCPE_OK;
sim_show_message = flag;
return SCPE_OK;
}

/* Set quiet/noquiet routine */

t_stat set_quiet (int32 flag, CONST char *cptr)
{
if (cptr && (*cptr != 0))                               /* now eol? */
    return SCPE_2MARG;
if (flag == sim_quiet)                                  /* already set correctly? */
    return SCPE_OK;
sim_quiet = flag;
return SCPE_OK;
}

/* Set asynch/noasynch routine */

t_stat sim_set_asynch (int32 flag, CONST char *cptr)
{
if (cptr && (*cptr != 0))                               /* now eol? */
    return SCPE_2MARG;
#ifdef SIM_ASYNCH_IO
if (flag == sim_asynch_enabled)                         /* already set correctly? */
    return SCPE_OK;
sim_asynch_enabled = flag;
tmxr_change_async ();
sim_timer_change_asynch ();
if (1) {
    uint32 i, j;
    DEVICE *dptr;
    UNIT *uptr;

    /* Call unit flush routines to report asynch status change to device layer */
    for (i = 1; (dptr = sim_devices[i]) != NULL; i++) { /* flush attached files */
        for (j = 0; j < dptr->numunits; j++) {          /* if not buffered in mem */
            uptr = dptr->units + j;
            if ((uptr->flags & UNIT_ATT) &&             /* attached, */
                (uptr->io_flush))                       /* unit specific flush routine */
                uptr->io_flush (uptr);
            }
        }
    }
if (!sim_quiet)
    printf ("Asynchronous I/O %sabled\n", sim_asynch_enabled ? "en" : "dis");
if (sim_log)
    fprintf (sim_log, "Asynchronous I/O %sabled\n", sim_asynch_enabled ? "en" : "dis");
return SCPE_OK;
#else
if (!sim_quiet)
    printf ("Asynchronous I/O is not available in this simulator\n");
if (sim_log)
    fprintf (sim_log, "Asynchronous I/O is not available in this simulator\n");
return SCPE_NOFNC;
#endif
}

/* Show asynch routine */

t_stat sim_show_asynch (FILE *st, DEVICE *dptr, UNIT *uptr, int32 flag, CONST char *cptr)
{
if (cptr && (*cptr != 0))
    return SCPE_2MARG;
#ifdef SIM_ASYNCH_IO
fprintf (st, "Asynchronous I/O is %sabled, %s\n", (sim_asynch_enabled) ? "en" : "dis", AIO_QUEUE_MODE);
#if defined(SIM_ASYNCH_MUX)
fprintf (st, "Asynchronous Multiplexer support is available\n");
#endif
#if defined(SIM_ASYNCH_CLOCKS)
fprintf (st, "Asynchronous Clock is %sabled\n", (sim_asynch_timer) ? "en" : "dis");
#endif
#else
fprintf (st, "Asynchronous I/O is not available in this simulator\n");
#endif
return SCPE_OK;
}

/* Set environment routine */

t_stat sim_set_environment (int32 flag, CONST char *cptr)
{
char varname[CBUFSIZE];

if ((!cptr) || (*cptr == 0))                            /* now eol? */
    return SCPE_2FARG;
cptr = get_glyph (cptr, varname, '=');                  /* get environment variable name */
setenv(varname, cptr, 1);
return SCPE_OK;
}

/* Set command */

t_stat set_cmd (int32 flag, CONST char *cptr)
{
uint32 lvl = 0;
t_stat r;
char gbuf[CBUFSIZE], *cvptr;
CONST char *svptr;
DEVICE *dptr;
UNIT *uptr;
MTAB *mptr;
CTAB *gcmdp;
C1TAB *ctbr = NULL, *glbr;

GET_SWITCHES (cptr);                                    /* get switches */
if (*cptr == 0)                                         /* must be more */
    return SCPE_2FARG;
cptr = get_glyph (svptr = cptr, gbuf, 0);               /* get glob/dev/unit */

if ((dptr = find_dev (gbuf))) {                         /* device match? */
    uptr = dptr->units;                                 /* first unit */
    ctbr = set_dev_tab;                                 /* global table */
    lvl = MTAB_VDV;                                     /* device match */
    GET_SWITCHES (cptr);                                /* get more switches */
    }
else if ((dptr = find_unit (gbuf, &uptr))) {            /* unit match? */
    if (uptr == NULL)                                   /* invalid unit */
        return SCPE_NXUN;
    ctbr = set_unit_tab;                                /* global table */
    lvl = MTAB_VUN;                                     /* unit match */
    GET_SWITCHES (cptr);                                /* get more switches */
    }
else if ((gcmdp = find_ctab (set_glob_tab, gbuf))) {    /* global? */
    GET_SWITCHES (cptr);                                /* get more switches */
    return gcmdp->action (gcmdp->arg, cptr);            /* do the rest */
    }
else {
    if (sim_dflt_dev->modifiers) {
        if ((cvptr = strchr (gbuf, '=')))               /* = value? */
            *cvptr++ = 0;
        for (mptr = sim_dflt_dev->modifiers; mptr->mask != 0; mptr++) {
            if (mptr->mstring && (MATCH_CMD (gbuf, mptr->mstring) == 0)) {
                dptr = sim_dflt_dev;
                cptr = svptr;
                while (sim_isspace(*cptr))
                    ++cptr;
                break;
                }
            }
        }
    if (!dptr)
        return SCPE_NXDEV;                              /* no match */
    lvl = MTAB_VDV;                                     /* device match */
    uptr = dptr->units;                                 /* first unit */
    }
if (*cptr == 0)                                         /* must be more */
    return SCPE_2FARG;
GET_SWITCHES (cptr);                                    /* get more switches */

while (*cptr != 0) {                                    /* do all mods */
    cptr = get_glyph (svptr = cptr, gbuf, ',');         /* get modifier */
    if ((cvptr = strchr (gbuf, '=')))                   /* = value? */
        *cvptr++ = 0;
    for (mptr = dptr->modifiers; mptr && (mptr->mask != 0); mptr++) {
        if ((mptr->mstring) &&                          /* match string */
            (MATCH_CMD (gbuf, mptr->mstring) == 0)) {   /* matches option? */
            if (mptr->mask & MTAB_XTD) {                /* extended? */
                if (((lvl & mptr->mask) & ~MTAB_XTD) == 0)
                    return SCPE_ARG;
                if ((lvl == MTAB_VUN) && (uptr->flags & UNIT_DIS))
                    return SCPE_UDIS;                   /* unit disabled? */
                if (mptr->valid) {                      /* validation rtn? */
                    if (cvptr && MODMASK(mptr,MTAB_QUOTE)) {
                        get_glyph_quoted (svptr, gbuf, ',');
                        if ((cvptr = strchr (gbuf, '=')))
                            *cvptr++ = 0;
                        }
                    else {
                        if (cvptr && MODMASK(mptr,MTAB_NC)) {
                            get_glyph_nc (svptr, gbuf, ',');
                            if ((cvptr = strchr (gbuf, '=')))
                                *cvptr++ = 0;
                            }
                        }
                    r = mptr->valid (uptr, mptr->match, cvptr, mptr->desc);
                    if (r != SCPE_OK)
                        return r;
                    }
                else if (!mptr->desc)                   /* value desc? */
                    break;
//                else if (mptr->mask & MTAB_VAL) {     /* take a value? */
//                    if (!cvptr) return SCPE_MISVAL;   /* none? error */
//                    r = dep_reg (0, cvptr, (REG *) mptr->desc, 0);
//                    if (r != SCPE_OK) return r;
//                    }
                else if (cvptr)                         /* = value? */
                    return SCPE_ARG;
                else *((int32 *) mptr->desc) = mptr->match;
                }                                       /* end if xtd */
            else {                                      /* old style */
                if (cvptr)                              /* = value? */
                    return SCPE_ARG;
                if (uptr->flags & UNIT_DIS)             /* disabled? */
                     return SCPE_UDIS;
                if ((mptr->valid) &&                    /* invalid? */
                    ((r = mptr->valid (uptr, mptr->match, cvptr, mptr->desc)) != SCPE_OK))
                    return r;
                uptr->flags = (uptr->flags & ~(mptr->mask)) |
                    (mptr->match & mptr->mask);         /* set new value */
                }                                       /* end else xtd */
            break;                                      /* terminate for */
            }                                           /* end if match */
        }                                               /* end for */
    if (!mptr || (mptr->mask == 0)) {                   /* no match? */
        if ((glbr = find_c1tab (ctbr, gbuf))) {         /* global match? */
            r = glbr->action (dptr, uptr, glbr->arg, cvptr);    /* do global */
            if (r != SCPE_OK)
                return r;
            }
        else if (!dptr->modifiers)                      /* no modifiers? */
            return SCPE_NOPARAM;
        else return SCPE_NXPAR;
        }                                               /* end if no mat */
    }                                                   /* end while */
return SCPE_OK;                                         /* done all */
}

/* Match CTAB/CTAB1 name */

CTAB *find_ctab (CTAB *tab, const char *gbuf)
{
if (!tab)
    return NULL;
for (; tab->name != NULL; tab++) {
    if (MATCH_CMD (gbuf, tab->name) == 0)
        return tab;
    }
return NULL;
}

C1TAB *find_c1tab (C1TAB *tab, const char *gbuf)
{
if (!tab)
    return NULL;
for (; tab->name != NULL; tab++) {
    if (MATCH_CMD (gbuf, tab->name) == 0)
        return tab;
    }
return NULL;
}

/* Set device data radix routine */

t_stat set_dev_radix (DEVICE *dptr, UNIT *uptr, int32 flag, CONST char *cptr)
{
if (cptr)
    return SCPE_ARG;
dptr->dradix = flag & 037;
return SCPE_OK;
}

/* Set device enabled/disabled routine */

t_stat set_dev_enbdis (DEVICE *dptr, UNIT *uptr, int32 flag, CONST char *cptr)
{
UNIT *up;
uint32 i;

if (cptr)
    return SCPE_ARG;
if ((dptr->flags & DEV_DISABLE) == 0)                   /* allowed? */
    return SCPE_NOFNC;
if (flag) {                                             /* enable? */
    if ((dptr->flags & DEV_DIS) == 0)                   /* already enb? ok */
        return SCPE_OK;
    dptr->flags = dptr->flags & ~DEV_DIS;               /* no, enable */
    }
else {
    if (dptr->flags & DEV_DIS)                          /* already dsb? ok */
        return SCPE_OK;
    for (i = 0; i < dptr->numunits; i++) {              /* check units */
        up = (dptr->units) + i;                         /* att or active? */
        if ((up->flags & UNIT_ATT) || sim_is_active (up))
            return SCPE_NOFNC;                          /* can't do it */
        }
    dptr->flags = dptr->flags | DEV_DIS;                /* disable */
    }
if (dptr->reset)                                        /* reset device */
    return dptr->reset (dptr);
else return SCPE_OK;
}

/* Set unit enabled/disabled routine */

t_stat set_unit_enbdis (DEVICE *dptr, UNIT *uptr, int32 flag, CONST char *cptr)
{
if (cptr)
    return SCPE_ARG;
if (!(uptr->flags & UNIT_DISABLE))                      /* allowed? */
    return SCPE_NOFNC;
if (flag)                                               /* enb? enable */
    uptr->flags = uptr->flags & ~UNIT_DIS;
else {
    if ((uptr->flags & UNIT_ATT) ||                     /* dsb */
        sim_is_active (uptr))                           /* more tests */
        return SCPE_NOFNC;
    uptr->flags = uptr->flags | UNIT_DIS;               /* disable */
    }
return SCPE_OK;
}

/* Set device debug enabled/disabled routine */

t_stat set_dev_debug (DEVICE *dptr, UNIT *uptr, int32 flag, CONST char *cptr)
{
char gbuf[CBUFSIZE];
DEBTAB *dep;

if ((dptr->flags & DEV_DEBUG) == 0)
    return SCPE_NOFNC;
if (cptr == NULL) {                                     /* no arguments? */
    dptr->dctrl = flag ? (dptr->debflags ? flag : 0xFFFFFFFF) : 0;/* disable/enable w/o table */
    if (flag && dptr->debflags) {                       /* enable with table? */
        for (dep = dptr->debflags; dep->name != NULL; dep++)
            dptr->dctrl = dptr->dctrl | dep->mask;      /* set all */
        }
    return SCPE_OK;
    }
if (dptr->debflags == NULL)                             /* must have table */
    return SCPE_ARG;
while (*cptr) {
    cptr = get_glyph (cptr, gbuf, ';');                 /* get debug flag */
    for (dep = dptr->debflags; dep->name != NULL; dep++) {
        if (strcmp (dep->name, gbuf) == 0) {            /* match? */
            if (flag)
                dptr->dctrl = dptr->dctrl | dep->mask;
            else dptr->dctrl = dptr->dctrl & ~dep->mask;
            break;
            }
        }                                               /* end for */
    if (dep->mask == 0)                                 /* no match? */
        return SCPE_ARG;
    }                                                   /* end while */
return SCPE_OK;
}

/* Show command */

t_stat show_cmd (int32 flag, CONST char *cptr)
{
t_stat r;

cptr = get_sim_opt (CMD_OPT_SW|CMD_OPT_OF, cptr, &r);
                                                        /* get sw, ofile */
if (!cptr)                                              /* error? */
    return r;
if (sim_ofile) {                                        /* output file? */
    r = show_cmd_fi (sim_ofile, flag, cptr);            /* do show */
    fclose (sim_ofile);
    }
else {
    r = show_cmd_fi (stdout, flag, cptr);               /* no, stdout, log */
    if (sim_log && (sim_log != stdout))
        show_cmd_fi (sim_log, flag, cptr);
    if (sim_deb && (sim_deb != stdout) && (sim_deb != sim_log))
        show_cmd_fi (sim_deb, flag, cptr);
    }
return r;
}

t_stat show_cmd_fi (FILE *ofile, int32 flag, CONST char *cptr)
{
uint32 lvl = 0xFFFFFFFF;
char gbuf[CBUFSIZE], *cvptr;
CONST char *svptr;
DEVICE *dptr;
UNIT *uptr;
MTAB *mptr;
SHTAB *shtb = NULL, *shptr;

GET_SWITCHES (cptr);                                    /* get switches */
if (*cptr == 0)                                         /* must be more */
    return SCPE_2FARG;
cptr = get_glyph (svptr = cptr, gbuf, 0);               /* get next glyph */

if ((dptr = find_dev (gbuf))) {                         /* device match? */
    uptr = dptr->units;                                 /* first unit */
    shtb = show_dev_tab;                                /* global table */
    lvl = MTAB_VDV;                                     /* device match */
    GET_SWITCHES (cptr);                                /* get more switches */
    }
else if ((dptr = find_unit (gbuf, &uptr))) {            /* unit match? */
    if (uptr == NULL)                                   /* invalid unit */
        return SCPE_NXUN;
    if (uptr->flags & UNIT_DIS)                         /* disabled? */
        return SCPE_UDIS;
    shtb = show_unit_tab;                               /* global table */
    lvl = MTAB_VUN;                                     /* unit match */
    GET_SWITCHES (cptr);                                /* get more switches */
    }
else if ((shptr = find_shtab (show_glob_tab, gbuf))) {  /* global? */
    GET_SWITCHES (cptr);                                /* get more switches */
    return shptr->action (ofile, NULL, NULL, shptr->arg, cptr);
    }
else {
    if (sim_dflt_dev->modifiers) {
        if ((cvptr = strchr (gbuf, '=')))               /* = value? */
            *cvptr++ = 0;
        for (mptr = sim_dflt_dev->modifiers; mptr->mask != 0; mptr++) {
            if ((((mptr->mask & MTAB_VDV) == MTAB_VDV) &&
                 (mptr->pstring && (MATCH_CMD (gbuf, mptr->pstring) == 0))) ||
                (!(mptr->mask & MTAB_VDV) && (mptr->mstring && (MATCH_CMD (gbuf, mptr->mstring) == 0)))) {
                dptr = sim_dflt_dev;
                lvl = MTAB_VDV;                         /* device match */
                cptr = svptr;
                while (sim_isspace(*cptr))
                    ++cptr;
                break;
                }
            }
        }
    if (!dptr) {
        if ((shptr = find_shtab (show_dev_tab, gbuf)))  /* global match? */
            return shptr->action (ofile, sim_dflt_dev, uptr, shptr->arg, cptr);
        else
            return SCPE_NXDEV;                          /* no match */
        }
    }

if (*cptr == 0) {                                       /* now eol? */
    return (lvl == MTAB_VDV)?
        show_device (ofile, dptr, 0):
        show_unit (ofile, dptr, uptr, -1);
    }
GET_SWITCHES (cptr);                                    /* get more switches */

while (*cptr != 0) {                                    /* do all mods */
    cptr = get_glyph (cptr, gbuf, ',');                 /* get modifier */
    if ((cvptr = strchr (gbuf, '=')))                   /* = value? */
        *cvptr++ = 0;
    for (mptr = dptr->modifiers; mptr && (mptr->mask != 0); mptr++) {
        if (((mptr->mask & MTAB_XTD)?                   /* right level? */
            ((mptr->mask & lvl) == lvl): (MTAB_VUN & lvl)) &&
            ((mptr->disp && mptr->pstring &&            /* named disp? */
            (MATCH_CMD (gbuf, mptr->pstring) == 0))
 //           ||
 //           ((mptr->mask & MTAB_VAL) &&                 /* named value? */
 //           mptr->mstring &&
 //           (MATCH_CMD (gbuf, mptr->mstring) == 0)))
            )) {
            if (cvptr && !(mptr->mask & MTAB_SHP))
                return SCPE_ARG;
            show_one_mod (ofile, dptr, uptr, mptr, cvptr, 1);
            break;
            }                                           /* end if */
        }                                               /* end for */
    if (!mptr || (mptr->mask == 0)) {                   /* no match? */
        if (shtb && (shptr = find_shtab (shtb, gbuf))) {/* global match? */
            t_stat r;

            r = shptr->action (ofile, dptr, uptr, shptr->arg, cptr);
            if (r != SCPE_OK)
                return r;
            }
        else if (!dptr->modifiers)                      /* no modifiers? */
            return SCPE_NOPARAM;
        else
            return SCPE_NXPAR;
        }                                               /* end if */
    }                                                   /* end while */
return SCPE_OK;
}

SHTAB *find_shtab (SHTAB *tab, const char *gbuf)
{
if (!tab)
    return NULL;
for (; tab->name != NULL; tab++) {
    if (MATCH_CMD (gbuf, tab->name) == 0)
        return tab;
    }
return NULL;
}

/* Show device and unit */

t_stat show_device (FILE *st, DEVICE *dptr, int32 flag)
{
uint32 j, udbl, ucnt;
UNIT *uptr;
int32 toks = 0;

fprintf (st, "%s", sim_dname (dptr));                   /* print dev name */
if ((flag == 2) && dptr->description) {
    fprintf (st, "\t%s\n", dptr->description(dptr));
    }
else {
    if ((sim_switches & SWMASK ('D')) && dptr->description)
        fprintf (st, "\t%s\n", dptr->description(dptr));
    }
if (qdisable (dptr)) {                                  /* disabled? */
    fprintf (st, "\tdisabled\n");
    return SCPE_OK;
    }
for (j = ucnt = udbl = 0; j < dptr->numunits; j++) {    /* count units */
    uptr = dptr->units + j;
    if (!(uptr->flags & UNIT_DIS))                      /* count enabled units */
        ucnt++;
    else if (uptr->flags & UNIT_DISABLE)
        udbl++;                                         /* count user-disabled */
    }
show_all_mods (st, dptr, dptr->units, MTAB_VDV, &toks); /* show dev mods */
if (dptr->numunits == 0) {
    if (toks)
        fprintf (st, "\n");
    }
else {
    if (ucnt == 0) {
        fprint_sep (st, &toks);
        fprintf (st, "all units disabled\n");
        }
    else if ((ucnt > 1) || (udbl > 0)) {
        fprint_sep (st, &toks);
        fprintf (st, "%d units\n", ucnt + udbl);
        }
    else
        if ((flag != 2) || !dptr->description || toks) 
            fprintf (st, "\n");
    toks = 0;
    }
if (flag)                                               /* dev only? */
    return SCPE_OK;
for (j = 0; j < dptr->numunits; j++) {                  /* loop thru units */
    uptr = dptr->units + j;
    if ((uptr->flags & UNIT_DIS) == 0)
        show_unit (st, dptr, uptr, ucnt + udbl);
    }
return SCPE_OK;
}

void fprint_sep (FILE *st, int32 *tokens)
{
fprintf (st, (*tokens > 0) ? ", " : "\t");
*tokens += 1;
}

t_stat show_unit (FILE *st, DEVICE *dptr, UNIT *uptr, int32 flag)
{
int32 u = (int32)(uptr - dptr->units);
int32 toks = 0;

if (flag > 1)
    fprintf (st, "  %s%d", sim_dname (dptr), u);
else if (flag < 0)
    fprintf (st, "%s%d", sim_dname (dptr), u);
if (uptr->flags & UNIT_FIX) {
    fprint_sep (st, &toks);
    fprint_capac (st, dptr, uptr);
    }
if (uptr->flags & UNIT_ATT) {
    fprint_sep (st, &toks);
    fprintf (st, "attached to %s", uptr->filename);
    if (uptr->flags & UNIT_RO)
        fprintf (st, ", read only");
    }
else {
    if (uptr->flags & UNIT_ATTABLE) {
        fprint_sep (st, &toks);
        fprintf (st, "not attached");
        }
    }
show_all_mods (st, dptr, uptr, MTAB_VUN, &toks);        /* show unit mods */ 
if (toks || (flag < 0) || (flag > 1))
    fprintf (st, "\n");
return SCPE_OK;
}

const char *sprint_capac (DEVICE *dptr, UNIT *uptr)
{
static char capac_buf[((CHAR_BIT * sizeof (t_value) * 4 + 3)/3) + 8];
t_addr kval = (uptr->flags & UNIT_BINK)? 1024: 1000;
t_addr mval;
t_addr psize = uptr->capac;
const char *scale, *width;

if (sim_switches & SWMASK ('B'))
    kval = 1024;
mval = kval * kval;
if (dptr->flags & DEV_SECTORS) {
    kval = kval / 512;
    mval = mval / 512;
    }
if ((dptr->dwidth / dptr->aincr) > 8)
    width = "W";
else 
    width = "B";
if (uptr->capac < (kval * 10))
    scale = "";
else if (uptr->capac < (mval * 10)) {
    scale = "K";
    psize = psize / kval;
    }
else {
    scale = "M";
    psize = psize / mval;
    }
sprint_val (capac_buf, (t_value) psize, 10, T_ADDR_W, PV_LEFT);
sprintf (&capac_buf[strlen (capac_buf)], "%s%s", scale, width);
return capac_buf;
}

void fprint_capac (FILE *st, DEVICE *dptr, UNIT *uptr)
{
fprintf (st, "%s", sprint_capac (dptr, uptr));
}

/* Show <global name> processors  */

t_stat show_version (FILE *st, DEVICE *dptr, UNIT *uptr, int32 flag, CONST char *cptr)
{
int32 vmaj = SIM_MAJOR, vmin = SIM_MINOR, vpat = SIM_PATCH, vdelt = SIM_DELTA;
const char *cpp = "";
const char *build = "";
const char *arch = "";

if (cptr && (*cptr != 0))
    return SCPE_2MARG;
fprintf (st, "%s simulator V%d.%d-%d", sim_name, vmaj, vmin, vpat);
if (vdelt)
    fprintf (st, " delta %d", vdelt);
#if defined (SIM_VERSION_MODE)
fprintf (st, " %s", SIM_VERSION_MODE);
#endif
if (flag) {
    t_bool idle_capable;
    uint32 os_ms_sleep_1, os_tick_size;

    fprintf (st, "\n\tSimulator Framework Capabilities:");
    fprintf (st, "\n\t\t%s", sim_si64);
    fprintf (st, "\n\t\t%s", sim_sa64);
    fprintf (st, "\n\t\t%s", eth_capabilities());
    idle_capable = sim_timer_idle_capable (&os_ms_sleep_1, &os_tick_size);
    fprintf (st, "\n\t\tIdle/Throttling support is %savailable", idle_capable ? "" : "NOT ");
    if (sim_disk_vhd_support())
        fprintf (st, "\n\t\tVirtual Hard Disk (VHD) support");
    if (sim_disk_raw_support())
        fprintf (st, "\n\t\tRAW disk and CD/DVD ROM support");
#if defined (SIM_ASYNCH_IO)
    fprintf (st, "\n\t\tAsynchronous I/O support");
#endif
#if defined (SIM_ASYNCH_MUX)
    fprintf (st, "\n\t\tAsynchronous Multiplexer support");
#endif
#if defined (SIM_ASYNCH_CLOCKS)
    fprintf (st, "\n\t\tAsynchronous Clock support");
#endif
#if defined (SIM_FRONTPANEL_VERSION)
    fprintf (st, "\n\t\tFrontPanel API Version %d", SIM_FRONTPANEL_VERSION);
#endif
    fprintf (st, "\n\tHost Platform:");
#if defined (__GNUC__) && defined (__VERSION__)
    fprintf (st, "\n\t\tCompiler: GCC %s", __VERSION__);
#elif defined (__clang_version__)
    fprintf (st, "\n\t\tCompiler: clang %s", __clang_version__);
#elif defined (_MSC_FULL_VER) && defined (_MSC_BUILD)
    fprintf (st, "\n\t\tCompiler: Microsoft Visual C++ %d.%02d.%05d.%02d", _MSC_FULL_VER/10000000, (_MSC_FULL_VER/100000)%100, _MSC_FULL_VER%100000, _MSC_BUILD);
#if defined(_DEBUG)
    build = " (Debug Build)";
#else
    build = " (Release Build)";
#endif
#elif defined (__DECC_VER)
    fprintf (st, "\n\t\tCompiler: DEC C %c%d.%d-%03d", ("T SV")[((__DECC_VER/10000)%10)-6], __DECC_VER/10000000, (__DECC_VER/100000)%100, __DECC_VER%10000);
#elif defined (SIM_COMPILER)
#define S_xstr(a) S_str(a)
#define S_str(a) #a
    fprintf (st, "\n\t\tCompiler: %s", S_xstr(SIM_COMPILER));
#undef S_str
#undef S_xstr
#endif
#if defined(__GNUC__)
#if defined(__OPTIMIZE__)
    build = " (Release Build)";
#else
    build = " (Debug Build)";
#endif
#endif
#if defined(_M_X64) || defined(_M_AMD64) || defined(__amd64__) || defined(__x86_64__)
    arch = " arch: x64";
#elif defined(_M_IX86) || defined(__i386)
    arch = " arch: x86";
#elif defined(_M_ARM64) || defined(__aarch64_)
    arch = " arch: ARM64";
#elif defined(_M_ARM) || defined(__arm__)
    arch = " arch: ARM";
#elif defined(__ia64__) || defined(_M_IA64) || defined(__itanium__)
    arch = " arch: IA-64";
#endif
#if defined (__DATE__) && defined (__TIME__)
#ifdef  __cplusplus
    cpp = "C++";
#else
    cpp = "C";
#endif
    fprintf (st, "\n\t\tSimulator Compiled as %s%s%s on %s at %s", cpp, arch, build, __DATE__, __TIME__);
#endif
    fprintf (st, "\n\t\tMemory Access: %s Endian", sim_end ? "Little" : "Big");
    fprintf (st, "\n\t\tMemory Pointer Size: %d bits", (int)sizeof(dptr)*8);
    fprintf (st, "\n\t\t%s", sim_toffset_64 ? "Large File (>2GB) support" : "No Large File support");
    fprintf (st, "\n\t\tSDL Video support: %s", vid_version());
#if defined (HAVE_PCREPOSIX_H)
    fprintf (st, "\n\t\tPCRE RegEx support for EXPECT commands");
#elif defined (HAVE_REGEX_H)
    fprintf (st, "\n\t\tRegEx support for EXPECT commands");
#else
    fprintf (st, "\n\t\tNo RegEx support for EXPECT commands");
#endif
    fprintf (st, "\n\t\tOS clock resolution: %dms", os_tick_size);
    fprintf (st, "\n\t\tTime taken by msleep(1): %dms", os_ms_sleep_1);
#if defined(__VMS)
    if (1) {
        char *arch = 
#if defined(__ia64)
            "I64";
#elif defined(__ALPHA)
            "Alpha";
#else
            "VAX";
#endif
        fprintf (st, "\n\t\tOS: OpenVMS %s %s", arch, __VMS_VERSION);
        }
#elif defined(_WIN32)
    if (1) {
        char *proc_id = getenv ("PROCESSOR_IDENTIFIER");
        char *arch = getenv ("PROCESSOR_ARCHITECTURE");
        char *procs = getenv ("NUMBER_OF_PROCESSORS");
        char *proc_level = getenv ("PROCESSOR_LEVEL");
        char *proc_rev = getenv ("PROCESSOR_REVISION");
        char *proc_arch3264 = getenv ("PROCESSOR_ARCHITEW6432");
        char osversion[PATH_MAX+1] = "";
        FILE *f;

        if ((f = _popen ("ver", "r"))) {
            memset (osversion, 0, sizeof(osversion));
            do {
                if (NULL == fgets (osversion, sizeof(osversion)-1, f))
                    break;
                sim_trim_endspc (osversion);
                } while (osversion[0] == '\0');
            _pclose (f);
            }
        fprintf (st, "\n\t\tOS: %s", osversion);
        fprintf (st, "\n\t\tArchitecture: %s%s%s, Processors: %s", arch, proc_arch3264 ? " on " : "", proc_arch3264 ? proc_arch3264  : "", procs);
        fprintf (st, "\n\t\tProcessor Id: %s, Level: %s, Revision: %s", proc_id ? proc_id : "", proc_level ? proc_level : "", proc_rev ? proc_rev : "");
        }
#else
    if (1) {
        char osversion[2*PATH_MAX+1] = "";
        FILE *f;
        
        if ((f = popen ("uname -a", "r"))) {
            memset (osversion, 0, sizeof(osversion));
            do {
                if (NULL == fgets (osversion, sizeof(osversion)-1, f))
                    break;
                sim_trim_endspc (osversion);
                } while (osversion[0] == '\0');
            pclose (f);
            }
        fprintf (st, "\n\t\tOS: %s", osversion);
        }
#endif
    }
#if defined(SIM_GIT_COMMIT_ID)
#define S_xstr(a) S_str(a)
#define S_str(a) #a
fprintf (st, "%sgit commit id: %8.8s", flag ? "\n        " : "        ", S_xstr(SIM_GIT_COMMIT_ID));
#undef S_str
#undef S_xstr
#endif
#if defined(SIM_BUILD)
#define S_xstr(a) S_str(a)
#define S_str(a) #a
fprintf (st, "%sBuild: %s", flag ? "\n        " : "        ", S_xstr(SIM_BUILD));
#undef S_str
#undef S_xstr
#endif
fprintf (st, "\n");
return SCPE_OK;
}

t_stat show_config (FILE *st, DEVICE *dnotused, UNIT *unotused, int32 flag, CONST char *cptr)
{
int32 i;
DEVICE *dptr;
t_bool only_enabled = (sim_switches & SWMASK ('E'));

if (cptr && (*cptr != 0))
    return SCPE_2MARG;
fprintf (st, "%s simulator configuration%s\n\n", sim_name, only_enabled ? " (enabled devices)" : "");
for (i = 0; (dptr = sim_devices[i]) != NULL; i++)
    if (!only_enabled || !qdisable (dptr))
        show_device (st, dptr, flag);
if (sim_switches & SWMASK ('I')) {
    fprintf (st, "\nInternal Devices%s\n\n", only_enabled ? " (enabled devices)" : "");
    for (i = 0; sim_internal_device_count && (dptr = sim_internal_devices[i]); ++i)
        if (!only_enabled || !qdisable (dptr))
            show_device (st, dptr, flag);
    }
return SCPE_OK;
}

t_stat show_log_names (FILE *st, DEVICE *dnotused, UNIT *unotused, int32 flag, CONST char *cptr)
{
int32 i;
DEVICE *dptr;

if (cptr && (*cptr != 0))
    return SCPE_2MARG;
for (i = 0; (dptr = sim_devices[i]) != NULL; i++)
    show_dev_logicals (st, dptr, NULL, 1, cptr);
return SCPE_OK;
}

t_stat show_dev_logicals (FILE *st, DEVICE *dptr, UNIT *uptr, int32 flag, CONST char *cptr)
{
if (dptr->lname)
    fprintf (st, "%s -> %s\n", dptr->lname, dptr->name);
else if (!flag)
    fputs ("no logical name assigned\n", st);
return SCPE_OK;
}

t_stat show_queue (FILE *st, DEVICE *dnotused, UNIT *unotused, int32 flag, CONST char *cptr)
{
DEVICE *dptr;
UNIT *uptr;
int32 accum;

if (cptr && (*cptr != 0))
    return SCPE_2MARG;
if (sim_clock_queue == QUEUE_LIST_END)
    fprintf (st, "%s event queue empty, time = %.0f, executing %s instructios/sec\n",
             sim_name, sim_time, sim_fmt_numeric (sim_timer_inst_per_sec ()));
else {
    const char *tim;

    fprintf (st, "%s event queue status, time = %.0f, executing %s instructions/sec\n",
             sim_name, sim_time, sim_fmt_numeric (sim_timer_inst_per_sec ()));
    accum = 0;
    for (uptr = sim_clock_queue; uptr != QUEUE_LIST_END; uptr = uptr->next) {
        if (uptr == &sim_step_unit)
            fprintf (st, "  Step timer");
        else
            if (uptr == &sim_expect_unit)
                fprintf (st, "  Expect fired");
            else
                if ((dptr = find_dev_from_unit (uptr)) != NULL) {
                    fprintf (st, "  %s", sim_dname (dptr));
                    if (dptr->numunits > 1)
                        fprintf (st, " unit %d", (int32) (uptr - dptr->units));
                    }
                else
                    fprintf (st, "  Unknown");
        tim = sim_fmt_secs(((accum + uptr->time) / sim_timer_inst_per_sec ()) + (uptr->usecs_remaining / 1000000.0));
        if (uptr->usecs_remaining)
            fprintf (st, " at %d plus %.0f usecs%s%s%s%s\n", accum + uptr->time, uptr->usecs_remaining,
                                            (*tim) ? " (" : "", tim, (*tim) ? " total)" : "",
                                            (uptr->flags & UNIT_IDLE) ? " (Idle capable)" : "");
        else
            fprintf (st, " at %d%s%s%s%s\n", accum + uptr->time, 
                                            (*tim) ? " (" : "", tim, (*tim) ? ")" : "",
                                            (uptr->flags & UNIT_IDLE) ? " (Idle capable)" : "");
        accum = accum + uptr->time;
        }
    }
sim_show_clock_queues (st, dnotused, unotused, flag, cptr);
#if defined (SIM_ASYNCH_IO)
pthread_mutex_lock (&sim_asynch_lock);
fprintf (st, "asynchronous pending event queue\n");
if (sim_asynch_queue == QUEUE_LIST_END)
    fprintf (st, "  Empty\n");
else {
    for (uptr = sim_asynch_queue; uptr != QUEUE_LIST_END; uptr = uptr->a_next) {
        if ((dptr = find_dev_from_unit (uptr)) != NULL) {
            fprintf (st, "  %s", sim_dname (dptr));
            if (dptr->numunits > 1) fprintf (st, " unit %d",
                (int32) (uptr - dptr->units));
            }
        else fprintf (st, "  Unknown");
        fprintf (st, " event delay %d\n", uptr->a_event_time);
        }
    }
fprintf (st, "asynch latency: %d nanoseconds\n", sim_asynch_latency);
fprintf (st, "asynch instruction latency: %d instructions\n", sim_asynch_inst_latency);
pthread_mutex_unlock (&sim_asynch_lock);
#endif /* SIM_ASYNCH_IO */
return SCPE_OK;
}

t_stat show_time (FILE *st, DEVICE *dptr, UNIT *uptr, int32 flag, CONST char *cptr)
{
if (cptr && (*cptr != 0))
    return SCPE_2MARG;
fprintf (st, "Time:\t%.0f\n", sim_gtime());
return SCPE_OK;
}

t_stat show_break (FILE *st, DEVICE *dptr, UNIT *uptr, int32 flag, CONST char *cptr)
{
t_stat r;

if (cptr && (*cptr != 0))
    r = ssh_break (st, cptr, 1);  /* more? */
else 
    r = sim_brk_showall (st, sim_switches);
return r;
}

t_stat show_dev_radix (FILE *st, DEVICE *dptr, UNIT *uptr, int32 flag, CONST char *cptr)
{
fprintf (st, "Radix=%d\n", dptr->dradix);
return SCPE_OK;
}

t_stat show_dev_debug (FILE *st, DEVICE *dptr, UNIT *uptr, int32 flag, CONST char *cptr)
{
int32 any = 0;
DEBTAB *dep;

if (dptr->flags & DEV_DEBUG) {
    if (dptr->dctrl == 0)
        fputs ("Debugging disabled", st);
    else if (dptr->debflags == NULL)
        fputs ("Debugging enabled", st);
    else {
        uint32 dctrl = dptr->dctrl;

        fputs ("Debug=", st);
        for (dep = dptr->debflags; (dctrl != 0) && (dep->name != NULL); dep++) {
            if ((dctrl & dep->mask) == dep->mask) {
                dctrl &= ~dep->mask;
                if (any)
                    fputc (';', st);
                fputs (dep->name, st);
                any = 1;
                }
            }
        }
    fputc ('\n', st);
    return SCPE_OK;
    }
else return SCPE_NOFNC;
}

/* Show On actions */

t_stat show_on (FILE *st, DEVICE *dptr, UNIT *uptr, int32 flag, CONST char *cptr)
{
int32 lvl, i;

if (cptr && (*cptr != 0)) return SCPE_2MARG;            /* now eol? */
for (lvl=sim_do_depth; lvl >= 0; --lvl) {
    if (lvl > 0)
        fprintf(st, "On Processing at Do Nest Level: %d", lvl);
    else
        fprintf(st, "On Processing for input commands");
    fprintf(st, " is %s\n", (sim_on_check[lvl]) ? "enabled" : "disabled");
    for (i=1; i<SCPE_BASE; ++i) {
        if (sim_on_actions[lvl][i])
            fprintf(st, "    on %5d    %s\n", i, sim_on_actions[lvl][i]); }
    for (i=SCPE_BASE; i<=SCPE_MAX_ERR; ++i) {
        if (sim_on_actions[lvl][i])
            fprintf(st, "    on %-5s    %s\n", scp_errors[i-SCPE_BASE].code, sim_on_actions[lvl][i]); }
    if (sim_on_actions[lvl][0])
        fprintf(st, "    on ERROR    %s\n", sim_on_actions[lvl][0]);
    fprintf(st, "\n");
    }
if (sim_on_inherit)
    fprintf(st, "on state and actions are inherited by nested do commands and subroutines\n");
return SCPE_OK;
}

/* Show modifiers */

t_stat show_mod_names (FILE *st, DEVICE *dnotused, UNIT *unotused, int32 flag, CONST char *cptr)
{
int32 i;
DEVICE *dptr;

if (cptr && (*cptr != 0))                               /* now eol? */
    return SCPE_2MARG;
for (i = 0; (dptr = sim_devices[i]) != NULL; i++)
    show_dev_modifiers (st, dptr, NULL, flag, cptr);
for (i = 0; sim_internal_device_count && (dptr = sim_internal_devices[i]); ++i)
    show_dev_modifiers (st, dptr, NULL, flag, cptr);
return SCPE_OK;
}

t_stat show_dev_modifiers (FILE *st, DEVICE *dptr, UNIT *uptr, int32 flag, CONST char *cptr)
{
fprint_set_help (st, dptr);
return SCPE_OK;
}

t_stat show_all_mods (FILE *st, DEVICE *dptr, UNIT *uptr, int32 flag, int32 *toks)
{
MTAB *mptr;
t_stat r = SCPE_OK;

if (dptr->modifiers == NULL)
    return SCPE_OK;
for (mptr = dptr->modifiers; mptr->mask != 0; mptr++) {
    if (mptr->pstring && 
        ((mptr->mask & MTAB_XTD)?
            (MODMASK(mptr,flag) && !MODMASK(mptr,MTAB_NMO)): 
            ((MTAB_VUN == (uint32)flag) && ((uptr->flags & mptr->mask) == mptr->match)))) {
        if (*toks > 2) {
            fprintf (st, "\n");
            *toks = 0;
            }
        if (r == SCPE_OK)
            fprint_sep (st, toks);
        r = show_one_mod (st, dptr, uptr, mptr, NULL, 0);
        }
    }
return SCPE_OK;
}

t_stat show_one_mod (FILE *st, DEVICE *dptr, UNIT *uptr, MTAB *mptr,
    CONST char *cptr, int32 flag)
{
t_stat r = SCPE_OK;
//t_value val;

if (mptr->disp)
    r = mptr->disp (st, uptr, mptr->match, (CONST void *)(cptr? cptr: mptr->desc));
//else if ((mptr->mask & MTAB_XTD) && (mptr->mask & MTAB_VAL)) {
//    REG *rptr = (REG *) mptr->desc;
//    fprintf (st, "%s=", mptr->pstring);
//    val = get_rval (rptr, 0);
//    fprint_val (st, val, rptr->radix, rptr->width,
//        rptr->flags & REG_FMT);
//    }
else fputs (mptr->pstring, st);
if ((r == SCPE_OK) && (flag && !((mptr->mask & MTAB_XTD) && MODMASK(mptr,MTAB_NMO))))
    fputc ('\n', st);
return r;
}

/* Show show commands */

t_stat show_show_commands (FILE *st, DEVICE *dnotused, UNIT *unotused, int32 flag, CONST char *cptr)
{
int32 i;
DEVICE *dptr;

if (cptr && (*cptr != 0))                               /* now eol? */
    return SCPE_2MARG;
for (i = 0; (dptr = sim_devices[i]) != NULL; i++) 
    show_dev_show_commands (st, dptr, NULL, flag, cptr);
for (i = 0; sim_internal_device_count && (dptr = sim_internal_devices[i]); ++i)
    show_dev_show_commands (st, dptr, NULL, flag, cptr);
return SCPE_OK;
}

t_stat show_dev_show_commands (FILE *st, DEVICE *dptr, UNIT *uptr, int32 flag, CONST char *cptr)
{
fprint_show_help (st, dptr);
return SCPE_OK;
}

/* Show/change the current working directiory commands */

t_stat show_default (FILE *st, DEVICE *dptr, UNIT *uptr, int32 flag, CONST char *cptr)
{
char buffer[PATH_MAX];
char *wd = getcwd(buffer, PATH_MAX);
fprintf (st, "%s\n", wd);
return SCPE_OK;
}

t_stat set_default_cmd (int32 flg, CONST char *cptr)
{
char gbuf[4*CBUFSIZE];

if (sim_is_running)
    return SCPE_INVREM;
if ((!cptr) || (*cptr == 0))
    return SCPE_2FARG;
gbuf[sizeof(gbuf)-1] = '\0';
strncpy (gbuf, cptr, sizeof(gbuf)-1);
sim_trim_endspc(gbuf);
if (chdir(gbuf) != 0)
    return sim_messagef(SCPE_IOERR, "Unable to directory change to: %s\n", gbuf);
return SCPE_OK;
}

t_stat pwd_cmd (int32 flg, CONST char *cptr)
{
return show_cmd (0, "DEFAULT");
}

#if defined (_WIN32)

t_stat dir_cmd (int32 flg, CONST char *cptr)
{
HANDLE hFind;
WIN32_FIND_DATAA File;
struct stat filestat;
char WildName[PATH_MAX + 1];

if (*cptr == '\0')
    cptr = "./*";
if ((!stat (cptr, &filestat)) && (filestat.st_mode & S_IFDIR)) {
    sprintf (WildName, "%s%c*", cptr, strchr (cptr, '/') ? '/' : '\\');
    cptr = WildName;
    }
if ((hFind =  FindFirstFileA (cptr, &File)) != INVALID_HANDLE_VALUE) {
    t_int64 FileSize, TotalSize = 0;
    int DirCount = 0, FileCount = 0;
    char DirName[PATH_MAX + 1], FileName[PATH_MAX + 1];
    const char *c;
    char pathsep = '/';
    struct tm *local;

    GetFullPathNameA(cptr, sizeof(DirName), DirName, (char **)&c);
    c = strrchr(DirName, pathsep);
    if (NULL == c) {
        pathsep = '\\';
        c = strrchr(cptr, pathsep);
        }
    if (c) {
        memcpy(DirName, cptr, c - cptr);
        DirName[c - cptr] = '\0';
        }
    else {
        getcwd(DirName, PATH_MAX);
        }
    sim_printf (" Directory of %s\n\n", DirName);
    do {
        FileSize = (((t_int64)(File.nFileSizeHigh)) << 32) | File.nFileSizeLow;
        sprintf (FileName, "%s%c%s", DirName, pathsep, File.cFileName);
        stat (FileName, &filestat);
        local = localtime (&filestat.st_mtime);
        sim_printf ("%02d/%02d/%04d  %02d:%02d %s ", local->tm_mon+1, local->tm_mday, 1900+local->tm_year, local->tm_hour%12, local->tm_min, (local->tm_hour >= 12) ? "PM" : "AM");
        if (filestat.st_mode & S_IFDIR) {
            ++DirCount;
            sim_printf ("   <DIR>         ");
            }
        else {
            if (filestat.st_mode & S_IFREG) {
                ++FileCount;
                sim_print_val ((t_value) FileSize, 10, 17, PV_RCOMMA);
                TotalSize += FileSize;
                }
            else {
                sim_printf ("%17s", "");
                }
            }
        sim_printf (" %s\n", File.cFileName);
        } while (FindNextFile (hFind, &File));
    sim_printf ("%16d File(s)", FileCount);
    sim_print_val ((t_value) TotalSize, 10, 15, PV_RCOMMA);
    sim_printf (" bytes\n");
    sim_printf ("%16d Dir(s)\n", DirCount);
    FindClose (hFind);
    }
else {
    sim_printf ("Can't list files for %s\n", cptr);
    return SCPE_ARG;
    }
return SCPE_OK;
}

#else /* !defined (_WIN32) */

#if defined (HAVE_GLOB)
#include <glob.h>
#else /* !defined (HAVE_GLOB) */
#include <dirent.h>
#if defined (HAVE_FNMATCH)
#include <fnmatch.h>
#endif
#endif /* defined (HAVE_GLOB) */

t_stat dir_cmd (int32 flg, CONST char *cptr)
{
#if defined (HAVE_GLOB)
glob_t  paths;
#else
DIR *dir;
#endif
struct stat filestat;
char *c;
char DirName[PATH_MAX + 1], WholeName[PATH_MAX + 1], WildName[PATH_MAX + 1];

if (*cptr == '\0')
    strcpy (WildName, "./*");
else
    strcpy (WildName, cptr);
cptr = WildName;
while (strlen(WildName) && sim_isspace(WildName[strlen(WildName)-1]))
    WildName[strlen(WildName)-1] = '\0';
if ((!stat (WildName, &filestat)) && (filestat.st_mode & S_IFDIR))
    strcat (WildName, "/*");
if ((*cptr != '/') || (0 == memcmp (cptr, "./", 2)) || (0 == memcmp (cptr, "../", 3))) {
#if defined (VMS)
    getcwd (WholeName, PATH_MAX, 0);
#else
    getcwd (WholeName, PATH_MAX);
#endif
    strcat (WholeName, "/");
    strcat (WholeName, cptr);
    while (strlen(WholeName) && sim_isspace(WholeName[strlen(WholeName)-1]))
        WholeName[strlen(WholeName)-1] = '\0';
    }
while ((c = strstr (WholeName, "/./")))
    strcpy (c + 1, c + 3);
while ((c = strstr (WholeName, "//")))
    strcpy (c + 1, c + 2);
while ((c = strstr (WholeName, "/../"))) {
    char *c1;
    c1 = c - 1;
    while ((c1 >= WholeName) && (*c1 != '/'))
        c1 = c1 - 1;
    strcpy (c1, c + 3);
    while (0 == memcmp (WholeName, "/../", 4))
        strcpy (WholeName, WholeName+3);
    }
c = strrchr (WholeName, '/');
if (c) {
    memcpy (DirName, WholeName, c-WholeName);
    DirName[c-WholeName] = '\0';
    }
else
#if defined (VMS)
    getcwd (WholeName, PATH_MAX, 0);
#else
    getcwd (WholeName, PATH_MAX);
#endif
cptr = WholeName;
#if defined (HAVE_GLOB)
memset (&paths, 0, sizeof(paths));
if (0 == glob (cptr, 0, NULL, &paths)) {
#else
dir = opendir(DirName[0] ? DirName : "/.");
if (dir) {
    struct dirent *ent;
#endif
    t_offset FileSize, TotalSize = 0;
    int DirCount = 0, FileCount = 0;
    char FileName[PATH_MAX + 1];
#if defined (HAVE_FNMATCH)
    char *MatchName = 1 + strrchr (cptr, '/');;
#endif
    char *c;
    struct tm *local;
#if defined (HAVE_GLOB)
    size_t i;
#endif

    sim_printf (" Directory of %s\n\n", DirName[0] ? DirName : "/");
#if defined (HAVE_GLOB)
    for (i=0; i<paths.gl_pathc; i++) {
        sprintf (FileName, "%s", paths.gl_pathv[i]);
#else
    while ((ent = readdir (dir))) {
#if defined (HAVE_FNMATCH)
        if (fnmatch(MatchName, ent->d_name, 0))
            continue;
#endif
        sprintf (FileName, "%s/%s", DirName, ent->d_name);
#endif
        stat (FileName, &filestat);
        local = localtime (&filestat.st_mtime);
        sim_printf ("%02d/%02d/%04d  %02d:%02d %s ", local->tm_mon+1, local->tm_mday, 1900+local->tm_year, local->tm_hour%12, local->tm_min, (local->tm_hour >= 12) ? "PM" : "AM");
        if (filestat.st_mode & S_IFDIR) {
            ++DirCount;
            sim_printf ("   <DIR>         ");
            }
        else {
            if (filestat.st_mode & S_IFREG) {
                ++FileCount;
                FileSize = sim_fsize_name_ex (FileName);
                sim_print_val ((t_value) FileSize, 10, 17, PV_RCOMMA);
                TotalSize += FileSize;
                }
            else {
                sim_printf ("%17s", "");
                }
            }
        c = strrchr (FileName, '/');
        sim_printf (" %s\n", c ? c + 1 : FileName);
        }
    if (FileCount) {
        sim_printf ("%16d File(s)", FileCount);
        sim_print_val ((t_value) TotalSize, 10, 15, PV_RCOMMA);
        sim_printf (" bytes\n");
        sim_printf ("%16d Dir(s)\n", DirCount);
        }
    else {
        sim_printf ("File Not Found\n");
        }
#if defined (HAVE_GLOB)
    globfree (&paths);
#else
    closedir (dir);
#endif
    }
else {
    sim_printf ("Can't list files for %s\n", cptr);
    return SCPE_ARG;
    }
return SCPE_OK;
}

#endif /* !defined(_WIN32) */


t_stat type_cmd (int32 flg, CONST char *cptr)
{
FILE *file;
char lbuf[4*CBUFSIZE];

if ((!cptr) || (*cptr == 0))
    return SCPE_2FARG;
lbuf[sizeof(lbuf)-1] = '\0';
strncpy (lbuf, cptr, sizeof(lbuf)-1);
sim_trim_endspc(lbuf);
file = sim_fopen (lbuf, "r");
if (file == NULL)                           /* open failed? */
    return SCPE_OPENERR;
lbuf[sizeof(lbuf)-1] = '\0';
while (fgets (lbuf, sizeof(lbuf)-1, file))
    sim_printf ("%s", lbuf);
fclose (file);
return SCPE_OK;
}

/* Breakpoint commands */

t_stat brk_cmd (int32 flg, CONST char *cptr)
{
GET_SWITCHES (cptr);                                    /* get switches */
return ssh_break (NULL, cptr, flg);                     /* call common code */
}

t_stat ssh_break (FILE *st, const char *cptr, int32 flg)
{
char gbuf[CBUFSIZE], *aptr, abuf[4*CBUFSIZE];
CONST char *tptr, *t1ptr;
DEVICE *dptr = sim_dflt_dev;
UNIT *uptr = dptr->units;
t_stat r;
t_addr lo, hi, max = uptr->capac - 1;
int32 cnt;

if (sim_brk_types == 0)
    return sim_messagef (SCPE_NOFNC, "No breakpoint support in this simulator\n");
if ((dptr == NULL) || (uptr == NULL))
    return SCPE_IERR;
abuf[sizeof(abuf)-1] = '\0';
strncpy (abuf, cptr, sizeof(abuf)-1);
cptr = abuf;
if ((aptr = strchr (abuf, ';'))) {                      /* ;action? */
    if (flg != SSH_ST)                                  /* only on SET */
        return sim_messagef (SCPE_ARG, "Invalid argument: %s\n", aptr);
    *aptr++ = 0;                                        /* separate strings */
    }
if (*cptr == 0) {                                       /* no argument? */
    lo = (t_addr) get_rval (sim_PC, 0);                 /* use PC */
    return ssh_break_one (st, flg, lo, 0, aptr);
    }
while (*cptr) {
    cptr = get_glyph (cptr, gbuf, ',');
    tptr = get_range (dptr, gbuf, &lo, &hi, dptr->aradix, max, 0);
    if (tptr == NULL)
        return sim_messagef (SCPE_ARG, "Invalid address specifier: %s\n", gbuf);
    if (*tptr == '[') {
        cnt = (int32) strtotv (tptr + 1, &t1ptr, 10);
        if ((tptr == t1ptr) || (*t1ptr != ']') || (flg != SSH_ST))
            return sim_messagef (SCPE_ARG, "Invalid repeat count specifier: %s\n", tptr + 1);
        tptr = t1ptr + 1;
        }
    else cnt = 0;
    if (*tptr != 0)
        return sim_messagef (SCPE_ARG, "Unexpected argument: %s\n", tptr);
    if ((lo == 0) && (hi == max)) {
        if (flg == SSH_CL)
            sim_brk_clrall (sim_switches);
        else
            if (flg == SSH_SH)
                sim_brk_showall (st, sim_switches);
            else
                return SCPE_ARG;
        }
    else {
        for ( ; lo <= hi; lo = lo + 1) {
            r = ssh_break_one (st, flg, lo, cnt, aptr);
            if (r != SCPE_OK)
                return r;
            }
        }
    }
return SCPE_OK;
}

t_stat ssh_break_one (FILE *st, int32 flg, t_addr lo, int32 cnt, CONST char *aptr)
{
if (!sim_brk_types)
    return sim_messagef (SCPE_NOFNC, "No breakpoint support in this simulator\n");
switch (flg) {

    case SSH_ST:
        return sim_brk_set (lo, sim_switches, cnt, aptr);
        break;

    case SSH_CL:
        return sim_brk_clr (lo, sim_switches);
        break;

    case SSH_SH:
        return sim_brk_show (st, lo, sim_switches);
        break;

    default:
        return SCPE_ARG;
    }
}

/* Reset command and routines

   re[set]              reset all devices
   re[set] all          reset all devices
   re[set] device       reset specific device
*/

static t_bool run_cmd_did_reset = FALSE;

t_stat reset_cmd (int32 flag, CONST char *cptr)
{
char gbuf[CBUFSIZE];
DEVICE *dptr;

GET_SWITCHES (cptr);                                    /* get switches */
run_cmd_did_reset = FALSE;
if (*cptr == 0)                                         /* reset(cr) */
    return (reset_all (0));
cptr = get_glyph (cptr, gbuf, 0);                       /* get next glyph */
if (*cptr != 0)                                         /* now eol? */
    return SCPE_2MARG;
if (strcmp (gbuf, "ALL") == 0)
    return (reset_all (0));
dptr = find_dev (gbuf);                                 /* locate device */
if (dptr == NULL)                                       /* found it? */
    return SCPE_NXDEV;
if (dptr->reset != NULL)
    return dptr->reset (dptr);
else return SCPE_OK;
}

/* Reset devices start..end

   Inputs:
        start   =       number of starting device
   Outputs:
        status  =       error status
*/

t_stat reset_all (uint32 start)
{
DEVICE *dptr;
uint32 i;
t_stat reason;

for (i = 0; i < start; i++) {
    if (sim_devices[i] == NULL)
        return SCPE_IERR;
    }
for (i = start; (dptr = sim_devices[i]) != NULL; i++) {
    if (dptr->reset != NULL) {
        reason = dptr->reset (dptr);
        if (reason != SCPE_OK)
            return reason;
        }
    }
for (i = 0; sim_internal_device_count && (dptr = sim_internal_devices[i]); ++i) {
    if (dptr->reset != NULL) {
        reason = dptr->reset (dptr);
        if (reason != SCPE_OK)
            return reason;
        }
    }
return SCPE_OK;
}

/* Reset to powerup state

   Inputs:
        start   =       number of starting device
   Outputs:
        status  =       error status
*/

t_stat reset_all_p (uint32 start)
{
t_stat r;
int32 old_sw = sim_switches;

sim_switches = SWMASK ('P');
r = reset_all (start);
sim_switches = old_sw;
return r;
}

/* Load and dump commands

   lo[ad] filename {arg}        load specified file
   du[mp] filename {arg}        dump to specified file
*/

/* Memory File use (for internal memory static ROM images) 

    when used to read ROM image with internally generated
    load commands, calling code setups with sim_set_memory_file() 
    sim_load uses Fgetc() instead of fgetc() or getc()
*/

static const unsigned char *mem_data = NULL;
static size_t mem_data_size = 0;

t_stat sim_set_memory_load_file (const unsigned char *data, size_t size)
{
mem_data = data;
mem_data_size = size;
return SCPE_OK;
}

int Fgetc (FILE *f)
{
if (mem_data) {
    if (mem_data_size == 0)
        return EOF;
    --mem_data_size;
    return (int)(*mem_data++);
    }
else
    return fgetc (f);
}


t_stat load_cmd (int32 flag, CONST char *cptr)
{
char gbuf[CBUFSIZE];
FILE *loadfile = NULL;
t_stat reason;

GET_SWITCHES (cptr);                                    /* get switches */
if (*cptr == 0)                                         /* must be more */
    return SCPE_2FARG;
cptr = get_glyph_nc (cptr, gbuf, 0);                    /* get file name */
if (!mem_data) {
    loadfile = sim_fopen (gbuf, flag? "wb": "rb");      /* open for wr/rd */
    if (loadfile == NULL)
        return SCPE_OPENERR;
    }
GET_SWITCHES (cptr);                                    /* get switches */
reason = sim_load (loadfile, (CONST char *)cptr, gbuf, flag);/* load or dump */
if (loadfile)
    fclose (loadfile);
return reason;
}

/* Attach command

   at[tach] unit file   attach specified unit to file
*/

t_stat attach_cmd (int32 flag, CONST char *cptr)
{
char gbuf[4*CBUFSIZE];
DEVICE *dptr;
UNIT *uptr;
t_stat r;

GET_SWITCHES (cptr);                                    /* get switches */
if (*cptr == 0)                                         /* must be more */
    return SCPE_2FARG;
cptr = get_glyph (cptr, gbuf, 0);                       /* get next glyph */
GET_SWITCHES (cptr);                                    /* get switches */
if (*cptr == 0)                                         /* now eol? */
    return SCPE_2FARG;
dptr = find_unit (gbuf, &uptr);                         /* locate unit */
if (dptr == NULL)                                       /* found dev? */
    return SCPE_NXDEV;
if (uptr == NULL)                                       /* valid unit? */
    return SCPE_NXUN;
if (uptr->flags & UNIT_ATT) {                           /* already attached? */
    if (!(uptr->dynflags & UNIT_ATTMULT) &&             /* and only single attachable */
        !(dptr->flags & DEV_DONTAUTO)) {                /* and auto detachable */
        r = scp_detach_unit (dptr, uptr);               /* detach it */
        if (r != SCPE_OK)                               /* error? */
            return r;
        }
    else {
        if (!(uptr->dynflags & UNIT_ATTMULT))
            return SCPE_ALATT;                          /* Already attached */
        }
    }
gbuf[sizeof(gbuf)-1] = '\0';
strncpy (gbuf, cptr, sizeof(gbuf)-1);
sim_trim_endspc (gbuf);                                 /* trim trailing spc */
return scp_attach_unit (dptr, uptr, gbuf);              /* attach */
}

/* Call device-specific or file-oriented attach unit routine */

t_stat scp_attach_unit (DEVICE *dptr, UNIT *uptr, const char *cptr)
{
if (dptr->attach != NULL)                               /* device routine? */
    return dptr->attach (uptr, (CONST char *)cptr);     /* call it */
return attach_unit (uptr, (CONST char *)cptr);          /* no, std routine */
}

/* Attach unit to file */

t_stat attach_unit (UNIT *uptr, CONST char *cptr)
{
DEVICE *dptr;

if (uptr->flags & UNIT_DIS)                             /* disabled? */
    return SCPE_UDIS;
if (!(uptr->flags & UNIT_ATTABLE))                      /* not attachable? */
    return SCPE_NOATT;
if ((dptr = find_dev_from_unit (uptr)) == NULL)
    return SCPE_NOATT;
uptr->filename = (char *) calloc (CBUFSIZE, sizeof (char)); /* alloc name buf */
if (uptr->filename == NULL)
    return SCPE_MEM;
strncpy (uptr->filename, cptr, CBUFSIZE);               /* save name */
if ((sim_switches & SWMASK ('R')) ||                    /* read only? */
    ((uptr->flags & UNIT_RO) != 0)) {
    if (((uptr->flags & UNIT_ROABLE) == 0) &&           /* allowed? */
        ((uptr->flags & UNIT_RO) == 0))
        return attach_err (uptr, SCPE_NORO);            /* no, error */
    uptr->fileref = sim_fopen (cptr, "rb");             /* open rd only */
    if (uptr->fileref == NULL)                          /* open fail? */
        return attach_err (uptr, SCPE_OPENERR);         /* yes, error */
    uptr->flags = uptr->flags | UNIT_RO;                /* set rd only */
    if (!sim_quiet && !(sim_switches & SWMASK ('Q'))) {
        sim_printf ("%s: unit is read only\n", sim_dname (dptr));
        }
    }
else {
    if (sim_switches & SWMASK ('N')) {                  /* new file only? */
        uptr->fileref = sim_fopen (cptr, "wb+");        /* open new file */
        if (uptr->fileref == NULL)                      /* open fail? */
            return attach_err (uptr, SCPE_OPENERR);     /* yes, error */
        if (!sim_quiet && !(sim_switches & SWMASK ('Q'))) {
            sim_printf ("%s: creating new file\n", sim_dname (dptr));
            }
        }
    else {                                              /* normal */
        uptr->fileref = sim_fopen (cptr, "rb+");        /* open r/w */
        if (uptr->fileref == NULL) {                    /* open fail? */
#if defined(EPERM)
            if ((errno == EROFS) || (errno == EACCES) || (errno == EPERM)) {/* read only? */
#else
            if ((errno == EROFS) || (errno == EACCES)) {/* read only? */
#endif
                if ((uptr->flags & UNIT_ROABLE) == 0)   /* allowed? */
                    return attach_err (uptr, SCPE_NORO);/* no error */
                uptr->fileref = sim_fopen (cptr, "rb"); /* open rd only */
                if (uptr->fileref == NULL)              /* open fail? */
                    return attach_err (uptr, SCPE_OPENERR); /* yes, error */
                uptr->flags = uptr->flags | UNIT_RO;    /* set rd only */
                if (!sim_quiet) {
                    sim_printf ("%s: unit is read only\n", sim_dname (dptr));
                    }
                }
            else {                                      /* doesn't exist */
                if (sim_switches & SWMASK ('E'))        /* must exist? */
                    return attach_err (uptr, SCPE_OPENERR); /* yes, error */
                uptr->fileref = sim_fopen (cptr, "wb+");/* open new file */
                if (uptr->fileref == NULL)              /* open fail? */
                    return attach_err (uptr, SCPE_OPENERR); /* yes, error */
                if (!sim_quiet) {
                    sim_printf ("%s: creating new file\n", sim_dname (dptr));
                    }
                }
            }                                           /* end if null */
        }                                               /* end else */
    }
if (uptr->flags & UNIT_BUFABLE) {                       /* buffer? */
    uint32 cap = ((uint32) uptr->capac) / dptr->aincr;  /* effective size */
    if (uptr->flags & UNIT_MUSTBUF)                     /* dyn alloc? */
        uptr->filebuf = calloc (cap, SZ_D (dptr));      /* allocate */
    if (uptr->filebuf == NULL)                          /* no buffer? */
        return attach_err (uptr, SCPE_MEM);             /* error */
    if (!sim_quiet) {
        sim_printf ("%s: buffering file in memory\n", sim_dname (dptr));
        }
    uptr->hwmark = (uint32)sim_fread (uptr->filebuf,    /* read file */
        SZ_D (dptr), cap, uptr->fileref);
    uptr->flags = uptr->flags | UNIT_BUF;               /* set buffered */
    }
uptr->flags = uptr->flags | UNIT_ATT;
uptr->pos = 0;
return SCPE_OK;
}

t_stat attach_err (UNIT *uptr, t_stat stat)
{
free (uptr->filename);
uptr->filename = NULL;
return stat;
}

/* Detach command

   det[ach] all         detach all units
   det[ach] unit        detach specified unit
*/

t_stat detach_cmd (int32 flag, CONST char *cptr)
{
char gbuf[CBUFSIZE];
DEVICE *dptr;
UNIT *uptr;

GET_SWITCHES (cptr);                                    /* get switches */
if (*cptr == 0)                                         /* must be more */
    return SCPE_2FARG;
cptr = get_glyph (cptr, gbuf, 0);                       /* get next glyph */
if (*cptr != 0)                                         /* now eol? */
    return SCPE_2MARG;
if (strcmp (gbuf, "ALL") == 0)
    return (detach_all (0, FALSE));
dptr = find_unit (gbuf, &uptr);                         /* locate unit */
if (dptr == NULL)                                       /* found dev? */
    return SCPE_NXDEV;
if (uptr == NULL)                                       /* valid unit? */
    return SCPE_NXUN;
return scp_detach_unit (dptr, uptr);                    /* detach */
}

/* Detach devices start..end

   Inputs:
        start   =       number of starting device
        shutdown =      TRUE if simulator shutting down
   Outputs:
        status  =       error status

   Note that during shutdown, detach routines for non-attachable devices
   will be called.  These routines can implement simulator shutdown.  Error
   returns during shutdown are ignored.
*/

t_stat detach_all (int32 start, t_bool shutdown)
{
uint32 i, j;
DEVICE *dptr;
UNIT *uptr;
t_stat r;

if ((start < 0) || (start > 1))
    return SCPE_IERR;
if (shutdown)
    sim_switches = sim_switches | SIM_SW_SHUT;          /* flag shutdown */
for (i = start; (dptr = sim_devices[i]) != NULL; i++) { /* loop thru dev */
    for (j = 0; j < dptr->numunits; j++) {              /* loop thru units */
        uptr = (dptr->units) + j;
        if ((uptr->flags & UNIT_ATT) ||                 /* attached? */
            (shutdown && dptr->detach &&                /* shutdown, spec rtn, */
            !(uptr->flags & UNIT_ATTABLE))) {           /* !attachable? */
            r = scp_detach_unit (dptr, uptr);           /* detach unit */

            if ((r != SCPE_OK) && !shutdown)            /* error and not shutting down? */
                return r;                               /* bail out now with error status */
            }
        }
    }
return SCPE_OK;
}


/* Call device-specific or file-oriented detach unit routine */

t_stat scp_detach_unit (DEVICE *dptr, UNIT *uptr)
{
if (dptr->detach != NULL)                               /* device routine? */
    return dptr->detach (uptr);
return detach_unit (uptr);                              /* no, standard */
}

/* Detach unit from file */

t_stat detach_unit (UNIT *uptr)
{
DEVICE *dptr;

if (uptr == NULL)
    return SCPE_IERR;
if (!(uptr->flags & UNIT_ATTABLE))                      /* attachable? */
    return SCPE_NOATT;
if (!(uptr->flags & UNIT_ATT)) {                        /* not attached? */
    if (sim_switches & SIM_SW_REST)                     /* restoring? */
        return SCPE_OK;                                 /* allow detach */
    else
        return SCPE_NOTATT;                             /* complain */
    }
if ((dptr = find_dev_from_unit (uptr)) == NULL)
    return SCPE_OK;
if (uptr->flags & UNIT_BUF) {
    uint32 cap = (uptr->hwmark + dptr->aincr - 1) / dptr->aincr;
    if (uptr->hwmark && ((uptr->flags & UNIT_RO) == 0)) {
        if (!sim_quiet) {
            sim_printf ("%s: writing buffer to file\n", sim_dname (dptr));
            }
        rewind (uptr->fileref);
        sim_fwrite (uptr->filebuf, SZ_D (dptr), cap, uptr->fileref);
        if (ferror (uptr->fileref))
            sim_printf ("%s: I/O error - %s", sim_dname (dptr), strerror (errno));
        }
    if (uptr->flags & UNIT_MUSTBUF) {                   /* dyn alloc? */
        free (uptr->filebuf);                           /* free buf */
        uptr->filebuf = NULL;
        }
    uptr->flags = uptr->flags & ~UNIT_BUF;
    }
uptr->flags = uptr->flags & ~(UNIT_ATT | UNIT_RO);
free (uptr->filename);
uptr->filename = NULL;
if (fclose (uptr->fileref) == EOF)
    return SCPE_IOERR;
return SCPE_OK;
}

/* Assign command

   as[sign] device name assign logical name to device
*/

t_stat assign_cmd (int32 flag, CONST char *cptr)
{
char gbuf[CBUFSIZE];
DEVICE *dptr;

GET_SWITCHES (cptr);                                    /* get switches */
if (*cptr == 0)                                         /* must be more */
    return SCPE_2FARG;
cptr = get_glyph (cptr, gbuf, 0);                       /* get next glyph */
GET_SWITCHES (cptr);                                    /* get switches */
if (*cptr == 0)                                         /* now eol? */
    return SCPE_2FARG;
dptr = find_dev (gbuf);                                 /* locate device */
if (dptr == NULL)                                       /* found dev? */
    return SCPE_NXDEV;
cptr = get_glyph (cptr, gbuf, 0);                       /* get next glyph */
if (*cptr != 0)                                         /* must be eol */
    return SCPE_2MARG;
if (find_dev (gbuf))                                    /* name in use */
    return SCPE_ARG;
deassign_device (dptr);                                 /* release current */
return assign_device (dptr, gbuf);
}

t_stat assign_device (DEVICE *dptr, const char *cptr)
{
dptr->lname = (char *) calloc (1 + strlen (cptr), sizeof (char));
if (dptr->lname == NULL)
    return SCPE_MEM;
strcpy (dptr->lname, cptr);
return SCPE_OK;
}

/* Deassign command

   dea[ssign] device    deassign logical name
*/

t_stat deassign_cmd (int32 flag, CONST char *cptr)
{
char gbuf[CBUFSIZE];
DEVICE *dptr;

GET_SWITCHES (cptr);                                    /* get switches */
if (*cptr == 0)                                         /* must be more */
    return SCPE_2FARG;
cptr = get_glyph (cptr, gbuf, 0);                       /* get next glyph */
if (*cptr != 0)                                         /* now eol? */
    return SCPE_2MARG;
dptr = find_dev (gbuf);                                 /* locate device */
if (dptr == NULL)                                       /* found dev? */
    return SCPE_NXDEV;
return deassign_device (dptr);
}

t_stat deassign_device (DEVICE *dptr)
{
free (dptr->lname);
dptr->lname = NULL;
return SCPE_OK;
}

/* Get device display name */

const char *sim_dname (DEVICE *dptr)
{
return (dptr ? (dptr->lname? dptr->lname: dptr->name) : "");
}

/* Get unit display name */

const char *sim_uname (UNIT *uptr)
{
DEVICE *d = find_dev_from_unit(uptr);
static AIO_TLS char uname[CBUFSIZE];

if (!d)
    return "";
if (d->numunits == 1)
    return sim_dname (d);
sprintf (uname, "%s%d", sim_dname (d), (int)(uptr-d->units));
return uname;
}

/* Save command

   sa[ve] filename              save state to specified file
*/

t_stat save_cmd (int32 flag, CONST char *cptr)
{
FILE *sfile;
t_stat r;
char gbuf[4*CBUFSIZE];

GET_SWITCHES (cptr);                                    /* get switches */
if (*cptr == 0)                                         /* must be more */
    return SCPE_2FARG;
gbuf[sizeof(gbuf)-1] = '\0';
strncpy (gbuf, cptr, sizeof(gbuf)-1);
sim_trim_endspc (gbuf);
if ((sfile = sim_fopen (gbuf, "wb")) == NULL)
    return SCPE_OPENERR;
r = sim_save (sfile);
fclose (sfile);
return r;
}

t_stat sim_save (FILE *sfile)
{
void *mbuf;
int32 l, t;
uint32 i, j, device_count;
t_addr k, high;
t_value val;
t_stat r;
t_bool zeroflg;
size_t sz;
DEVICE *dptr;
UNIT *uptr;
REG *rptr;

#define WRITE_I(xx) sim_fwrite (&(xx), sizeof (xx), 1, sfile)

/* Don't make changes below without also changing save_vercur above */

fprintf (sfile, "%s\n%s\n%s\n%s\n%s\n%.0f\n",
    save_vercur,                                        /* [V2.5] save format */
    sim_savename,                                       /* sim name */
    sim_si64, sim_sa64, eth_capabilities(),             /* [V3.5] options */
    sim_time);                                          /* [V3.2] sim time */
WRITE_I (sim_rtime);                                    /* [V2.6] sim rel time */
#if defined(SIM_GIT_COMMIT_ID)
#define S_xstr(a) S_str(a)
#define S_str(a) #a
fprintf (sfile, "git commit id: %8.8s\n", S_xstr(SIM_GIT_COMMIT_ID));
#undef S_str
#undef S_xstr
#else
fprintf (sfile, "git commit id: unknown\n");
#endif

for (device_count = 0; sim_devices[device_count]; device_count++);/* count devices */
for (i = 0; i < (device_count + sim_internal_device_count); i++) {/* loop thru devices */
    if (i < device_count)
        dptr = sim_devices[i];
    else
        dptr = sim_internal_devices[i - device_count];
    if (dptr->flags & DEV_NOSAVE)
        continue;
    fputs (dptr->name, sfile);                          /* device name */
    fputc ('\n', sfile);
    if (dptr->lname)                                    /* [V3.0] logical name */
        fputs (dptr->lname, sfile);
    fputc ('\n', sfile);
    WRITE_I (dptr->flags);                              /* [V2.10] flags */
    for (j = 0; j < dptr->numunits; j++) {
        uptr = dptr->units + j;
        t = sim_activate_time (uptr);
        WRITE_I (j);                                    /* unit number */
        WRITE_I (t);                                    /* activation time */
        WRITE_I (uptr->u3);                             /* unit specific */
        WRITE_I (uptr->u4);
        WRITE_I (uptr->u5);                             /* [V3.0] more unit */
        WRITE_I (uptr->u6);
        WRITE_I (uptr->flags);                          /* [V2.10] flags */
        WRITE_I (uptr->dynflags);
        WRITE_I (uptr->wait);
        WRITE_I (uptr->buf);
        WRITE_I (uptr->capac);                          /* [V3.5] capacity */
        fprintf (sfile, "%.0f\n", uptr->usecs_remaining);/* [V4.0] remaining wait */
        if (uptr->flags & UNIT_ATT) {
            fputs (uptr->filename, sfile);
            if ((uptr->flags & UNIT_BUF) &&             /* writable buffered */
                uptr->hwmark &&                         /* files need to be */
                ((uptr->flags & UNIT_RO) == 0)) {       /* written on save */
                uint32 cap = (uptr->hwmark + dptr->aincr - 1) / dptr->aincr;
                rewind (uptr->fileref);
                sim_fwrite (uptr->filebuf, SZ_D (dptr), cap, uptr->fileref);
                fclose (uptr->fileref);                 /* flush data and state */
                uptr->fileref = sim_fopen (uptr->filename, "rb+");/* reopen r/w */
                }
            }
        fputc ('\n', sfile);
        if (((uptr->flags & (UNIT_FIX + UNIT_ATTABLE)) == UNIT_FIX) &&
             (dptr->examine != NULL) &&
             ((high = uptr->capac) != 0)) {             /* memory-like unit? */
            WRITE_I (high);                             /* [V2.5] write size */
            sz = SZ_D (dptr);
            if ((mbuf = calloc (SRBSIZ, sz)) == NULL) {
                fclose (sfile);
                return SCPE_MEM;
                }
            for (k = 0; k < high; ) {                   /* loop thru mem */
                zeroflg = TRUE;
                for (l = 0; (l < SRBSIZ) && (k < high); l++,
                     k = k + (dptr->aincr)) {           /* check for 0 block */
                    r = dptr->examine (&val, k, uptr, SIM_SW_REST);
                    if (r != SCPE_OK) {
                        free (mbuf);
                        return r;
                        }
                    if (val) zeroflg = FALSE;
                    SZ_STORE (sz, val, mbuf, l);
                    }                                   /* end for l */
                if (zeroflg) {                          /* all zero's? */
                    l = -l;                             /* invert block count */
                    WRITE_I (l);                        /* write only count */
                    }
                else {
                    WRITE_I (l);                        /* block count */
                    sim_fwrite (mbuf, sz, l, sfile);
                    }
                }                                       /* end for k */
            free (mbuf);                                /* dealloc buffer */
            }                                           /* end if mem */
        else {                                          /* no memory */
            high = 0;                                   /* write 0 */
            WRITE_I (high);
            }                                           /* end else mem */
        }                                               /* end unit loop */
    t = -1;                                             /* end units */
    WRITE_I (t);                                        /* write marker */
    for (rptr = dptr->registers; (rptr != NULL) &&      /* loop thru regs */
         (rptr->name != NULL); rptr++) {
        fputs (rptr->name, sfile);                      /* name */
        fputc ('\n', sfile);
        WRITE_I (rptr->depth);                          /* [V2.10] depth */
        for (j = 0; j < rptr->depth; j++) {             /* loop thru values */
            val = get_rval (rptr, j);                   /* get value */
            WRITE_I (val);                              /* store */
            }
        }
    fputc ('\n', sfile);                                /* end registers */
    }
fputc ('\n', sfile);                                    /* end devices */
return (ferror (sfile))? SCPE_IOERR: SCPE_OK;           /* error during save? */
}

/* Restore command

   re[store] filename           restore state from specified file
*/

t_stat restore_cmd (int32 flag, CONST char *cptr)
{
FILE *rfile;
t_stat r;
char gbuf[4*CBUFSIZE];

GET_SWITCHES (cptr);                                    /* get switches */
if (*cptr == 0)                                         /* must be more */
    return SCPE_2FARG;
gbuf[sizeof(gbuf)-1] = '\0';
strncpy (gbuf, cptr, sizeof(gbuf)-1);
sim_trim_endspc (gbuf);
if ((rfile = sim_fopen (gbuf, "rb")) == NULL)
    return SCPE_OPENERR;
r = sim_rest (rfile);
fclose (rfile);
return r;
}

t_stat sim_rest (FILE *rfile)
{
char buf[CBUFSIZE];
char **attnames = NULL;
UNIT **attunits = NULL;
int32 *attswitches = NULL;
int32 attcnt = 0;
void *mbuf;
int32 j, blkcnt, limit, unitno, time, flg;
uint32 us, depth;
t_addr k, high, old_capac;
t_value val, mask;
t_stat r;
size_t sz;
t_bool v40, v35, v32;
DEVICE *dptr;
UNIT *uptr;
REG *rptr;
struct stat rstat;
t_bool force_restore = ((sim_switches & SWMASK ('F')) != 0);
t_bool dont_detach_attach = ((sim_switches & SWMASK ('D')) != 0);
t_bool suppress_warning = ((sim_switches & SWMASK ('Q')) != 0);
t_bool warned = FALSE;

sim_switches &= ~(SWMASK ('F') | SWMASK ('D') | SWMASK ('Q'));  /* remove digested switches */
#define READ_S(xx) if (read_line ((xx), sizeof(xx), rfile) == NULL) \
    return SCPE_IOERR;
#define READ_I(xx) if (sim_fread (&xx, sizeof (xx), 1, rfile) == 0) \
    return SCPE_IOERR;

fstat (fileno (rfile), &rstat);
READ_S (buf);                                           /* [V2.5+] read version */
v40 = v35 = v32 = FALSE;
if (strcmp (buf, save_ver40) == 0)                      /* version 4.0? */
    v40 = v35 = v32 = TRUE;
else if (strcmp (buf, save_ver35) == 0)                 /* version 3.5? */
    v35 = v32 = TRUE;
else if (strcmp (buf, save_ver32) == 0)                 /* version 3.2? */
    v32 = TRUE;
else if (strcmp (buf, save_ver30) != 0) {               /* version 3.0? */
    sim_printf ("Invalid file version: %s\n", buf);
    return SCPE_INCOMP;
    }
if ((strcmp (buf, save_ver40) != 0) && (!sim_quiet) && (!suppress_warning)) {
    sim_printf ("warning - attempting to restore a saved simulator image in %s image format.\n", buf);
    warned = TRUE;
    }
READ_S (buf);                                           /* read sim name */
if (strcmp (buf, sim_savename)) {                       /* name match? */
    sim_printf ("Wrong system type: %s\n", buf);
    return SCPE_INCOMP;
    }
if (v35) {                                              /* [V3.5+] options */
    READ_S (buf);                                       /* integer size */
    if (strcmp (buf, sim_si64) != 0) {
        sim_printf ("Incompatible integer size, save file = %s\n", buf);
        return SCPE_INCOMP;
        }
    READ_S (buf);                                       /* address size */
    if (strcmp (buf, sim_sa64) != 0) {
        sim_printf ("Incompatible address size, save file = %s\n", buf);
        return SCPE_INCOMP;
        }
    READ_S (buf);                                       /* Ethernet */
    }
if (v32) {                                              /* [V3.2+] time as string */
    READ_S (buf);
    sscanf (buf, "%lf", &sim_time);
    }
else READ_I (sim_time);                                 /* sim time */
READ_I (sim_rtime);                                     /* [V2.6+] sim rel time */
if (v40) {
    READ_S (buf);                                       /* read git commit id */
#if defined(SIM_GIT_COMMIT_ID)
#define S_xstr(a) S_str(a)
#define S_str(a) #a
    if ((memcmp (buf, "git commit id: " S_xstr(SIM_GIT_COMMIT_ID), 23)) && 
        (!sim_quiet) && (!suppress_warning)) {
        sim_printf ("warning - different simulator git versions.\nSaved commit id: %8.8s, Running commit id: %8.8s\n", buf + 15, S_xstr(SIM_GIT_COMMIT_ID));
        warned = TRUE;
        }
#undef S_str
#undef S_xstr
#endif
    }
if (!dont_detach_attach)
    detach_all (0, 0);                                  /* Detach everything to start from a consistent state */
else {
    if (!suppress_warning) {
        uint32 i, j;

        for (i = 0; (dptr = sim_devices[i]) != NULL; i++) { /* loop thru dev */
            for (j = 0; j < dptr->numunits; j++) {      /* loop thru units */
                uptr = (dptr->units) + j;
                if (uptr->flags & UNIT_ATT) {           /* attached? */
                    sim_printf ("warning - leaving %s attached to '%s'\n", sim_uname (uptr), uptr->filename);
                    warned = TRUE;
                    }
                }
            }
        }
    }
for ( ;; ) {                                            /* device loop */
    READ_S (buf);                                       /* read device name */
    if (buf[0] == 0)                                    /* last? */
        break;
    if ((dptr = find_dev (buf)) == NULL) {              /* locate device */
        sim_printf ("Invalid device name: %s\n", buf);
        return SCPE_INCOMP;
        }
    READ_S (buf);                                       /* [V3.0+] logical name */
    deassign_device (dptr);                             /* delete old name */
    if ((buf[0] != 0) && 
        ((r = assign_device (dptr, buf)) != SCPE_OK))
        return r;
    READ_I (flg);                                       /* [V2.10+] ctlr flags */
    if (!v32)
        flg = ((flg & DEV_UFMASK_31) << (DEV_V_UF - DEV_V_UF_31)) |
            (flg & ~DEV_UFMASK_31);                     /* [V3.2+] flags moved */
    dptr->flags = (dptr->flags & ~DEV_RFLAGS) |         /* restore ctlr flags */
         (flg & DEV_RFLAGS);
    for ( ;; ) {                                        /* unit loop */
        sim_switches = SIM_SW_REST;                     /* flag rstr, clr RO */
        READ_I (unitno);                                /* unit number */
        if (unitno < 0)                                 /* end units? */
            break;
        if ((uint32) unitno >= dptr->numunits) {        /* too big? */
            sim_printf ("Invalid unit number: %s%d\n", sim_dname (dptr), unitno);
            return SCPE_INCOMP;
            }
        READ_I (time);                                  /* event time */
        uptr = (dptr->units) + unitno;
        sim_cancel (uptr);
        if (time > 0)
            sim_activate (uptr, time - 1);
        READ_I (uptr->u3);                              /* device specific */
        READ_I (uptr->u4);
        READ_I (uptr->u5);                              /* [V3.0+] more dev spec */
        READ_I (uptr->u6);
        READ_I (flg);                                   /* [V2.10+] unit flags */
        if (v40) {                                      /* [V4.0+] dynflags */
            READ_I (uptr->dynflags);
            READ_I (uptr->wait);
            READ_I (uptr->buf);
            }
        old_capac = uptr->capac;                        /* save current capacity */
        if (v35) {                                      /* [V3.5+] capacity */
            READ_I (uptr->capac);
            }
        if (v40) {
            READ_S (buf);
            sscanf (buf, "%lf", &uptr->usecs_remaining);
            }
        if (!v32)
            flg = ((flg & UNIT_UFMASK_31) << (UNIT_V_UF - UNIT_V_UF_31)) |
                (flg & ~UNIT_UFMASK_31);                /* [V3.2+] flags moved */
        uptr->flags = (uptr->flags & ~UNIT_RFLAGS) |
            (flg & UNIT_RFLAGS);                        /* restore */
        READ_S (buf);                                   /* attached file */
        if ((uptr->flags & UNIT_ATT) &&                 /* unit currently attached? */
            (!dont_detach_attach)) {
            r = scp_detach_unit (dptr, uptr);           /* detach it */
            if (r != SCPE_OK)
                return sim_messagef (r, "Error detaching %s from %s: %s\n", sim_uname (uptr), uptr->filename, sim_error_text (r));
            }
        if ((buf[0] != '\0') &&                         /* unit to be reattached? */
            ((uptr->flags & UNIT_ATTABLE) ||            /*  and unit is attachable */
             (dptr->attach != NULL))) {                 /*    or VM attach routine provided? */
            uptr->flags = uptr->flags & ~UNIT_DIS;      /* ensure device is enabled */
            if (flg & UNIT_RO)                          /* [V2.10+] saved flgs & RO? */
                sim_switches |= SWMASK ('R');           /* RO attach */
            /* add unit to list of units to attach after registers are read */
            attunits = (UNIT **)realloc (attunits, sizeof (*attunits)*(attcnt+1));
            attunits[attcnt] = uptr;
            attnames = (char **)realloc (attnames, sizeof (*attnames)*(attcnt+1));
            attnames[attcnt] = (char *)malloc(1+strlen(buf));
            strcpy (attnames[attcnt], buf);
            attswitches = (int32 *)realloc (attswitches, sizeof (*attswitches)*(attcnt+1));
            attswitches[attcnt] = sim_switches;
            ++attcnt;
            }
        READ_I (high);                                  /* memory capacity */
        if (high > 0) {                                 /* [V2.5+] any memory? */
            if (((uptr->flags & (UNIT_FIX + UNIT_ATTABLE)) != UNIT_FIX) ||
                 (dptr->deposit == NULL)) {
                sim_printf ("Can't restore memory: %s%d\n", sim_dname (dptr), unitno);
                return SCPE_INCOMP;
                }
            if (high != old_capac) {                    /* size change? */
                uptr->capac = old_capac;                /* temp restore old */
                if ((dptr->flags & DEV_DYNM) &&
                    ((dptr->msize == NULL) ||
                     (dptr->msize (uptr, (int32) high, NULL, NULL) != SCPE_OK))) {
                    sim_printf ("Can't change memory size: %s%d\n",
                                sim_dname (dptr), unitno);
                    return SCPE_INCOMP;
                    }
                uptr->capac = high;                     /* new memory size */
                sim_printf ("Memory size changed: %s%d = ", sim_dname (dptr), unitno);
                fprint_capac (stdout, dptr, uptr);
                if (sim_log)
                    fprint_capac (sim_log, dptr, uptr);
                sim_printf ("\n");
                }
            sz = SZ_D (dptr);                           /* allocate buffer */
            if ((mbuf = calloc (SRBSIZ, sz)) == NULL)
                return SCPE_MEM;
            for (k = 0; k < high; ) {                   /* loop thru mem */
                if (sim_fread (&blkcnt, sizeof (blkcnt), 1, rfile) == 0) {/* block count */
                    free (mbuf);
                    return SCPE_IOERR;
                    }
                if (blkcnt < 0)                         /* compressed? */
                    limit = -blkcnt;
                else limit = (int32)sim_fread (mbuf, sz, blkcnt, rfile);
                if (limit <= 0) {                       /* invalid or err? */
                    free (mbuf);
                    return SCPE_IOERR;
                    }
                for (j = 0; j < limit; j++, k = k + (dptr->aincr)) {
                    if (blkcnt < 0)                     /* compressed? */
                        val = 0;
                    else SZ_LOAD (sz, val, mbuf, j);    /* saved value */
                    r = dptr->deposit (val, k, uptr, SIM_SW_REST);
                    if (r != SCPE_OK) {
                        free (mbuf);
                        return r;
                        }
                    }                                   /* end for j */
                }                                       /* end for k */
            free (mbuf);                                /* dealloc buffer */
            }                                           /* end if high */
        }                                               /* end unit loop */
    for ( ;; ) {                                        /* register loop */
        READ_S (buf);                                   /* read reg name */
        if (buf[0] == 0)                                /* last? */
            break;
        READ_I (depth);                                 /* [V2.10+] depth */
        if ((rptr = find_reg (buf, NULL, dptr)) == NULL) {
            sim_printf ("Invalid register name: %s %s\n", sim_dname (dptr), buf);
            for (us = 0; us < depth; us++) {            /* skip values */
                READ_I (val);
                }
            continue;
            }
        if (depth != rptr->depth) {                      /* [V2.10+] mismatch? */
            sim_printf ("Register depth mismatch: %s %s, file = %d, sim = %d\n",
                        sim_dname (dptr), buf, depth, rptr->depth);
            }
        mask = width_mask[rptr->width];                 /* get mask */
        for (us = 0; us < depth; us++) {                /* loop thru values */
            READ_I (val);                               /* read value */
            if (val > mask) {                           /* value ok? */
                sim_printf ("Invalid register value: %s %s\n", sim_dname (dptr), buf);
                }
            else if (us < rptr->depth)                  /* in range? */
                put_rval (rptr, us, val);
            }
        }                                               /* end register loop */
    }                                                   /* end device loop */
/* Now that all of the register state has been imported, we can attach 
   units which were originally attached.  Some of these attach operations 
   may depend on the state of the device (in registers) to work correctly */
for (j=0, r = SCPE_OK; j<attcnt; j++) {
    if ((r == SCPE_OK) && (!dont_detach_attach)) {
        struct stat fstat;
        t_addr saved_pos;

        dptr = find_dev_from_unit (attunits[j]);
        if ((!force_restore) && 
            (!stat(attnames[j], &fstat)))
            if (fstat.st_mtime > rstat.st_mtime + 30) {
                r = SCPE_INCOMP;
                sim_printf ("Error Attaching %s to %s - the restore state is %d seconds older than the attach file\n", sim_dname (dptr), attnames[j], (int)(fstat.st_mtime - rstat.st_mtime));
                sim_printf ("restore with the -F switch to override this sanity check\n");
                continue;
                }
        saved_pos = attunits[j]->pos;
        sim_switches = attswitches[j];
        r = scp_attach_unit (dptr, attunits[j], attnames[j]);/* reattach unit */
        attunits[j]->pos = saved_pos;
        if (r != SCPE_OK)
            sim_printf ("Error Attaching %s to %s\n", sim_dname (dptr), attnames[j]);
        }
    else {
        if ((r == SCPE_OK) && (dont_detach_attach)) {
            if ((!suppress_warning) && 
                ((!attunits[j]->filename) || (strcmp (attunits[j]->filename, attnames[j]) != 0))) {
                warned = TRUE;
                sim_printf ("warning - %s was attached to '%s'", sim_uname (attunits[j]), attnames[j]);
                if (attunits[j]->filename)
                    sim_printf (", now attached to '%s'\n", attunits[j]->filename);
                else
                    sim_printf (", now unattached\n");
                }
            }
        }
    free (attnames[j]);
    }
free (attnames);
free (attunits);
free (attswitches);
if (warned)
    sim_printf ("restore with the -Q switch to suppress warning messages\n");
return r;
}

/* Run, go, boot, cont, step, next commands

   ru[n] [new PC]       reset and start simulation
   go [new PC]          start simulation
   co[nt]               start simulation
   s[tep] [step limit]  start simulation for 'limit' instructions
   next                 start simulation for 1 instruction 
                        stepping over subroutine calls
   b[oot] device        bootstrap from device and start simulation

   switches:
    -Q                  quiet return status
    -T                  (only for step), causes the step limit to 
                        be a number of microseconds to run for            
*/

t_stat run_cmd (int32 flag, CONST char *cptr)
{
char gbuf[CBUFSIZE] = "";
CONST char *tptr;
uint32 i, j;
int32 sim_next;
int32 unitno;
t_value pcv, orig_pcv;
t_stat r;
DEVICE *dptr;
UNIT *uptr;

GET_SWITCHES (cptr);                                    /* get switches */
sim_step = 0;
#ifdef OPCON
if (((flag == RU_RUN) || (flag == RU_GO)) && oc_halt_status() == FALSE){ /* run or go */
#else
if ((flag == RU_RUN) || (flag == RU_GO)) {              /* run or go */
<<<<<<< HEAD
#endif
=======
    orig_pcv = get_rval (sim_PC, 0);                    /* get current PC value */
>>>>>>> 0db0236b
    if (*cptr != 0) {                                   /* argument? */
        cptr = get_glyph (cptr, gbuf, 0);               /* get next glyph */
        if (MATCH_CMD (gbuf, "UNTIL") != 0) {
            if (sim_vm_parse_addr)                      /* address parser? */
                pcv = sim_vm_parse_addr (sim_dflt_dev, gbuf, &tptr);
            else pcv = strtotv (gbuf, &tptr, sim_PC->radix);/* parse PC */
            if ((tptr == gbuf) || (*tptr != 0) ||       /* error? */
                (pcv > width_mask[sim_PC->width]))
                return SCPE_ARG;
            put_rval (sim_PC, 0, pcv);                  /* Save in PC */
            }
        }
    if ((flag == RU_RUN) &&                             /* run? */
        ((r = sim_run_boot_prep (flag)) != SCPE_OK)) {  /* reset sim */
        put_rval (sim_PC, 0, orig_pcv);                 /* restore original PC */
        return r;
        }
    if ((*cptr) || (MATCH_CMD (gbuf, "UNTIL") == 0)) {  /* should be end */
        int32 saved_switches = sim_switches;

        if (MATCH_CMD (gbuf, "UNTIL") != 0)
            cptr = get_glyph (cptr, gbuf, 0);           /* get next glyph */
        if (MATCH_CMD (gbuf, "UNTIL") != 0)
            return sim_messagef (SCPE_2MARG, "Unexpected %s command argument: %s %s\n", 
                                             (flag == RU_RUN) ? "RUN" : "GO", gbuf, cptr);
        sim_switches = 0;
        GET_SWITCHES (cptr);
        if ((*cptr == '\'') || (*cptr == '"')) {        /* Expect UNTIL condition */
            r = expect_cmd (1, cptr);
            if (r != SCPE_OK)
                return r;
            }
        else {                                          /* BREAK UNTIL condition */
            if (sim_switches == 0)
                sim_switches = sim_brk_dflt;
            sim_switches |= BRK_TYP_TEMP;               /* make this a one-shot breakpoint */
            sim_brk_types |= BRK_TYP_TEMP;
            r = ssh_break (NULL, cptr, SSH_ST);
            if (r != SCPE_OK)
                return sim_messagef (r, "Unable to establish breakpoint at: %s\n", cptr);
            }
        sim_switches = saved_switches;
        }
    }

else if ((flag == RU_STEP) ||
         ((flag == RU_NEXT) && !sim_vm_is_subroutine_call)) { /* step */
    static t_bool not_implemented_message = FALSE;

    if ((!not_implemented_message) && (flag == RU_NEXT)) {
        sim_printf ("This simulator does not have subroutine call detection.\nPerforming a STEP instead\n");
        not_implemented_message = TRUE;
        flag = RU_STEP;
        }
    if (*cptr != 0) {                                   /* argument? */
        cptr = get_glyph (cptr, gbuf, 0);               /* get next glyph */
        if (*cptr != 0)                                 /* should be end */
            return SCPE_2MARG;
        sim_step = (int32) get_uint (gbuf, 10, INT_MAX, &r);
        if ((r != SCPE_OK) || (sim_step <= 0))          /* error? */
            return SCPE_ARG;
        }
    else sim_step = 1;
    if ((flag == RU_STEP) && (sim_switches & SWMASK ('T')))
        sim_step = (int32)((sim_timer_inst_per_sec ()*sim_step)/1000000.0);
    }
else if (flag == RU_NEXT) {                             /* next */
    t_addr *addrs;

    if (*cptr != 0) {                                   /* argument? */
        cptr = get_glyph (cptr, gbuf, 0);               /* get next glyph */
        if (*cptr != 0)                                 /* should be end */
            return SCPE_2MARG;
        sim_next = (int32) get_uint (gbuf, 10, INT_MAX, &r);
        if ((r != SCPE_OK) || (sim_next <= 0))          /* error? */
            return SCPE_ARG;
        }
    else sim_next = 1;
    if (sim_vm_is_subroutine_call(&addrs)) {
        sim_brk_types |= BRK_TYP_DYN_STEPOVER;
        for (i=0; addrs[i]; i++)
            sim_brk_set (addrs[i], BRK_TYP_DYN_STEPOVER, 0, NULL);
        }
    else
        sim_step = 1;
    }
#ifdef OPCON
else if (flag == RU_BOOT && oc_halt_status() == FALSE) {/* boot */
#else
else if (flag == RU_BOOT) {                             /* boot */
#endif
    if (*cptr == 0)                                     /* must be more */
        return SCPE_2FARG;
    cptr = get_glyph (cptr, gbuf, 0);                   /* get next glyph */
    if (*cptr != 0)                                     /* should be end */
        return SCPE_2MARG;
    dptr = find_unit (gbuf, &uptr);                     /* locate unit */
    if (dptr == NULL)                                   /* found dev? */
        return SCPE_NXDEV;
    if (uptr == NULL)                                   /* valid unit? */
        return SCPE_NXUN;
    if (dptr->boot == NULL)                             /* can it boot? */
        return SCPE_NOFNC;
    if (uptr->flags & UNIT_DIS)                         /* disabled? */
        return SCPE_UDIS;
    if ((uptr->flags & UNIT_ATTABLE) &&                 /* if attable, att? */
        !(uptr->flags & UNIT_ATT))
        return SCPE_UNATT;
    unitno = (int32) (uptr - dptr->units);              /* recover unit# */
    if ((r = sim_run_boot_prep (flag)) != SCPE_OK)      /* reset sim */
        return r;
    if ((r = dptr->boot (unitno, dptr)) != SCPE_OK)     /* boot device */
        return r;
    }

<<<<<<< HEAD
#ifdef OPCON
else if ((flag != RU_CONT) && (oc_halt_status() == FALSE)) /* must be cont */
#else
else if (flag != RU_CONT)                               /* must be cont */
#endif
    return SCPE_IERR;
=======
else 
    if (flag != RU_CONT)                                /* must be cont */
        return SCPE_IERR;
    else                                                /* CONTINUE command */
        if (*cptr != 0)                                 /* should be end (no arguments allowed) */
            return sim_messagef (SCPE_2MARG, "CONTINUE command takes no arguments\n");
>>>>>>> 0db0236b

if (sim_switches & SIM_SW_HIDE)                         /* Setup only for Remote Console Mode */
    return SCPE_OK;

for (i = 1; (dptr = sim_devices[i]) != NULL; i++) {     /* reposition all */
    for (j = 0; j < dptr->numunits; j++) {              /* seq devices */
        uptr = dptr->units + j;
        if ((uptr->flags & (UNIT_ATT + UNIT_SEQ)) == (UNIT_ATT + UNIT_SEQ))
            sim_fseek (uptr->fileref, uptr->pos, SEEK_SET);
        }
    }
stop_cpu = 0;
sim_is_running = 1;                                     /* flag running */
if (sim_ttrun () != SCPE_OK) {                          /* set console mode */
    sim_is_running = 0;                                 /* flag idle */
    sim_ttcmd ();
    return SCPE_TTYERR;
    }
if ((r = sim_check_console (30)) != SCPE_OK) {          /* check console, error? */
    sim_is_running = 0;                                 /* flag idle */
    sim_ttcmd ();
    return r;
    }
if (signal (SIGINT, int_handler) == SIG_ERR) {          /* set WRU */
    sim_is_running = 0;                                 /* flag idle */
    sim_ttcmd ();
    return SCPE_SIGERR;
    }
#ifdef SIGHUP
if (signal (SIGHUP, int_handler) == SIG_ERR) {          /* set WRU */
    sim_is_running = 0;                                 /* flag idle */
    sim_ttcmd ();
    return SCPE_SIGERR;
    }
#endif
if (signal (SIGTERM, int_handler) == SIG_ERR) {         /* set WRU */
    sim_is_running = 0;                                 /* flag idle */
    sim_ttcmd ();
    return SCPE_SIGERR;
    }
if (sim_step)                                           /* set step timer */
    sim_activate (&sim_step_unit, sim_step);
fflush(stdout);                                         /* flush stdout */
if (sim_log)                                            /* flush log if enabled */
    fflush (sim_log);
sim_throt_sched ();                                     /* set throttle */
sim_rtcn_init_all ();                                   /* re-init clocks */
sim_start_timer_services ();                            /* enable wall clock timing */

do {
    t_addr *addrs;

    while (1) {
#ifdef OPCON
        /* Set RUN light on or off, other leds too, depending on model */
      if (oc_halt_status() == TRUE) {
        r = SCPE_STOP;
        oc_toggle_clear();
        switch (cpu_model) {
          case MOD_1105: oc_port1(FSTS_RUN, 0);
                         break;
          case MOD_1120: oc_port1(FSTS_RUN, 0);
                         break;
          case MOD_1140: oc_port1(FSTS_1140_CONSOLE, 1);
                         oc_port1(FSTS_RUN, 0);
                         break;
          case MOD_1145: oc_port1(FSTS_RUN, 0);
                         oc_port1(FSTS_1145_PAUSE, 1);
                         break;
          case MOD_1170: oc_port1(FSTS_RUN, 0);
                         oc_port1(FSTS_1170_PAUSE, 1);
                         break;
          default      : break;
          }
        }
      else  {
        switch (cpu_model) {          case MOD_1105: oc_port1(FSTS_RUN, 1);
                         break;
          case MOD_1120: oc_port1(FSTS_RUN, 1);
                         break;
          case MOD_1140: oc_port1(FSTS_1140_CONSOLE, 0);
                         oc_port1(FSTS_RUN, 1);
                         break;
          case MOD_1145: oc_port1(FSTS_RUN, 1);
                         oc_port1(FSTS_1145_PAUSE, 0);
                         break;
          case MOD_1170: oc_port1(FSTS_RUN, 1);
                         oc_port1(FSTS_1170_PAUSE, 0);
                         break;
          default      : break;
          }
        r = sim_instr();
        }
#else
        r = sim_instr();
#endif
        if (r != SCPE_REMOTE)
            break;
        sim_remote_process_command ();                  /* Process the command and resume processing */
        }
    if ((flag != RU_NEXT) ||                            /* done if not doing NEXT */
        (--sim_next <=0))
        break;
    if (sim_step == 0) {                                /* doing a NEXT? */
        t_addr val;
        BRKTAB *bp;

        if (SCPE_BARE_STATUS(r) >= SCPE_BASE)           /* done if an error occurred */
            break;
        if (sim_vm_pc_value)                            /* done if didn't stop at a dynamic breakpoint */
            val = (t_addr)(*sim_vm_pc_value)();
        else
            val = (t_addr)get_rval (sim_PC, 0);
        if ((!(bp = sim_brk_fnd (val))) || (!(bp->typ & BRK_TYP_DYN_STEPOVER)))
            break;
        sim_brk_clrall (BRK_TYP_DYN_STEPOVER);          /* cancel any step/over subroutine breakpoints */
        }
    else {
        if (r != SCPE_STEP)                             /* done if step didn't complete with step expired */
            break;
        }
    /* setup another next/step */
    sim_step = 0;
    if (sim_vm_is_subroutine_call(&addrs)) {
        sim_brk_types |= BRK_TYP_DYN_STEPOVER;
        for (i=0; addrs[i]; i++)
            sim_brk_set (addrs[i], BRK_TYP_DYN_STEPOVER, 0, NULL);
        }
    else
        sim_step = 1;
    if (sim_step)                                           /* set step timer */
        sim_activate (&sim_step_unit, sim_step);
    } while (1);

sim_is_running = 0;                                     /* flag idle */
sim_stop_timer_services ();                             /* disable wall clock timing */
sim_ttcmd ();                                           /* restore console */
sim_brk_clrall (BRK_TYP_DYN_STEPOVER);                  /* cancel any step/over subroutine breakpoints */
signal (SIGINT, SIG_DFL);                               /* cancel WRU */
#ifdef SIGHUP
signal (SIGHUP, SIG_DFL);                               /* cancel WRU */
#endif
signal (SIGTERM, SIG_DFL);                              /* cancel WRU */
if (sim_log)                                            /* flush console log */
    fflush (sim_log);
if (sim_deb)                                            /* flush debug log */
    sim_debug_flush ();
for (i = 1; (dptr = sim_devices[i]) != NULL; i++) {     /* flush attached files */
    for (j = 0; j < dptr->numunits; j++) {              /* if not buffered in mem */
        uptr = dptr->units + j;
        if (uptr->flags & UNIT_ATT) {                   /* attached, */
            if (uptr->io_flush)                         /* unit specific flush routine */
                uptr->io_flush (uptr);                  /* call it */
            else {
                if (!(uptr->flags & UNIT_BUF) &&        /* not buffered, */
                    (uptr->fileref) &&                  /* real file, */
                    !(uptr->dynflags & UNIT_NO_FIO) &&  /* is FILE *, */
                    !(uptr->flags & UNIT_RO))           /* not read only? */
                    fflush (uptr->fileref);
                }
            }
        }
    }
sim_cancel (&sim_step_unit);                            /* cancel step timer */
sim_throt_cancel ();                                    /* cancel throttle */
AIO_UPDATE_QUEUE;
UPDATE_SIM_TIME;                                        /* update sim time */
return r | ((sim_switches & SWMASK ('Q')) ? SCPE_NOMESSAGE : 0);
}

/* run command message handler */

void
run_cmd_message (const char *unechoed_cmdline, t_stat r)
{
#if defined (VMS)
printf ("\n");
#endif
if (unechoed_cmdline && (r >= SCPE_BASE) && (r != SCPE_STEP) && (r != SCPE_STOP) && (r != SCPE_EXPECT))
    sim_printf("%s> %s\n", do_position(), unechoed_cmdline);
fprint_stopped (stdout, r);                         /* print msg */
if (sim_log && (sim_log != stdout))                 /* log if enabled */
    fprint_stopped (sim_log, r);
if (sim_deb && (sim_deb != stdout) && (sim_deb != sim_log))/* debug if enabled */
    fprint_stopped (sim_deb, r);
}

/* Common setup for RUN or BOOT */

t_stat sim_run_boot_prep (int32 flag)
{
UNIT *uptr;
t_stat r;

sim_interval = 0;                                       /* reset queue */
sim_time = sim_rtime = 0;
noqueue_time = 0;
for (uptr = sim_clock_queue; uptr != QUEUE_LIST_END; uptr = sim_clock_queue) {
    sim_clock_queue = uptr->next;
    uptr->next = NULL;
    }
r = reset_all (0);
if ((r == SCPE_OK) && (flag == RU_RUN)) {
    if ((run_cmd_did_reset) && (0 == (sim_switches & SWMASK ('Q')))) {
        sim_printf ("Resetting all devices...  This may not have been your intention.\n");
        sim_printf ("The GO and CONTINUE commands do not reset devices.\n");
        }
    run_cmd_did_reset = TRUE;
    }
return r;
}

/* Print stopped message 
 * For VM stops, if a VM-specific "sim_vm_fprint_stopped" pointer is defined,
 * call the indicated routine to print additional information after the message
 * and before the PC value is printed.  If the routine returns FALSE, skip
 * printing the PC and its related instruction.
 */

void fprint_stopped_gen (FILE *st, t_stat v, REG *pc, DEVICE *dptr)
{
int32 i;
t_stat r = 0;
t_addr k;
t_value pcval;

fputc ('\n', st);                                       /* start on a new line */

if (v >= SCPE_BASE)                                     /* SCP error? */
    fputs (sim_error_text (v), st);                     /* print it from the SCP list */
else {                                                  /* VM error */
    fputs (sim_stop_messages [v], st);                  /* print the VM-specific message */

    if ((sim_vm_fprint_stopped != NULL) &&              /* if a VM-specific stop handler is defined */
        (!sim_vm_fprint_stopped (st, v)))               /*   call it; if it returned FALSE, */
        return;                                         /*     we're done */
    }

fprintf (st, ", %s: ", pc->name);                       /* print the name of the PC register */

pcval = get_rval (pc, 0);
if ((pc->flags & REG_VMAD) && sim_vm_fprint_addr)       /* if reg wants VM-specific printer */
    sim_vm_fprint_addr (st, dptr, (t_addr) pcval);      /*   call it to print the PC address */
else fprint_val (st, pcval, pc->radix, pc->width,       /* otherwise, print as a numeric value */
    pc->flags & REG_FMT);                               /*   with the radix and formatting specified */
if ((dptr != NULL) && (dptr->examine != NULL)) {
    for (i = 0; i < sim_emax; i++)
        sim_eval[i] = 0;
    for (i = 0, k = (t_addr) pcval; i < sim_emax; i++, k = k + dptr->aincr) {
        if ((r = dptr->examine (&sim_eval[i], k, dptr->units, SWMASK ('V')|SIM_SW_STOP)) != SCPE_OK)
            break;
        }
    if ((r == SCPE_OK) || (i > 0)) {
        fprintf (st, " (");
        if (fprint_sym (st, (t_addr) pcval, sim_eval, NULL, SWMASK('M')|SIM_SW_STOP) > 0)
            fprint_val (st, sim_eval[0], dptr->dradix, dptr->dwidth, PV_RZRO);
        fprintf (st, ")");
        }
    }
fprintf (st, "\n");
return;
}

void fprint_stopped (FILE *st, t_stat v)
{
fprint_stopped_gen (st, v, sim_PC, sim_dflt_dev);
return;
}

/* Unit service for step timeout, originally scheduled by STEP n command
   Return step timeout SCP code, will cause simulation to stop */

t_stat step_svc (UNIT *uptr)
{
return SCPE_STEP;
}

/* Unit service to facilitate expect matching to stop simulation.
   Return expect SCP code, will cause simulation to stop */

t_stat expect_svc (UNIT *uptr)
{
return SCPE_EXPECT | (sim_do_echo ? 0 : SCPE_NOMESSAGE);
}

/* Cancel scheduled step service */

t_stat sim_cancel_step (void)
{
return sim_cancel (&sim_step_unit);
}

/* Signal handler for ^C signal - set stop simulation flag */

void int_handler (int sig)
{
stop_cpu = 1;
return;
}

/* Examine/deposit commands

   ex[amine] [modifiers] list           examine
   de[posit] [modifiers] list val       deposit
   ie[xamine] [modifiers] list          interactive examine
   id[eposit] [modifiers] list          interactive deposit

   modifiers
        @filename                       output file
        -letter(s)                      switches
        devname'n                       device name and unit number
        [{&|^}value]{=|==|!|!=|>|>=|<|<=} value search specification

   list                                 list of addresses and registers
        addr[:addr|-addr]               address range
        ALL                             all addresses
        register[:register|-register]   register range
        register[index]                 register array element
        register[start:end]             register array range
        STATE                           all registers
*/

t_stat exdep_cmd (int32 flag, CONST char *cptr)
{
char gbuf[CBUFSIZE];
CONST char *gptr;
CONST char *tptr = NULL;
int32 opt;
t_addr low, high;
t_stat reason;
DEVICE *tdptr;
REG *lowr, *highr;
FILE *ofile;

opt = CMD_OPT_SW|CMD_OPT_SCH|CMD_OPT_DFT;               /* options for all */
if (flag == EX_E)                                       /* extra for EX */
    opt = opt | CMD_OPT_OF;
cptr = get_sim_opt (opt, cptr, &reason);                /* get cmd options */
if (!cptr)                                              /* error? */
    return reason;
if (*cptr == 0)                                         /* must be more */
    return SCPE_2FARG;
if (sim_dfunit == NULL)                                 /* got a unit? */
    return SCPE_NXUN;
cptr = get_glyph (cptr, gbuf, 0);                       /* get list */
if ((flag == EX_D) && (*cptr == 0))                     /* deposit needs more */
    return SCPE_2FARG;
ofile = sim_ofile? sim_ofile: stdout;                   /* no ofile? use stdout */

for (gptr = gbuf, reason = SCPE_OK;
    (*gptr != 0) && (reason == SCPE_OK); gptr = tptr) {
    tdptr = sim_dfdev;                                  /* working dptr */
    if (strncmp (gptr, "STATE", strlen ("STATE")) == 0) {
        tptr = gptr + strlen ("STATE");
        if (*tptr && (*tptr++ != ','))
            return SCPE_ARG;
        if ((lowr = sim_dfdev->registers) == NULL)
            return SCPE_NXREG;
        for (highr = lowr; highr->name != NULL; highr++) ;
        sim_switches = sim_switches | SIM_SW_HIDE;
        reason = exdep_reg_loop (ofile, sim_schrptr, flag, cptr,
            lowr, --highr, 0, 0);
        continue;
        }

    if ((lowr = find_reg (gptr, &tptr, tdptr)) ||       /* local reg or */
        (!(sim_opt_out & CMD_OPT_DFT) &&                /* no dflt, global? */
        (lowr = find_reg_glob (gptr, &tptr, &tdptr)))) {
        low = high = 0;
        if ((*tptr == '-') || (*tptr == ':')) {
            highr = find_reg (tptr + 1, &tptr, tdptr);
            if (highr == NULL)
                return SCPE_NXREG;
            }
        else {
            highr = lowr;
            if (*tptr == '[') {
                if (lowr->depth <= 1)
                    return SCPE_ARG;
                tptr = get_range (NULL, tptr + 1, &low, &high,
                    10, lowr->depth - 1, ']');
                if (tptr == NULL)
                    return SCPE_ARG;
                }
            }
        if (*tptr && (*tptr++ != ','))
            return SCPE_ARG;
        reason = exdep_reg_loop (ofile, sim_schrptr, flag, cptr,
            lowr, highr, (uint32) low, (uint32) high);
        continue;
        }

    tptr = get_range (sim_dfdev, gptr, &low, &high, sim_dfdev->aradix,
        (((sim_dfunit->capac == 0) || (flag == EX_E))? 0:
        sim_dfunit->capac - sim_dfdev->aincr), 0);
    if (tptr == NULL)
        return SCPE_ARG;
    if (*tptr && (*tptr++ != ','))
        return SCPE_ARG;
    reason = exdep_addr_loop (ofile, sim_schaptr, flag, cptr, low, high,
        sim_dfdev, sim_dfunit);
    }                                                   /* end for */
if (sim_ofile)                                          /* close output file */
    fclose (sim_ofile);
return reason;
}

/* Loop controllers for examine/deposit

   exdep_reg_loop       examine/deposit range of registers
   exdep_addr_loop      examine/deposit range of addresses
*/

t_stat exdep_reg_loop (FILE *ofile, SCHTAB *schptr, int32 flag, CONST char *cptr,
    REG *lowr, REG *highr, uint32 lows, uint32 highs)
{
t_stat reason;
uint32 idx, val_start=lows;
t_value val, last_val;
REG *rptr;

if ((lowr == NULL) || (highr == NULL))
    return SCPE_IERR;
if (lowr > highr)
    return SCPE_ARG;
for (rptr = lowr; rptr <= highr; rptr++) {
    if ((sim_switches & SIM_SW_HIDE) &&
        (rptr->flags & REG_HIDDEN))
        continue;
    val = last_val = 0;
    for (idx = lows; idx <= highs; idx++) {
        if (idx >= rptr->depth)
            return SCPE_SUB;
        val = get_rval (rptr, idx);
        if (schptr && !test_search (&val, schptr))
            continue;
        if (flag == EX_E) {
            if ((idx > lows) && (val == last_val))
                continue;
            if (idx > val_start+1) {
                if (idx-1 == val_start+1) {
                    reason = ex_reg (ofile, val, flag, rptr, idx-1);
                    if (reason != SCPE_OK)
                        return reason;
                    if (sim_log && (ofile == stdout))
                        ex_reg (sim_log, val, flag, rptr, idx-1);
                    }
                else {
                    if (val_start+1 != idx-1) {
                        Fprintf (ofile, "%s[%d]-%s[%d]: same as above\n", rptr->name, val_start+1, rptr->name, idx-1);
                        if (sim_log && (ofile == stdout))
                            Fprintf (sim_log, "%s[%d]-%s[%d]: same as above\n", rptr->name, val_start+1, rptr->name, idx-1);
                        }
                    else {
                        Fprintf (ofile, "%s[%d]: same as above\n", rptr->name, val_start+1);
                        if (sim_log && (ofile == stdout))
                            Fprintf (sim_log, "%s[%d]: same as above\n", rptr->name, val_start+1);
                        }
                    }
                }
            sim_last_val = last_val = val;
            val_start = idx;
            reason = ex_reg (ofile, val, flag, rptr, idx);
            if (reason != SCPE_OK)
                return reason;
            if (sim_log && (ofile == stdout))
                ex_reg (sim_log, val, flag, rptr, idx);
            }
        if (flag != EX_E) {
            reason = dep_reg (flag, cptr, rptr, idx);
            if (reason != SCPE_OK)
                return reason;
            }
        }
    if ((flag == EX_E) && (val_start != highs)) {
        if (highs == val_start+1) {
            reason = ex_reg (ofile, val, flag, rptr, highs);
            if (reason != SCPE_OK)
                return reason;
            if (sim_log && (ofile == stdout))
                ex_reg (sim_log, val, flag, rptr, highs);
            }
        else {
            if (val_start+1 != highs) {
                Fprintf (ofile, "%s[%d]-%s[%d]: same as above\n", rptr->name, val_start+1, rptr->name, highs);
                if (sim_log && (ofile == stdout))
                    Fprintf (sim_log, "%s[%d]-%s[%d]: same as above\n", rptr->name, val_start+1, rptr->name, highs);
                }
            else {
                Fprintf (ofile, "%s[%d]: same as above\n", rptr->name, val_start+1);
                if (sim_log && (ofile == stdout))
                    Fprintf (sim_log, "%s[%d]: same as above\n", rptr->name, val_start+1);
                }
            }
        }
    }
return SCPE_OK;
}

t_stat exdep_addr_loop (FILE *ofile, SCHTAB *schptr, int32 flag, const char *cptr,
    t_addr low, t_addr high, DEVICE *dptr, UNIT *uptr)
{
t_addr i, mask;
t_stat reason;

if (uptr->flags & UNIT_DIS)                             /* disabled? */
    return SCPE_UDIS;
mask = (t_addr) width_mask[dptr->awidth];
if ((low > mask) || (high > mask) || (low > high))
    return SCPE_ARG;
for (i = low; i <= high; ) {                            /* all paths must incr!! */
    reason = get_aval (i, dptr, uptr);                  /* get data */
    if (reason != SCPE_OK)                              /* return if error */
        return reason;
    if (schptr && !test_search (sim_eval, schptr))
        i = i + dptr->aincr;                            /* sch fails, incr */
    else {                                              /* no sch or success */
        if (flag != EX_D) {                             /* ex, ie, or id? */
            reason = ex_addr (ofile, flag, i, dptr, uptr);
            if (reason > SCPE_OK)
                return reason;
            if (sim_log && (ofile == stdout))
                ex_addr (sim_log, flag, i, dptr, uptr);
            }
        else reason = 1 - dptr->aincr;                  /* no, dflt incr */
        if (flag != EX_E) {                             /* ie, id, or d? */
            reason = dep_addr (flag, cptr, i, dptr, uptr, reason);
            if (reason > SCPE_OK)
                return reason;
            }
        i = i + (1 - reason);                           /* incr */
        }
    }
return SCPE_OK;
}

/* Examine register routine

   Inputs:
        ofile   =       output stream
        val     =       current register value
        flag    =       type of ex/mod command (ex, iex, idep)
        rptr    =       pointer to register descriptor
        idx     =       index
   Outputs:
        return  =       error status
*/

t_stat ex_reg (FILE *ofile, t_value val, int32 flag, REG *rptr, uint32 idx)
{
int32 rdx;

if (rptr == NULL)
    return SCPE_IERR;
if (rptr->depth > 1)
    Fprintf (ofile, "%s[%d]:\t", rptr->name, idx);
else Fprintf (ofile, "%s:\t", rptr->name);
if (!(flag & EX_E))
    return SCPE_OK;
GET_RADIX (rdx, rptr->radix);
if ((rptr->flags & REG_VMAD) && sim_vm_fprint_addr)
    sim_vm_fprint_addr (ofile, sim_dflt_dev, (t_addr) val);
else if (!(rptr->flags & REG_VMFLAGS) ||
    (fprint_sym (ofile, (rptr->flags & REG_UFMASK) | rdx, &val,
                 NULL, sim_switches | SIM_SW_REG) > 0)) {
        fprint_val (ofile, val, rdx, rptr->width, rptr->flags & REG_FMT);
        if (rptr->fields) {
            Fprintf (ofile, "\t");
            fprint_fields (ofile, val, val, rptr->fields);
            }
        }
if (flag & EX_I)
    Fprintf (ofile, "\t");
else Fprintf (ofile, "\n");
return SCPE_OK;
}

/* Get register value

   Inputs:
        rptr    =       pointer to register descriptor
        idx     =       index
   Outputs:
        return  =       register value
*/

t_value get_rval (REG *rptr, uint32 idx)
{
size_t sz;
t_value val;
uint32 *ptr;

sz = SZ_R (rptr);
if ((rptr->depth > 1) && (rptr->flags & REG_CIRC)) {
    idx = idx + rptr->qptr;
    if (idx >= rptr->depth) idx = idx - rptr->depth;
    }
if ((rptr->depth > 1) && (rptr->flags & REG_UNIT)) {
    ptr = (uint32 *)(((UNIT *) rptr->loc) + idx);
#if defined (USE_INT64)
    if (sz <= sizeof (uint32))
        val = *ptr;
    else val = *((t_uint64 *) ptr);
#else
    val = *ptr;
#endif
    }
else if ((rptr->depth > 1) && (rptr->flags & REG_STRUCT)) {
    ptr = (uint32 *)(((size_t) rptr->loc) + (idx * rptr->str_size));
#if defined (USE_INT64)
    if (sz <= sizeof (uint32))
        val = *ptr;
    else val = *((t_uint64 *) ptr);
#else
    val = *ptr;
#endif
    }
else if (((rptr->depth > 1) || (rptr->flags & REG_FIT)) &&
    (sz == sizeof (uint8)))
    val = *(((uint8 *) rptr->loc) + idx);
else if (((rptr->depth > 1) || (rptr->flags & REG_FIT)) &&
    (sz == sizeof (uint16)))
    val = *(((uint16 *) rptr->loc) + idx);
#if defined (USE_INT64)
else if (sz <= sizeof (uint32))
     val = *(((uint32 *) rptr->loc) + idx);
else val = *(((t_uint64 *) rptr->loc) + idx);
#else
else val = *(((uint32 *) rptr->loc) + idx);
#endif
val = (val >> rptr->offset) & width_mask[rptr->width];
return val;
}

/* Deposit register routine

   Inputs:
        flag    =       type of deposit (normal/interactive)
        cptr    =       pointer to input string
        rptr    =       pointer to register descriptor
        idx     =       index
   Outputs:
        return  =       error status
*/

t_stat dep_reg (int32 flag, CONST char *cptr, REG *rptr, uint32 idx)
{
t_stat r;
t_value val, mask;
int32 rdx;
CONST char *tptr;
char gbuf[CBUFSIZE];

if ((cptr == NULL) || (rptr == NULL))
    return SCPE_IERR;
if (rptr->flags & REG_RO)
    return SCPE_RO;
if (flag & EX_I) {
#ifdef OPCON
    cptr = oc_read_line_p (NULL, gbuf, sizeof(gbuf), stdin);
#else
    cptr = read_line (gbuf, sizeof(gbuf), stdin);
#endif
    if (sim_log)
        fprintf (sim_log, "%s\n", cptr? cptr: "");
    if (cptr == NULL)                                   /* force exit */
        return 1;
    if (*cptr == 0)                                     /* success */
        return SCPE_OK;
    }
mask = width_mask[rptr->width];
GET_RADIX (rdx, rptr->radix);
if ((rptr->flags & REG_VMAD) && sim_vm_parse_addr) {    /* address form? */
    val = sim_vm_parse_addr (sim_dflt_dev, cptr, &tptr);
    if ((tptr == cptr) || (*tptr != 0) || (val > mask))
        return SCPE_ARG;
    }
else
    if (!(rptr->flags & REG_VMFLAGS) ||                 /* dont use sym? */
        (parse_sym ((CONST char *)cptr, (rptr->flags & REG_UFMASK) | rdx, NULL,
                    &val, sim_switches | SIM_SW_REG) > SCPE_OK)) {
    val = get_uint (cptr, rdx, mask, &r);
    if (r != SCPE_OK)
        return SCPE_ARG;
    }
if ((rptr->flags & REG_NZ) && (val == 0))
    return SCPE_ARG;
put_rval (rptr, idx, val);
return SCPE_OK;
}

/* Put register value

   Inputs:
        rptr    =       pointer to register descriptor
        idx     =       index
        val     =       new value
        mask    =       mask
   Outputs:
        none
*/

void put_rval (REG *rptr, uint32 idx, t_value val)
{
size_t sz;
t_value mask;
uint32 *ptr;

#define PUT_RVAL(sz,rp,id,v,m) \
    *(((sz *) rp->loc) + id) = \
            (sz)((*(((sz *) rp->loc) + id) & \
            ~((m) << (rp)->offset)) | ((v) << (rp)->offset))

if (rptr == sim_PC)
    sim_brk_npc (0);
sz = SZ_R (rptr);
mask = width_mask[rptr->width];
if ((rptr->depth > 1) && (rptr->flags & REG_CIRC)) {
    idx = idx + rptr->qptr;
    if (idx >= rptr->depth)
        idx = idx - rptr->depth;
    }
if ((rptr->depth > 1) && (rptr->flags & REG_UNIT)) {
    ptr = (uint32 *)(((UNIT *) rptr->loc) + idx);
#if defined (USE_INT64)
    if (sz <= sizeof (uint32))
        *ptr = (*ptr &
        ~(((uint32) mask) << rptr->offset)) |
        (((uint32) val) << rptr->offset);
    else *((t_uint64 *) ptr) = (*((t_uint64 *) ptr)
        & ~(mask << rptr->offset)) | (val << rptr->offset);
#else
    *ptr = (*ptr &
        ~(((uint32) mask) << rptr->offset)) |
        (((uint32) val) << rptr->offset);
#endif
    }
else if ((rptr->depth > 1) && (rptr->flags & REG_STRUCT)) {
    ptr = (uint32 *)(((size_t) rptr->loc) + (idx * rptr->str_size));
#if defined (USE_INT64)
    if (sz <= sizeof (uint32))
        *((uint32 *) ptr) = (*((uint32 *) ptr) &
        ~(((uint32) mask) << rptr->offset)) |
        (((uint32) val) << rptr->offset);
    else *((t_uint64 *) ptr) = (*((t_uint64 *) ptr)
        & ~(mask << rptr->offset)) | (val << rptr->offset);
#else
    *ptr = (*ptr &
        ~(((uint32) mask) << rptr->offset)) |
        (((uint32) val) << rptr->offset);
#endif
    }
else if (((rptr->depth > 1) || (rptr->flags & REG_FIT)) &&
    (sz == sizeof (uint8)))
    PUT_RVAL (uint8, rptr, idx, (uint32) val, (uint32) mask);
else if (((rptr->depth > 1) || (rptr->flags & REG_FIT)) &&
    (sz == sizeof (uint16)))
    PUT_RVAL (uint16, rptr, idx, (uint32) val, (uint32) mask);
#if defined (USE_INT64)
else if (sz <= sizeof (uint32))
    PUT_RVAL (uint32, rptr, idx, (int32) val, (uint32) mask);
else PUT_RVAL (t_uint64, rptr, idx, val, mask);
#else
else PUT_RVAL (uint32, rptr, idx, val, mask);
#endif
return;
}

/* Examine address routine

   Inputs: (sim_eval is an implicit argument)
        ofile   =       output stream
        flag    =       type of ex/mod command (ex, iex, idep)
        addr    =       address to examine
        dptr    =       pointer to device
        uptr    =       pointer to unit
   Outputs:
        return  =       if > 0, error status
                        if <= 0,-number of extra addr units retired
*/

t_stat ex_addr (FILE *ofile, int32 flag, t_addr addr, DEVICE *dptr, UNIT *uptr)
{
t_stat reason;
int32 rdx;

if (sim_vm_fprint_addr)
    sim_vm_fprint_addr (ofile, dptr, addr);
else fprint_val (ofile, addr, dptr->aradix, dptr->awidth, PV_LEFT);
Fprintf (ofile, ":\t");
if (!(flag & EX_E))
    return (1 - dptr->aincr);

GET_RADIX (rdx, dptr->dradix);
if ((reason = fprint_sym (ofile, addr, sim_eval, uptr, sim_switches)) > 0) {
    fprint_val (ofile, sim_eval[0], rdx, dptr->dwidth, PV_RZRO);
    reason = 1 - dptr->aincr;
    }
if (flag & EX_I)
    Fprintf (ofile, "\t");
else Fprintf (ofile, "\n");
return reason;
}

/* Get address routine

   Inputs:
        flag    =       type of ex/mod command (ex, iex, idep)
        addr    =       address to examine
        dptr    =       pointer to device
        uptr    =       pointer to unit
   Outputs: (sim_eval is an implicit output)
        return  =       error status
*/

t_stat get_aval (t_addr addr, DEVICE *dptr, UNIT *uptr)
{
int32 i;
t_value mask;
t_addr j, loc;
size_t sz;
t_stat reason = SCPE_OK;

if ((dptr == NULL) || (uptr == NULL))
    return SCPE_IERR;
mask = width_mask[dptr->dwidth];
for (i = 0; i < sim_emax; i++)
    sim_eval[i] = 0;
for (i = 0, j = addr; i < sim_emax; i++, j = j + dptr->aincr) {
    if (dptr->examine != NULL) {
        reason = dptr->examine (&sim_eval[i], j, uptr, sim_switches);
        if (reason != SCPE_OK)
            break;
        }
    else {
        if (!(uptr->flags & UNIT_ATT))
            return SCPE_UNATT;
        if (uptr->dynflags & UNIT_NO_FIO)
            return SCPE_NOFNC;
        if ((uptr->flags & UNIT_FIX) && (j >= uptr->capac)) {
            reason = SCPE_NXM;
            break;
            }
        sz = SZ_D (dptr);
        loc = j / dptr->aincr;
        if (uptr->flags & UNIT_BUF) {
            SZ_LOAD (sz, sim_eval[i], uptr->filebuf, loc);
            }
        else {
            sim_fseek (uptr->fileref, (t_addr)(sz * loc), SEEK_SET);
            sim_fread (&sim_eval[i], sz, 1, uptr->fileref);
            if ((feof (uptr->fileref)) &&
               !(uptr->flags & UNIT_FIX)) {
                reason = SCPE_EOF;
                break;
                }
            else if (ferror (uptr->fileref)) {
                clearerr (uptr->fileref);
                reason = SCPE_IOERR;
                break;
                }
            }
        }
    sim_last_val = sim_eval[i] = sim_eval[i] & mask;
    }
if ((reason != SCPE_OK) && (i == 0))
    return reason;
return SCPE_OK;
}

/* Deposit address routine

   Inputs:
        flag    =       type of deposit (normal/interactive)
        cptr    =       pointer to input string
        addr    =       address to examine
        dptr    =       pointer to device
        uptr    =       pointer to unit
        dfltinc =       value to return on cr input
   Outputs:
        return  =       if > 0, error status
                        if <= 0, -number of extra address units retired
*/

t_stat dep_addr (int32 flag, const char *cptr, t_addr addr, DEVICE *dptr,
    UNIT *uptr, int32 dfltinc)
{
int32 i, count, rdx;
t_addr j, loc;
t_stat r, reason;
t_value mask;
size_t sz;
char gbuf[CBUFSIZE];

if (dptr == NULL)
    return SCPE_IERR;
if (flag & EX_I) {
#ifdef OPCON
    cptr = oc_read_line_p (NULL, gbuf, sizeof(gbuf), stdin);
#else
    cptr = read_line (gbuf, sizeof(gbuf), stdin);
#endif
    if (sim_log)
        fprintf (sim_log, "%s\n", cptr? cptr: "");
    if (cptr == NULL)                                   /* force exit */
        return 1;
    if (*cptr == 0)                                     /* success */
        return dfltinc;
    }
if (uptr->flags & UNIT_RO)                              /* read only? */
    return SCPE_RO;
mask = width_mask[dptr->dwidth];

GET_RADIX (rdx, dptr->dradix);
if ((reason = parse_sym ((CONST char *)cptr, addr, uptr, sim_eval, sim_switches)) > 0) {
    sim_eval[0] = get_uint (cptr, rdx, mask, &reason);
    if (reason != SCPE_OK)
        return reason;
    reason = dfltinc;
    }
count = (1 - reason + (dptr->aincr - 1)) / dptr->aincr;

for (i = 0, j = addr; i < count; i++, j = j + dptr->aincr) {
    sim_eval[i] = sim_eval[i] & mask;
    if (dptr->deposit != NULL) {
        r = dptr->deposit (sim_eval[i], j, uptr, sim_switches);
        if (r != SCPE_OK)
            return r;
        }
    else {
        if (!(uptr->flags & UNIT_ATT))
            return SCPE_UNATT;
        if (uptr->dynflags & UNIT_NO_FIO)
            return SCPE_NOFNC;
        if ((uptr->flags & UNIT_FIX) && (j >= uptr->capac))
            return SCPE_NXM;
        sz = SZ_D (dptr);
        loc = j / dptr->aincr;
        if (uptr->flags & UNIT_BUF) {
            SZ_STORE (sz, sim_eval[i], uptr->filebuf, loc);
            if (loc >= uptr->hwmark)
                uptr->hwmark = (uint32) loc + 1;
            }
        else {
            sim_fseek (uptr->fileref, (t_addr)(sz * loc), SEEK_SET);
            sim_fwrite (&sim_eval[i], sz, 1, uptr->fileref);
            if (ferror (uptr->fileref)) {
                clearerr (uptr->fileref);
                return SCPE_IOERR;
                }
            }
        }
    }
return reason;
}

/* Evaluate command */

t_stat eval_cmd (int32 flg, CONST char *cptr)
{
DEVICE *dptr = sim_dflt_dev;
int32 i, rdx, a, lim;
t_stat r;

GET_SWITCHES (cptr);
GET_RADIX (rdx, dptr->dradix);
for (i = 0; i < sim_emax; i++)
sim_eval[i] = 0;
if (*cptr == 0)
    return SCPE_2FARG;
if ((r = parse_sym ((CONST char *)cptr, 0, dptr->units, sim_eval, sim_switches)) > 0) {
    sim_eval[0] = get_uint (cptr, rdx, width_mask[dptr->dwidth], &r);
    if (r != SCPE_OK)
        return r;
    }
lim = 1 - r;
for (i = a = 0; a < lim; ) {
    sim_printf ("%d:\t", a);
    if ((r = fprint_sym (stdout, a, &sim_eval[i], dptr->units, sim_switches)) > 0)
        r = fprint_val (stdout, sim_eval[i], rdx, dptr->dwidth, PV_RZRO);
    if (sim_log) {
        if ((r = fprint_sym (sim_log, a, &sim_eval[i], dptr->units, sim_switches)) > 0)
            r = fprint_val (sim_log, sim_eval[i], rdx, dptr->dwidth, PV_RZRO);
        }
    sim_printf ("\n");
    if (r < 0)
        a = a + 1 - r;
    else a = a + dptr->aincr;
    i = a / dptr->aincr;
    }
return SCPE_OK;
}

/* String processing routines

   read_line            read line

   Inputs:
        cptr    =       pointer to buffer
        size    =       maximum size
        stream  =       pointer to input stream
   Outputs:
        optr    =       pointer to first non-blank character
                        NULL if EOF
*/

char *read_line (char *cptr, int32 size, FILE *stream)
{
return read_line_p (NULL, cptr, size, stream);
}

/* read_line_p          read line with prompt

   Inputs:
        prompt  =       pointer to prompt string
        cptr    =       pointer to buffer
        size    =       maximum size
        stream  =       pointer to input stream
   Outputs:
        optr    =       pointer to first non-blank character
                        NULL if EOF
*/

char *read_line_p (const char *prompt, char *cptr, int32 size, FILE *stream)
{
char *tptr;
#if defined(HAVE_DLOPEN)
static int initialized = 0;
typedef char *(*readline_func)(const char *);
static readline_func p_readline = NULL;
typedef void (*add_history_func)(const char *);
static add_history_func p_add_history = NULL;

if (prompt && (!initialized)) {
    initialized = 1;
    void *handle;

#define S__STR_QUOTE(tok) #tok
#define S__STR(tok) S__STR_QUOTE(tok)
    handle = dlopen("libncurses." S__STR(HAVE_DLOPEN), RTLD_NOW|RTLD_GLOBAL);
    handle = dlopen("libcurses." S__STR(HAVE_DLOPEN), RTLD_NOW|RTLD_GLOBAL);
    handle = dlopen("libreadline." S__STR(HAVE_DLOPEN), RTLD_NOW|RTLD_GLOBAL);
    if (!handle)
        handle = dlopen("libreadline." S__STR(HAVE_DLOPEN) ".6", RTLD_NOW|RTLD_GLOBAL);
    if (!handle)
        handle = dlopen("libreadline." S__STR(HAVE_DLOPEN) ".5", RTLD_NOW|RTLD_GLOBAL);
    if (handle) {
        p_readline = (readline_func)((size_t)dlsym(handle, "readline"));
        p_add_history = (add_history_func)((size_t)dlsym(handle, "add_history"));
        }
    }
if (prompt) {                                           /* interactive? */
    if (p_readline) {
        char *tmpc = p_readline (prompt);               /* get cmd line */
        if (tmpc == NULL)                               /* bad result? */
            cptr = NULL;
        else {
            strncpy (cptr, tmpc, size);                 /* copy result */
            free (tmpc) ;                               /* free temp */
            }
        }
    else {
        printf ("%s", prompt);                          /* display prompt */
        cptr = fgets (cptr, size, stream);              /* get cmd line */
        }
    }
else cptr = fgets (cptr, size, stream);                 /* get cmd line */
#else
if (prompt)                                             /* interactive? */
    printf ("%s", prompt);                              /* display prompt */
cptr = fgets (cptr, size, stream);                      /* get cmd line */
#endif

if (cptr == NULL) {
    clearerr (stream);                                  /* clear error */
    return NULL;                                        /* ignore EOF */
    }
for (tptr = cptr; tptr < (cptr + size); tptr++) {       /* remove cr or nl */
    if ((*tptr == '\n') || (*tptr == '\r') ||
        (tptr == (cptr + size - 1))) {                  /* str max length? */
        *tptr = 0;                                      /* terminate */
        break;
        }
    }
if (0 == memcmp (cptr, "\xEF\xBB\xBF", 3))              /* Skip/ignore UTF8_BOM */
    memmove (cptr, cptr + 3, strlen (cptr + 3));
while (sim_isspace (*cptr))                             /* trim leading spc */
    cptr++;
if ((*cptr == ';') || (*cptr == '#')) {                 /* ignore comment */
    if (sim_do_echo)                                    /* echo comments if -v */
        sim_printf("%s> %s\n", do_position(), cptr);
    *cptr = 0;
    }

#if defined (HAVE_DLOPEN)
if (prompt && p_add_history && *cptr)                   /* Save non blank lines in history */
    p_add_history (cptr);
#endif

return cptr;
}

/* get_glyph            get next glyph (force upper case)
   get_glyph_nc         get next glyph (no conversion)
   get_glyph_quoted     get next glyph (potentially enclosed in quotes, no conversion)
   get_glyph_cmd        get command glyph (force upper case, extract leading !)
   get_glyph_gen        get next glyph (general case)

   Inputs:
        iptr        =   pointer to input string
        optr        =   pointer to output string
        mchar       =   optional end of glyph character
        uc          =   TRUE for convert to upper case (_gen only)
        quote       =   TRUE to allow quote enclosing values (_gen only)
        escape_char =   optional escape character within quoted strings (_gen only)

   Outputs
        result      =   pointer to next character in input string
*/

static const char *get_glyph_gen (const char *iptr, char *optr, char mchar, t_bool uc, t_bool quote, char escape_char)
{
t_bool quoting = FALSE;
t_bool escaping = FALSE;
char quote_char = 0;

while ((*iptr != 0) && 
       ((quote && quoting) || ((sim_isspace (*iptr) == 0) && (*iptr != mchar)))) {
    if (quote) {
        if (quoting) {
            if (!escaping) {
                if (*iptr == escape_char)
                    escaping = TRUE;
                else
                    if (*iptr == quote_char)
                        quoting = FALSE;
                }
            else
                escaping = FALSE;
            }
        else {
            if ((*iptr == '"') || (*iptr == '\'')) {
                quoting = TRUE;
                quote_char = *iptr;
                }
            }
        }
    if (sim_islower (*iptr) && uc)
        *optr = (char)toupper (*iptr);
    else *optr = *iptr;
    iptr++; optr++;
    }
*optr = 0;
if (mchar && (*iptr == mchar))                          /* skip terminator */
    iptr++;
while (sim_isspace (*iptr))                             /* absorb spaces */
    iptr++;
return iptr;
}

CONST char *get_glyph (const char *iptr, char *optr, char mchar)
{
return (CONST char *)get_glyph_gen (iptr, optr, mchar, TRUE, FALSE, 0);
}

CONST char *get_glyph_nc (const char *iptr, char *optr, char mchar)
{
return (CONST char *)get_glyph_gen (iptr, optr, mchar, FALSE, FALSE, 0);
}

CONST char *get_glyph_quoted (const char *iptr, char *optr, char mchar)
{
return (CONST char *)get_glyph_gen (iptr, optr, mchar, FALSE, TRUE, '\\');
}

CONST char *get_glyph_cmd (const char *iptr, char *optr)
{
/* Tolerate "!subprocess" vs. requiring "! subprocess" */
if ((iptr[0] == '!') && (!sim_isspace(iptr[1]))) {
    strcpy (optr, "!");                     /* return ! as command glyph */
    return (CONST char *)(iptr + 1);        /* and skip over the leading ! */
    }
return (CONST char *)get_glyph_gen (iptr, optr, 0, TRUE, FALSE, 0);
}

/* Trim trailing spaces from a string

    Inputs:
        cptr    =       pointer to string
    Outputs:
        cptr    =       pointer to string
*/

char *sim_trim_endspc (char *cptr)
{
char *tptr;

tptr = cptr + strlen (cptr);
while ((--tptr >= cptr) && sim_isspace (*tptr))
    *tptr = 0;
return cptr;
}

int sim_isspace (char c)
{
return (c & 0x80) ? 0 : isspace (c);
}

int sim_islower (char c)
{
return (c & 0x80) ? 0 : islower (c);
}

int sim_isalpha (char c)
{
return (c & 0x80) ? 0 : isalpha (c);
}

int sim_isprint (char c)
{
return (c & 0x80) ? 0 : isprint (c);
}

int sim_isdigit (char c)
{
return (c & 0x80) ? 0 : isdigit (c);
}

int sim_isgraph (char c)
{
return (c & 0x80) ? 0 : isgraph (c);
}

int sim_isalnum (char c)
{
return (c & 0x80) ? 0 : isalnum (c);
}

/* strncasecmp() is not available on all platforms */
int sim_strncasecmp (const char* string1, const char* string2, size_t len)
{
size_t i;
unsigned char s1, s2;

for (i=0; i<len; i++) {
    s1 = (unsigned char)string1[i];
    s2 = (unsigned char)string2[i];
    if (sim_islower (s1))
        s1 = (unsigned char)toupper (s1);
    if (sim_islower (s2))
        s2 = (unsigned char)toupper (s2);
    if (s1 < s2)
        return -1;
    if (s1 > s2)
        return 1;
    if (s1 == 0)
        return 0;
    }
return 0;
}

/* get_yn               yes/no question

   Inputs:
        ques    =       pointer to question
        deflt   =       default answer
   Outputs:
        result  =       true if yes, false if no
*/

t_stat get_yn (const char *ques, t_stat deflt)
{
char cbuf[CBUFSIZE];
const char *cptr;

if (sim_switches & SWMASK ('Y'))
    return TRUE;
if (sim_switches & SWMASK ('N'))
    return FALSE;
if (sim_rem_cmd_active_line != -1)
    return deflt;
cptr = read_line_p (ques, cbuf, sizeof(cbuf), stdin);
if ((cptr == NULL) || (*cptr == 0))
    return deflt;
if ((*cptr == 'Y') || (*cptr == 'y'))
    return TRUE;
return FALSE;
}

/* get_uint             unsigned number

   Inputs:
        cptr    =       pointer to input string
        radix   =       input radix
        max     =       maximum acceptable value
        *status =       pointer to error status
   Outputs:
        val     =       value
*/

t_value get_uint (const char *cptr, uint32 radix, t_value max, t_stat *status)
{
t_value val;
CONST char *tptr;

*status = SCPE_OK;
val = strtotv ((CONST char *)cptr, &tptr, radix);
if ((cptr == tptr) || (val > max))
    *status = SCPE_ARG;
else {
    while (sim_isspace (*tptr)) tptr++;
    if (*tptr != 0)
        *status = SCPE_ARG;
    }
return val;
}

/* get_range            range specification

   Inputs:
        dptr    =       pointer to device (NULL if none)
        cptr    =       pointer to input string
        *lo     =       pointer to low result
        *hi     =       pointer to high result
        aradix  =       radix
        max     =       default high value
        term    =       terminating character, 0 if none
   Outputs:
        tptr    =       input pointer after processing
                        NULL if error
*/

CONST char *get_range (DEVICE *dptr, CONST char *cptr, t_addr *lo, t_addr *hi,
    uint32 rdx, t_addr max, char term)
{
CONST char *tptr;

if (max && strncmp (cptr, "ALL", strlen ("ALL")) == 0) {    /* ALL? */
    tptr = cptr + strlen ("ALL");
    *lo = 0;
    *hi = max;
    }
else {
    if ((strncmp (cptr, ".", strlen (".")) == 0) &&             /* .? */
        ((cptr[1] == '\0') || 
         (cptr[1] == '-')  || 
         (cptr[1] == ':')  || 
         (cptr[1] == '/'))) {
        tptr = cptr + strlen (".");
        *lo = *hi = sim_last_addr;
        }
    else {
        if (strncmp (cptr, "$", strlen ("$")) == 0) {           /* $? */
            tptr = cptr + strlen ("$");
            *hi = *lo = (t_addr)sim_last_val;
            }
        else {
            if (dptr && sim_vm_parse_addr)                      /* get low */
                *lo = sim_vm_parse_addr (dptr, cptr, &tptr);
            else
                *lo = (t_addr) strtotv (cptr, &tptr, rdx);
            if (cptr == tptr)                                   /* error? */
                    return NULL;
            }
        }
    if ((*tptr == '-') || (*tptr == ':')) {             /* range? */
        cptr = tptr + 1;
        if (dptr && sim_vm_parse_addr)                  /* get high */
            *hi = sim_vm_parse_addr (dptr, cptr, &tptr);
        else *hi = (t_addr) strtotv (cptr, &tptr, rdx);
        if (cptr == tptr)
            return NULL;
        if (*lo > *hi)
            return NULL;
        }
    else if (*tptr == '/') {                            /* relative? */
        cptr = tptr + 1;
        *hi = (t_addr) strtotv (cptr, &tptr, rdx);      /* get high */
        if ((cptr == tptr) || (*hi == 0))
            return NULL;
        *hi = *lo + *hi - 1;
        }
    else *hi = *lo;
    }
sim_last_addr = *hi;
if (term && (*tptr++ != term))
    return NULL;
return tptr;
}

/* sim_decode_quoted_string

   Inputs:
        iptr        =   pointer to input string
        optr        =   pointer to output buffer
                        the output buffer must be allocated by the caller 
                        and to avoid overrunat it must be at least as big 
                        as the input string.

   Outputs
        result      =   status of decode SCPE_OK when good, SCPE_ARG otherwise
        osize       =   size of the data in the optr buffer

   The input string must be quoted.  Quotes may be either single or 
   double but the opening anc closing quote characters must match.  
   Within quotes C style character escapes are allowed.  

   The following character escapes are explicitly supported:
        \r  ASCII Carriage Return character (Decimal value 13)
        \n  ASCII Linefeed character (Decimal value 10)
        \f  ASCII Formfeed character (Decimal value 12)
        \t  ASCII Horizontal Tab character (Decimal value 9)
        \v  ASCII Vertical Tab character (Decimal value 11)
        \b  ASCII Backspace character (Decimal value 8)
        \\  ASCII Backslash character (Decimal value 92)
        \'  ASCII Single Quote character (Decimal value 39)
        \"  ASCII Double Quote character (Decimal value 34)
        \?  ASCII Question Mark character (Decimal value 63)
        \e  ASCII Escape character (Decimal value 27)
     as well as octal character values of the form:
        \n{n{n}} where each n is an octal digit (0-7)
     and hext character values of the form:
        \xh{h} where each h is a hex digit (0-9A-Fa-f)
        
*/

t_stat sim_decode_quoted_string (const char *iptr, uint8 *optr, uint32 *osize)
{
char quote_char;
uint8 *ostart = optr;

*osize = 0;
if ((strlen(iptr) == 1) || 
    (iptr[0] != iptr[strlen(iptr)-1]) ||
    ((iptr[strlen(iptr)-1] != '"') && (iptr[strlen(iptr)-1] != '\'')))
    return SCPE_ARG;            /* String must be quote delimited */
quote_char = *iptr++;           /* Save quote character */
while (iptr[1]) {               /* Skip trailing quote */
    if (*iptr != '\\') {
        if (*iptr == quote_char)
            return SCPE_ARG;    /* Imbedded quotes must be escaped */
        *(optr++) = (uint8)(*(iptr++));
        continue;
        }
    ++iptr; /* Skip backslash */
    switch (*iptr) {
        case 'r':   /* ASCII Carriage Return character (Decimal value 13) */
            *(optr++) = 13; ++iptr;
            break;
        case 'n':   /* ASCII Linefeed character (Decimal value 10) */
            *(optr++) = 10; ++iptr;
            break;
        case 'f':   /* ASCII Formfeed character (Decimal value 12) */
            *(optr++) = 12; ++iptr;
            break;
        case 't':   /* ASCII Horizontal Tab character (Decimal value 9) */
            *(optr++) = 9; ++iptr;
            break;
        case 'v':   /* ASCII Vertical Tab character (Decimal value 11) */
            *(optr++) = 11; ++iptr;
            break;
        case 'b':   /* ASCII Backspace character (Decimal value 8) */
            *(optr++) = 8; ++iptr;
            break;
        case '\\':   /* ASCII Backslash character (Decimal value 92) */
            *(optr++) = 92; ++iptr;
            break;
        case 'e':   /* ASCII Escape character (Decimal value 27) */
            *(optr++) = 27; ++iptr;
            break;
        case '\'':   /* ASCII Single Quote character (Decimal value 39) */
            *(optr++) = 39; ++iptr;
            break;
        case '"':   /* ASCII Double Quote character (Decimal value 34) */
            *(optr++) = 34; ++iptr;
            break;
        case '?':   /* ASCII Question Mark character (Decimal value 63) */
            *(optr++) = 63; ++iptr;
            break;
        case '0': case '1': case '2': case '3': case '4': case '5': case '6': case '7':
            *optr = *(iptr++) - '0';
            if ((*iptr >= '0') && (*iptr <= '7'))
                *optr = ((*optr)<<3) + (*(iptr++) - '0');
            if ((*iptr >= '0') && (*iptr <= '7'))
                *optr = ((*optr)<<3) + (*(iptr++) - '0');
            ++optr;
            break;
        case 'x':
            if (1) {
                static const char *hex_digits = "0123456789ABCDEF";
                const char *c;

                ++iptr;
                *optr = 0;
                c = strchr (hex_digits, toupper(*iptr));
                if (c) {
                    *optr = ((*optr)<<4) + (uint8)(c-hex_digits);
                    ++iptr;
                    }
                c = strchr (hex_digits, toupper(*iptr));
                if (c) {
                    *optr = ((*optr)<<4) + (uint8)(c-hex_digits);
                    ++iptr;
                    }
                ++optr;
                }
            break;
        default:
            return SCPE_ARG;    /* Invalid escape */
        }
    }
*optr = '\0';
*osize = (uint32)(optr-ostart);
return SCPE_OK;
}

/* sim_encode_quoted_string

   Inputs:
        iptr        =   pointer to input buffer
        size        =   number of bytes of data in the buffer

   Outputs
        optr        =   pointer to output buffer
                        the output buffer must be freed by the caller

   The input data will be encoded into a simply printable form.
   Control and other non-printable data will be escaped using the
   following rules:

   The following character escapes are explicitly supported:
        \r  ASCII Carriage Return character (Decimal value 13)
        \n  ASCII Linefeed character (Decimal value 10)
        \f  ASCII Formfeed character (Decimal value 12)
        \t  ASCII Horizontal Tab character (Decimal value 9)
        \v  ASCII Vertical Tab character (Decimal value 11)
        \b  ASCII Backspace character (Decimal value 8)
        \\  ASCII Backslash character (Decimal value 92)
        \'  ASCII Single Quote character (Decimal value 39)
        \"  ASCII Double Quote character (Decimal value 34)
        \?  ASCII Question Mark character (Decimal value 63)
        \e  ASCII Escape character (Decimal value 27)
     as well as octal character values of the form:
        \n{n{n}} where each n is an octal digit (0-7)
     and hext character values of the form:
        \xh{h} where each h is a hex digit (0-9A-Fa-f)
        
*/

char *sim_encode_quoted_string (const uint8 *iptr, uint32 size)
{
uint32 i;
t_bool double_quote_found = FALSE;
t_bool single_quote_found = FALSE;
char quote = '"';
char *tptr, *optr;

optr = (char *)malloc (4*size + 3);
if (optr == NULL)
    return NULL;
tptr = optr;
for (i=0; i<size; i++)
    switch ((char)iptr[i]) {
        case '"':
            double_quote_found = TRUE;
            break;
        case '\'':
            single_quote_found = TRUE;
            break;
        }
if (double_quote_found && (!single_quote_found))
    quote = '\'';
*tptr++ = quote;
while (size--) {
    switch (*iptr) {
        case '\r': 
            *tptr++ = '\\'; *tptr++ = 'r'; break;
        case '\n':
            *tptr++ = '\\'; *tptr++ = 'n'; break;
        case '\f':
            *tptr++ = '\\'; *tptr++ = 'f'; break;
        case '\t':
            *tptr++ = '\\'; *tptr++ = 't'; break;
        case '\v':
            *tptr++ = '\\'; *tptr++ = 'v'; break;
        case '\b':
            *tptr++ = '\\'; *tptr++ = 'b'; break;
        case '\\':
            *tptr++ = '\\'; *tptr++ = '\\'; break;
        case '"':
        case '\'':
            if (quote == *iptr)
                *tptr++ = '\\';
        default:
            if (sim_isprint (*iptr))
                *tptr++ = *iptr;
            else {
                sprintf (tptr, "\\%03o", *iptr);
                tptr += 4;
                }
            break;
        }
    ++iptr;
    }
*tptr++ = quote;
*tptr++ = '\0';
return optr;
}

void fprint_buffer_string (FILE *st, const uint8 *buf, uint32 size)
{
char *string;

string = sim_encode_quoted_string (buf, size);
fprintf (st, "%s", string);
free (string);
}


/* Find_device          find device matching input string

   Inputs:
        cptr    =       pointer to input string
   Outputs:
        result  =       pointer to device
*/

DEVICE *find_dev (const char *cptr)
{
int32 i;
DEVICE *dptr;

if (cptr == NULL)
    return NULL;
for (i = 0; (dptr = sim_devices[i]) != NULL; i++) {
    if ((strcmp (cptr, dptr->name) == 0) ||
        (dptr->lname &&
        (strcmp (cptr, dptr->lname) == 0)))
        return dptr;
    }
for (i = 0; sim_internal_device_count && (dptr = sim_internal_devices[i]); ++i) {
    if ((strcmp (cptr, dptr->name) == 0) ||
        (dptr->lname &&
        (strcmp (cptr, dptr->lname) == 0)))
        return dptr;
    }
return NULL;
}

/* Find_unit            find unit matching input string

   Inputs:
        cptr    =       pointer to input string
        uptr    =       pointer to unit pointer
   Outputs:
        result  =       pointer to device (null if no dev)
        *iptr   =       pointer to unit (null if nx unit)

*/

DEVICE *find_unit (const char *cptr, UNIT **uptr)
{
uint32 i, u;
const char *nptr;
const char *tptr;
t_stat r;
DEVICE *dptr;

if (uptr == NULL)                                       /* arg error? */
    return NULL;
*uptr = NULL;
if ((dptr = find_dev (cptr))) {                         /* exact match? */
    if (qdisable (dptr))                                /* disabled? */
        return NULL;
    *uptr = dptr->units;                                /* unit 0 */
    return dptr;
    }

for (i = 0; (dptr = sim_devices[i]) != NULL; i++) {     /* base + unit#? */
    if (dptr->numunits &&                               /* any units? */
        (((nptr = dptr->name) &&
          (strncmp (cptr, nptr, strlen (nptr)) == 0)) ||
         ((nptr = dptr->lname) &&
          (strncmp (cptr, nptr, strlen (nptr)) == 0)))) {
        tptr = cptr + strlen (nptr);
        if (sim_isdigit (*tptr)) {
            if (qdisable (dptr))                        /* disabled? */
                return NULL;
            u = (uint32) get_uint (tptr, 10, dptr->numunits - 1, &r);
            if (r != SCPE_OK)                           /* error? */
                *uptr = NULL;
            else *uptr = dptr->units + u;
            return dptr;
            }
        }
    }
return NULL;
}

/* sim_register_internal_device   Add device to internal device list

   Inputs:
        dptr    =       pointer to device
*/

t_stat sim_register_internal_device (DEVICE *dptr)
{
uint32 i;

for (i = 0; (sim_devices[i] != NULL); i++)
    if (sim_devices[i] == dptr)
        return SCPE_OK;
for (i = 0; i < sim_internal_device_count; i++)
    if (sim_internal_devices[i] == dptr)
        return SCPE_OK;
++sim_internal_device_count;
sim_internal_devices = (DEVICE **)realloc(sim_internal_devices, (sim_internal_device_count+1)*sizeof(*sim_internal_devices));
sim_internal_devices[sim_internal_device_count-1] = dptr;
sim_internal_devices[sim_internal_device_count] = NULL;
return SCPE_OK;
}

/* Find_dev_from_unit   find device for unit

   Inputs:
        uptr    =       pointer to unit
   Outputs:
        result  =       pointer to device
*/

DEVICE *find_dev_from_unit (UNIT *uptr)
{
DEVICE *dptr;
uint32 i, j;

if (uptr == NULL)
    return NULL;
for (i = 0; (dptr = sim_devices[i]) != NULL; i++) {
    for (j = 0; j < dptr->numunits; j++) {
        if (uptr == (dptr->units + j))
            return dptr;
        }
    }
for (i = 0; i<sim_internal_device_count; i++) {
    dptr = sim_internal_devices[i];
    for (j = 0; j < dptr->numunits; j++) {
        if (uptr == (dptr->units + j))
            return dptr;
        }
    }
return NULL;
}

/* Test for disabled device */

t_bool qdisable (DEVICE *dptr)
{
return (dptr->flags & DEV_DIS? TRUE: FALSE);
}

/* find_reg_glob        find globally unique register

   Inputs:
        cptr    =       pointer to input string
        optr    =       pointer to output pointer (can be null)
        gdptr   =       pointer to global device
   Outputs:
        result  =       pointer to register, NULL if error
        *optr   =       pointer to next character in input string
        *gdptr  =       pointer to device where found
*/

REG *find_reg_glob (CONST char *cptr, CONST char **optr, DEVICE **gdptr)
{
int32 i;
DEVICE *dptr;
REG *rptr, *srptr = NULL;

*gdptr = NULL;
for (i = 0; (dptr = sim_devices[i]) != 0; i++) {        /* all dev */
    if (dptr->flags & DEV_DIS)                          /* skip disabled */
        continue;
    if ((rptr = find_reg (cptr, optr, dptr))) {         /* found? */
        if (srptr)                                      /* ambig? err */
            return NULL;
        srptr = rptr;                                   /* save reg */
        *gdptr = dptr;                                  /* save unit */
        }
    }
return srptr;
}

/* find_reg             find register matching input string

   Inputs:
        cptr    =       pointer to input string
        optr    =       pointer to output pointer (can be null)
        dptr    =       pointer to device
   Outputs:
        result  =       pointer to register, NULL if error
        *optr   =       pointer to next character in input string
*/

REG *find_reg (CONST char *cptr, CONST char **optr, DEVICE *dptr)
{
CONST char *tptr;
REG *rptr;
size_t slnt;

if ((cptr == NULL) || (dptr == NULL) || (dptr->registers == NULL))
    return NULL;
tptr = cptr;
do {
    tptr++;
    } while (sim_isalnum (*tptr) || (*tptr == '*') || (*tptr == '_') || (*tptr == '.'));
slnt = tptr - cptr;
for (rptr = dptr->registers; rptr->name != NULL; rptr++) {
    if ((slnt == strlen (rptr->name)) &&
        (strncmp (cptr, rptr->name, slnt) == 0)) {
        if (optr != NULL)
            *optr = tptr;
        return rptr;
        }
    }
return NULL;
}

/* get_switches         get switches from input string

   Inputs:
        cptr    =       pointer to input string
   Outputs:
        sw      =       switch bit mask
                        0 if no switches, -1 if error
*/

int32 get_switches (const char *cptr)
{
int32 sw;

if (*cptr != '-')
    return 0;
sw = 0;
for (cptr++; (sim_isspace (*cptr) == 0) && (*cptr != 0); cptr++) {
    if (sim_isalpha (*cptr) == 0)
        return -1;
    sw = sw | SWMASK (toupper (*cptr));
    }
return sw;
}

/* get_sim_sw           accumulate sim_switches

   Inputs:
        cptr    =       pointer to input string
   Outputs:
        ptr     =       pointer to first non-string glyph
                        NULL if error
*/

CONST char *get_sim_sw (CONST char *cptr)
{
int32 lsw;
char gbuf[CBUFSIZE];

while (*cptr == '-') {                                  /* while switches */
    cptr = get_glyph (cptr, gbuf, 0);                   /* get switch glyph */
    lsw = get_switches (gbuf);                          /* parse */
    if (lsw <= 0)                                       /* invalid? */
        return NULL;
    sim_switches = sim_switches | lsw;                  /* accumulate */
    }
return cptr;
}

/* get_sim_opt          get simulator command options

   Inputs:
        opt     =       command options
        cptr    =       pointer to input string
   Outputs:
        ptr     =       pointer to next glypsh, NULL if error
        *stat   =       error status
*/

CONST char *get_sim_opt (int32 opt, CONST char *cptr, t_stat *st)
{
int32 t;
char gbuf[CBUFSIZE];
CONST char *svptr;
DEVICE *tdptr;
UNIT *tuptr;

sim_switches = 0;                                       /* no switches */
sim_ofile = NULL;                                       /* no output file */
sim_schrptr = NULL;                                     /* no search */
sim_schaptr = NULL;                                     /* no search */
sim_stabr.logic = sim_staba.logic = SCH_OR;             /* default search params */
sim_stabr.boolop = sim_staba.boolop = SCH_GE;
sim_stabr.count = 1;
sim_stabr.mask = (t_value *)realloc (sim_stabr.mask, sim_emax * sizeof(*sim_stabr.mask));
memset (sim_stabr.mask, 0, sim_emax * sizeof(*sim_stabr.mask));
sim_stabr.comp = (t_value *)realloc (sim_stabr.comp, sim_emax * sizeof(*sim_stabr.comp));
memset (sim_stabr.comp, 0, sim_emax * sizeof(*sim_stabr.comp));
sim_staba.count = sim_emax;
sim_staba.mask = (t_value *)realloc (sim_staba.mask, sim_emax * sizeof(*sim_staba.mask));
memset (sim_staba.mask, 0, sim_emax * sizeof(*sim_staba.mask));
sim_staba.comp = (t_value *)realloc (sim_staba.comp, sim_emax * sizeof(*sim_staba.comp));
memset (sim_staba.comp, 0, sim_emax * sizeof(*sim_staba.comp));
sim_dfdev = sim_dflt_dev;
sim_dfunit = sim_dfdev->units;
sim_opt_out = 0;                                        /* no options yet */
*st = SCPE_OK;
while (*cptr) {                                         /* loop through modifiers */
    svptr = cptr;                                       /* save current position */
    if ((opt & CMD_OPT_OF) && (*cptr == '@')) {         /* output file spec? */
        if (sim_ofile) {                                /* already got one? */
            fclose (sim_ofile);                         /* one per customer */
            *st = SCPE_ARG;
            return NULL;
            }
        cptr = get_glyph (cptr + 1, gbuf, 0);
        sim_ofile = sim_fopen (gbuf, "a");              /* open for append */
        if (sim_ofile == NULL) {                        /* open failed? */
            *st = SCPE_OPENERR;
            return NULL;
            }
        sim_opt_out |= CMD_OPT_OF;                      /* got output file */
        continue;
        }
    cptr = get_glyph (cptr, gbuf, 0);
    if ((t = get_switches (gbuf)) != 0) {               /* try for switches */
        if (t < 0) {                                    /* err if bad switch */
            *st = SCPE_INVSW;
            return NULL;
            }
        sim_switches = sim_switches | t;                /* or in new switches */
        }
    else if ((opt & CMD_OPT_SCH) &&                     /* if allowed, */
        get_rsearch (gbuf, sim_dfdev->dradix, &sim_stabr)) { /* try for search */
        sim_schrptr = &sim_stabr;                       /* set search */
        sim_schaptr = get_asearch (gbuf, sim_dfdev->dradix, &sim_staba);/* populate memory version of the same expression */
        sim_opt_out |= CMD_OPT_SCH;                     /* got search */
        }
    else if ((opt & CMD_OPT_DFT) &&                     /* default allowed? */
        ((sim_opt_out & CMD_OPT_DFT) == 0) &&           /* none yet? */
        (tdptr = find_unit (gbuf, &tuptr)) &&           /* try for default */
        (tuptr != NULL)) {
        sim_dfdev = tdptr;                              /* set as default */
        sim_dfunit = tuptr;
        sim_opt_out |= CMD_OPT_DFT;                     /* got default */
        }
    else return svptr;                                  /* not rec, break out */
    }
return cptr;
}

/* put_switches         put switches into string

   Inputs:
        buf     =       pointer to string buffer
        bufsize =       size of string buffer
        sw      =       switch bit mask
   Outputs:
        buf     =       buffer with switches converted to text
*/

const char *put_switches (char *buf, size_t bufsize, uint32 sw)
{
char *optr = buf;
int32 bit;

memset (buf, 0, bufsize);
if ((sw == 0) || (bufsize < 3))
    return buf;
--bufsize;                          /* leave room for terminating NUL */
*optr++ = '-';
for (bit=0; bit <= ('Z'-'A'); bit++)
    if (sw & (1 << bit))
        if ((size_t)(optr - buf) < bufsize)
            *optr++ = 'A' + bit;
return buf;
}


/* Match file extension

   Inputs:
        fnam    =       file name
        ext     =       extension, without period
   Outputs:
        cp      =       pointer to final '.' if match, NULL if not
*/

CONST char *match_ext (CONST char *fnam, const char *ext)
{
CONST char *pptr, *fptr;
const char *eptr;

if ((fnam == NULL) || (ext == NULL))                    /* bad arguments? */
     return NULL;
pptr = strrchr (fnam, '.');                             /* find last . */
if (pptr) {                                             /* any? */
    for (fptr = pptr + 1, eptr = ext;                   /* match characters */
#if defined (VMS)                                       /* VMS: stop at ; or null */
    (*fptr != 0) && (*fptr != ';');
#else
    *fptr != 0;                                         /* others: stop at null */
#endif
    fptr++, eptr++) {
        if (toupper (*fptr) != toupper (*eptr))
            return NULL;
        }
    if (*eptr != 0)                                     /* ext exhausted? */
        return NULL;
    }
return pptr;
}

/* Get register search specification

   Inputs:
        cptr    =       pointer to input string
        radix   =       radix for numbers
        schptr =        pointer to search table
   Outputs:
        return =        NULL if error
                        schptr if valid search specification
*/

SCHTAB *get_rsearch (CONST char *cptr, int32 radix, SCHTAB *schptr)
{
int32 c, logop, cmpop;
t_value logval, cmpval;
const char *sptr;
CONST char *tptr;
const char logstr[] = "|&^", cmpstr[] = "=!><";

logval = cmpval = 0;
if (*cptr == 0)                                         /* check for clause */
    return NULL;
for (logop = cmpop = -1; (c = *cptr++); ) {             /* loop thru clauses */
    if ((sptr = strchr (logstr, c))) {                  /* check for mask */
        logop = (int32)(sptr - logstr);
        logval = strtotv (cptr, &tptr, radix);
        if (cptr == tptr)
            return NULL;
        cptr = tptr;
        }
    else if ((sptr = strchr (cmpstr, c))) {             /* check for boolop */
        cmpop = (int32)(sptr - cmpstr);
        if (*cptr == '=') {
            cmpop = cmpop + strlen (cmpstr);
            cptr++;
            }
        cmpval = strtotv (cptr, &tptr, radix);
        if (cptr == tptr)
            return NULL;
        cptr = tptr;
        }
    else return NULL;
    }                                                   /* end for */
if (schptr->count != 1) {
    free (schptr->mask);
    schptr->mask = (t_value *)calloc (sim_emax, sizeof(*schptr->mask));
    free (schptr->comp);
    schptr->comp = (t_value *)calloc (sim_emax, sizeof(*schptr->comp));
    }
if (logop >= 0) {
    schptr->logic = logop;
    schptr->mask[0] = logval;
    }
if (cmpop >= 0) {
    schptr->boolop = cmpop;
    schptr->comp[0] = cmpval;
    }
schptr->count = 1;
return schptr;
}

/* Get memory search specification

   Inputs:
        cptr    =       pointer to input string
        radix   =       radix for numbers
        schptr =        pointer to search table
   Outputs:
        return =        NULL if error
                        schptr if valid search specification
*/

SCHTAB *get_asearch (CONST char *cptr, int32 radix, SCHTAB *schptr)
{
int32 c, logop, cmpop;
t_value *logval, *cmpval;
t_stat reason;
CONST char *ocptr = cptr;
const char *sptr;
char gbuf[CBUFSIZE];
const char logstr[] = "|&^", cmpstr[] = "=!><";

if (*cptr == 0)                                         /* check for clause */
    return NULL;
logval = (t_value *)calloc (sim_emax, sizeof(*logval));
cmpval = (t_value *)calloc (sim_emax, sizeof(*cmpval));
for (logop = cmpop = -1; (c = *cptr++); ) {             /* loop thru clauses */
    if ((sptr = strchr (logstr, c))) {                  /* check for mask */
        logop = (int32)(sptr - logstr);
        cptr = get_glyph (cptr, gbuf, 0);
        reason = parse_sym (gbuf, 0, sim_dfunit, logval, sim_switches);
        if (reason > 0) {
            free (logval);
            free (cmpval);
            return get_rsearch (ocptr, radix, schptr);
            }
        }
    else if ((sptr = strchr (cmpstr, c))) {             /* check for boolop */
        cmpop = (int32)(sptr - cmpstr);
        if (*cptr == '=') {
            cmpop = cmpop + strlen (cmpstr);
            cptr++;
            }
        cptr = get_glyph (cptr, gbuf, 0);
        reason = parse_sym (gbuf, 0, sim_dfunit, cmpval, sim_switches);
        if (reason > 0) {
            free (logval);
            free (cmpval);
            return get_rsearch (ocptr, radix, schptr);
            }
        }
    else {
        free (logval);
        free (cmpval);
        return NULL;
        }
    }                                                   /* end for */
if (schptr->count != (1 - reason)) {
    schptr->count = 1 - reason;
    free (schptr->mask);
    schptr->mask = (t_value *)calloc (sim_emax, sizeof(*schptr->mask));
    free (schptr->comp);
    schptr->comp = (t_value *)calloc (sim_emax, sizeof(*schptr->comp));
    }
if (logop >= 0) {
    schptr->logic = logop;
    free (schptr->mask);
    schptr->mask = logval;
    }
else {
    free (logval);
    }
if (cmpop >= 0) {
    schptr->boolop = cmpop;
    free (schptr->comp);
    schptr->comp = cmpval;
    }
else {
    free (cmpval);
    }
return schptr;
}

/* Test value against search specification

   Inputs:
        val    =        value list to test
        schptr =        pointer to search table
   Outputs:
        return =        1 if value passes search criteria, 0 if not
*/

int32 test_search (t_value *values, SCHTAB *schptr)
{
t_value *val = NULL;
int32 i, updown;
int32 ret = 0;

if (schptr == NULL)
    return ret;

val = (t_value *)malloc (schptr->count * sizeof (*values));

for (i=0; i<(int32)schptr->count; i++) {
    val[i] = values[i];
    switch (schptr->logic) {                            /* case on logical */

        case SCH_OR:
            val[i] = val[i] | schptr->mask[i];
            break;

        case SCH_AND:
            val[i] = val[i] & schptr->mask[i];
            break;

        case SCH_XOR:
            val[i] = val[i] ^ schptr->mask[i];
            break;
            }
    }

ret = 1;
if (1) {    /* Little Endian VM */
    updown = -1;
    i=schptr->count-1;
    }
else {      /* Big Endian VM */
    updown = 1;
    i=0;
    }
for (; (i>=0) && (i<(int32)schptr->count) && ret; i += updown) {
    switch (schptr->boolop) {                           /* case on comparison */

        case SCH_E: case SCH_EE:
            if (val[i] != schptr->comp[i])
                ret = 0;
            break;

        case SCH_N: case SCH_NE:
            if (val[i] != schptr->comp[i])
                ret = 0;
            break;

        case SCH_G:
            if (val[i] <= schptr->comp[i])
                ret = 0;
            break;

        case SCH_GE:
            if (val[i] < schptr->comp[i])
                ret = 0;
            break;

        case SCH_L:
            if (val[i] >= schptr->comp[i])
                ret = 0;
            break;

        case SCH_LE:
            if (val[i] > schptr->comp[i])
                ret = 0;
            break;
        }
    }
free (val);
return ret;
}

/* Radix independent input/output package

   strtotv - general radix input routine

   Inputs:
        inptr   =       string to convert
        endptr  =       pointer to first unconverted character
        radix   =       radix for input
   Outputs:
        value   =       converted value

   On an error, the endptr will equal the inptr.
*/

t_value strtotv (CONST char *inptr, CONST char **endptr, uint32 radix)
{
int32 nodigit;
t_value val;
uint32 c, digit;

*endptr = inptr;                                        /* assume fails */
if ((radix < 2) || (radix > 36))
    return 0;
while (sim_isspace (*inptr))                            /* bypass white space */
    inptr++;
val = 0;
nodigit = 1;
for (c = *inptr; sim_isalnum(c); c = *++inptr) {        /* loop through char */
    if (sim_islower (c))
        c = toupper (c);
    if (sim_isdigit (c))                                /* digit? */
        digit = c - (uint32) '0';
    else if (radix <= 10)                               /* stop if not expected */
        break;
    else digit = c + 10 - (uint32) 'A';                 /* convert letter */
    if (digit >= radix)                                 /* valid in radix? */
        return 0;
    val = (val * radix) + digit;                        /* add to value */
    nodigit = 0;
    }
if (nodigit)                                            /* no digits? */
    return 0;
*endptr = inptr;                                        /* result pointer */
return val;
}

/* fprint_val - general radix printing routine

   Inputs:
        stream  =       stream designator
        val     =       value to print
        radix   =       radix to print
        width   =       width to print
        format  =       leading zeroes format
   Outputs:
        status  =       error status
        if stream is NULL, returns length of output that would
        have been generated.
*/

t_stat sprint_val (char *buffer, t_value val, uint32 radix,
    uint32 width, uint32 format)
{
#define MAX_WIDTH ((int) ((CHAR_BIT * sizeof (t_value) * 4 + 3)/3))
t_value owtest, wtest;
int32 d, digit, ndigits, commas = 0;
char dbuf[MAX_WIDTH + 1];

for (d = 0; d < MAX_WIDTH; d++)
    dbuf[d] = (format == PV_RZRO)? '0': ' ';
dbuf[MAX_WIDTH] = 0;
d = MAX_WIDTH;
do {
    d = d - 1;
    digit = (int32) (val % radix);
    val = val / radix;
    dbuf[d] = (char)((digit <= 9)? '0' + digit: 'A' + (digit - 10));
    } while ((d > 0) && (val != 0));

switch (format) {
    case PV_LEFT:
        break;
    case PV_RCOMMA:
        for (digit = 0; digit < MAX_WIDTH; digit++)
            if (dbuf[digit] != ' ')
                break;
        ndigits = MAX_WIDTH - digit;
        commas = (ndigits - 1)/3;
        for (digit=0; digit<ndigits-3; digit++)
            dbuf[MAX_WIDTH + (digit - ndigits) - (ndigits - digit - 1)/3] = dbuf[MAX_WIDTH + (digit - ndigits)];
        for (digit=1; digit<=commas; digit++)
            dbuf[MAX_WIDTH - (digit * 4)] = ',';
        d = d - commas;
        if (width > MAX_WIDTH) {
            if (!buffer)
                return width;
            sprintf (buffer, "%*s", -((int)width), dbuf);
            return SCPE_OK;
            }
        else
            if (width > 0)
                d = MAX_WIDTH - width;
        break;
    case PV_RZRO:
    case PV_RSPC:
        wtest = owtest = radix;
        ndigits = 1;
        while ((wtest < width_mask[width]) && (wtest >= owtest)) {
            owtest = wtest;
            wtest = wtest * radix;
            ndigits = ndigits + 1;
            }
        if ((MAX_WIDTH - (ndigits + commas)) < d)
            d = MAX_WIDTH - (ndigits + commas);
        break;
    }
if (!buffer)
    return strlen(dbuf+d);
*buffer = '\0';
if (width < strlen(dbuf+d))
    return SCPE_IOERR;
strcpy(buffer, dbuf+d);
return SCPE_OK;
}

t_stat fprint_val (FILE *stream, t_value val, uint32 radix,
    uint32 width, uint32 format)
{
char dbuf[MAX_WIDTH + 1];

if (!stream)
    return sprint_val (NULL, val, radix, width, format);
if (width > MAX_WIDTH)
    width = MAX_WIDTH;
sprint_val (dbuf, val, radix, width, format);
if (Fprintf (stream, "%s", dbuf) < 0)
    return SCPE_IOERR;
return SCPE_OK;
}

t_stat sim_print_val (t_value val, uint32 radix,
    uint32 width, uint32 format)
{
char dbuf[MAX_WIDTH + 1];

if (width > MAX_WIDTH)
    width = MAX_WIDTH;
sprint_val (dbuf, val, radix, width, format);
if (fputs (dbuf, stdout) == EOF)
    return SCPE_IOERR;
if (sim_log && (sim_log != stdout))
    if (fputs (dbuf, sim_log) == EOF)
        return SCPE_IOERR;
if (sim_deb && (sim_deb != stdout))
    if (fputs (dbuf, sim_deb) == EOF)
        return SCPE_IOERR;
return SCPE_OK;
}

const char *sim_fmt_secs (double seconds)
{
static char buf[60];
char frac[16] = "";
const char *sign = "";
double val = seconds;
double days, hours, mins, secs, msecs, usecs;

if (val == 0.0)
    return "";
if (val < 0.0) {
    sign = "-";
    val = -val;
    }
days = floor (val / (24.0*60.0*60.0));
val -= (days * 24.0*60.0*60.0);
hours = floor (val / (60.0*60.0));
val -= (hours * 60.0 * 60.0);
mins = floor (val / 60.0);
val -= (mins * 60.0);
secs = floor (val);
val -= secs;
val *= 1000.0;
msecs = floor (val);
val -= msecs;
val *= 1000.0;
usecs = floor (val+0.5);
if (usecs == 1000.0) {
    usecs = 0.0;
    msecs += 1;
    }
if ((msecs > 0.0) || (usecs > 0.0)) {
    sprintf (frac, ".%03.0f%03.0f", msecs, usecs);
    while (frac[strlen (frac) - 1] == '0')
        frac[strlen (frac) - 1] = '\0';
    if (strlen (frac) == 1)
        frac[0] = '\0';
    }
if (days > 0)
    sprintf (buf, "%s%.0f day%s %02.0f:%02.0f:%02.0f%s hour%s", sign, days, (days != 1)? "s" : "", hours, mins, secs, frac, (days == 1) ? "s" : "");
else
    if (hours > 0)
        sprintf (buf, "%s%.0f:%02.0f:%02.0f%s hour", sign, hours, mins, secs, frac);
    else
        if (mins > 0)
            sprintf (buf, "%s%.0f:%02.0f%s minute", sign, mins, secs, frac);
        else
            if (secs > 0)
                sprintf (buf, "%s%.0f%s second", sign, secs, frac);
            else
                if (msecs > 0) {
                    if (usecs > 0)
                        sprintf (buf, "%s%.0f.%s msec", sign, msecs, frac+4);
                    else
                        sprintf (buf, "%s%.0f msec", sign, msecs);
                    }
                else
                    sprintf (buf, "%s%.0f usec", sign, usecs);
if (0 != strncmp ("1 ", buf, 2))
    strcpy (&buf[strlen (buf)], "s");
return buf;
}

const char *sim_fmt_numeric (double number)
{
static char buf[60];
char tmpbuf[60];
size_t len;
uint32 c;
char *p;

sprintf (tmpbuf, "%.0f", number);
len = strlen (tmpbuf);
for (c=0, p=buf; c < len; c++) {
    if ((c > 0) && 
        (sim_isdigit (tmpbuf[c])) && 
        (0 == ((len - c) % 3)))
        *(p++) = ',';
    *(p++) = tmpbuf[c];
    }
*p = '\0';
return buf;
}

/* Event queue package

        sim_activate            add entry to event queue
        sim_activate_abs        add entry to event queue even if event already scheduled
        sim_activate_notbefore  add entry to event queue even if event already scheduled
                                but not before the specified time
        sim_activate_after      add entry to event queue after a specified amount of wall time
        sim_cancel              remove entry from event queue
        sim_process_event       process entries on event queue
        sim_is_active           see if entry is on event queue
        sim_activate_time       return time until activation
        sim_atime               return absolute time for an entry
        sim_gtime               return global time
        sim_qcount              return event queue entry count

   Asynchronous events are set up by queueing a unit data structure
   to the event queue with a timeout (in simulator units, relative
   to the current time).  Each simulator 'times' these events by
   counting down interval counter sim_interval.  When this reaches
   zero the simulator calls sim_process_event to process the event
   and to see if further events need to be processed, or sim_interval
   reset to count the next one.

   The event queue is maintained in clock order; entry timeouts are
   RELATIVE to the time in the previous entry.

   sim_process_event - process event

   Inputs:
        none
   Outputs:
        reason  =       reason code returned by any event processor,
                        or 0 (SCPE_OK) if no exceptions
*/

t_stat sim_process_event (void)
{
UNIT *uptr;
t_stat reason;

if (stop_cpu)                                           /* stop CPU? */
    return SCPE_STOP;
AIO_UPDATE_QUEUE;
UPDATE_SIM_TIME;                                        /* update sim time */

if (sim_clock_queue == QUEUE_LIST_END) {                /* queue empty? */
    sim_interval = noqueue_time = NOQUEUE_WAIT;         /* flag queue empty */
    sim_debug (SIM_DBG_EVENT, sim_dflt_dev, "Queue Empty New Interval = %d\n", sim_interval);
    return SCPE_OK;
    }
sim_processing_event = TRUE;
do {
    uptr = sim_clock_queue;                             /* get first */
    sim_clock_queue = uptr->next;                       /* remove first */
    uptr->next = NULL;                                  /* hygiene */
    uptr->time = 0;
    if (sim_clock_queue != QUEUE_LIST_END)
        sim_interval = sim_clock_queue->time;
    else
        sim_interval = noqueue_time = NOQUEUE_WAIT;
    sim_debug (SIM_DBG_EVENT, sim_dflt_dev, "Processing Event for %s\n", sim_uname (uptr));
    AIO_EVENT_BEGIN(uptr);
    if (uptr->usecs_remaining)
        reason = sim_timer_activate_after (uptr, uptr->usecs_remaining);
    else {
        if (uptr->action != NULL)
            reason = uptr->action (uptr);
        else
            reason = SCPE_OK;
        }
    AIO_EVENT_COMPLETE(uptr, reason);
    } while ((reason == SCPE_OK) && 
             (sim_interval <= 0) && 
             (sim_clock_queue != QUEUE_LIST_END) &&
             (!stop_cpu));

if (sim_clock_queue == QUEUE_LIST_END) {                /* queue empty? */
    sim_interval = noqueue_time = NOQUEUE_WAIT;         /* flag queue empty */
    sim_debug (SIM_DBG_EVENT, sim_dflt_dev, "Processing Queue Complete New Interval = %d\n", sim_interval);
    }
else
    sim_debug (SIM_DBG_EVENT, sim_dflt_dev, "Processing Queue Complete New Interval = %d(%s)\n", sim_interval, sim_uname(sim_clock_queue));

if ((reason == SCPE_OK) && stop_cpu)
    reason = SCPE_STOP;
sim_processing_event = FALSE;
return reason;
}

/* sim_activate - activate (queue) event

   Inputs:
        uptr    =       pointer to unit
        event_time =    relative timeout
   Outputs:
        reason  =       result (SCPE_OK if ok)
*/

t_stat sim_activate (UNIT *uptr, int32 event_time)
{
if (uptr->dynflags & UNIT_TMR_UNIT)
    return sim_timer_activate (uptr, event_time);
return _sim_activate (uptr, event_time);
}

t_stat _sim_activate (UNIT *uptr, int32 event_time)
{
UNIT *cptr, *prvptr;
int32 accum;

AIO_ACTIVATE (_sim_activate, uptr, event_time);
if (sim_is_active (uptr))                               /* already active? */
    return SCPE_OK;
UPDATE_SIM_TIME;                                        /* update sim time */

sim_debug (SIM_DBG_ACTIVATE, sim_dflt_dev, "Activating %s delay=%d\n", sim_uname (uptr), event_time);

prvptr = NULL;
accum = 0;
for (cptr = sim_clock_queue; cptr != QUEUE_LIST_END; cptr = cptr->next) {
    if (event_time < (accum + cptr->time))
        break;
    accum = accum + cptr->time;
    prvptr = cptr;
    }
if (prvptr == NULL) {                                   /* insert at head */
    cptr = uptr->next = sim_clock_queue;
    sim_clock_queue = uptr;
    }
else {
    cptr = uptr->next = prvptr->next;                   /* insert at prvptr */
    prvptr->next = uptr;
    }
uptr->time = event_time - accum;
if (cptr != QUEUE_LIST_END)
    cptr->time = cptr->time - uptr->time;
sim_interval = sim_clock_queue->time;
return SCPE_OK;
}

/* sim_activate_abs - activate (queue) event even if event already scheduled

   Inputs:
        uptr    =       pointer to unit
        event_time =    relative timeout
   Outputs:
        reason  =       result (SCPE_OK if ok)
*/

t_stat sim_activate_abs (UNIT *uptr, int32 event_time)
{
AIO_ACTIVATE (sim_activate_abs, uptr, event_time);
sim_cancel (uptr);
return _sim_activate (uptr, event_time);
}

/* sim_activate_notbefore - activate (queue) event even if event already scheduled
                            but not before the specified time

   Inputs:
        uptr    =       pointer to unit
        rtime   =       relative timeout
   Outputs:
        reason  =       result (SCPE_OK if ok)
*/

t_stat sim_activate_notbefore (UNIT *uptr, int32 rtime)
{
uint32 rtimenow, urtime = (uint32)rtime;

AIO_ACTIVATE (sim_activate_notbefore, uptr, rtime);
sim_cancel (uptr);
rtimenow = sim_grtime();
sim_cancel (uptr);
if (0x80000000 <= urtime-rtimenow)
    return _sim_activate (uptr, 0);
else
    return sim_activate (uptr, urtime-rtimenow);
}

/* sim_activate_after - activate (queue) event

   Inputs:
        uptr    =       pointer to unit
        usec_delay =    relative timeout (in microseconds)
   Outputs:
        reason  =       result (SCPE_OK if ok)
*/

t_stat sim_activate_after_abs (UNIT *uptr, uint32 usec_delay)
{
return _sim_activate_after_abs (uptr, usec_delay);
}

t_stat sim_activate_after_abs_d (UNIT *uptr, double usec_delay)
{
return _sim_activate_after_abs (uptr, usec_delay);
}

t_stat _sim_activate_after_abs (UNIT *uptr, double usec_delay)
{
AIO_VALIDATE;                   /* Can't call asynchronously */
sim_cancel (uptr);
return _sim_activate_after (uptr, usec_delay);
}

t_stat sim_activate_after (UNIT *uptr, uint32 usec_delay)
{
return _sim_activate_after (uptr, (double)usec_delay);
}

t_stat sim_activate_after_d (UNIT *uptr, double usec_delay)
{
return _sim_activate_after (uptr, usec_delay);
}

t_stat _sim_activate_after (UNIT *uptr, double usec_delay)
{
AIO_VALIDATE;                   /* Can't call asynchronously */
if (sim_is_active (uptr))                               /* already active? */
    return SCPE_OK;
return sim_timer_activate_after (uptr, usec_delay);
}

/* sim_cancel - cancel (dequeue) event

   Inputs:
        uptr    =       pointer to unit
   Outputs:
        reason  =       result (SCPE_OK if ok)

*/

t_stat sim_cancel (UNIT *uptr)
{
UNIT *cptr, *nptr;

AIO_VALIDATE;
if ((uptr->cancel) && uptr->cancel (uptr))
    return SCPE_OK;
if (uptr->dynflags & UNIT_TMR_UNIT)
    sim_timer_cancel (uptr);
AIO_CANCEL(uptr);
AIO_UPDATE_QUEUE;
if (sim_clock_queue == QUEUE_LIST_END)
    return SCPE_OK;
sim_debug (SIM_DBG_EVENT, sim_dflt_dev, "Canceling Event for %s\n", sim_uname(uptr));
UPDATE_SIM_TIME;                                        /* update sim time */
if (!sim_is_active (uptr))
    return SCPE_OK;
nptr = QUEUE_LIST_END;

if (sim_clock_queue == uptr) {
    nptr = sim_clock_queue = uptr->next;
    uptr->next = NULL;                                  /* hygiene */
    }
else {
    for (cptr = sim_clock_queue; cptr != QUEUE_LIST_END; cptr = cptr->next) {
        if (cptr->next == uptr) {
            nptr = cptr->next = uptr->next;
            uptr->next = NULL;                          /* hygiene */
            break;                                      /* end queue scan */
            }
        }
    }
if (nptr != QUEUE_LIST_END)
    nptr->time += (uptr->next) ? 0 : uptr->time;
if (!uptr->next)
    uptr->time = 0;
if (sim_clock_queue != QUEUE_LIST_END)
    sim_interval = sim_clock_queue->time;
else sim_interval = noqueue_time = NOQUEUE_WAIT;
if (uptr->next) {
    sim_printf ("Cancel failed for %s\n", sim_uname(uptr));
    if (sim_deb)
        fclose(sim_deb);
    abort ();
    }
return SCPE_OK;
}

/* sim_is_active - test for entry in queue

   Inputs:
        uptr    =       pointer to unit
   Outputs:
        result =        TRUE if unit is busy, FALSE inactive
*/

t_bool sim_is_active (UNIT *uptr)
{
AIO_VALIDATE;
AIO_UPDATE_QUEUE;
return (((uptr->next) || AIO_IS_ACTIVE(uptr) || ((uptr->dynflags & UNIT_TMR_UNIT) ? sim_timer_is_active (uptr) : FALSE)) ? TRUE : FALSE);
}

/* sim_activate_time - return activation time

   Inputs:
        uptr    =       pointer to unit
   Outputs:
        result =        absolute activation time + 1, 0 if inactive
*/

int32 sim_activate_time (UNIT *uptr)
{
UNIT *cptr;
int32 accum;

AIO_VALIDATE;
accum = sim_timer_activate_time (uptr);
if (accum >= 0)
    return accum;
accum = 0;
for (cptr = sim_clock_queue; cptr != QUEUE_LIST_END; cptr = cptr->next) {
    if (cptr == sim_clock_queue) {
        if (sim_interval > 0)
            accum = accum + sim_interval;
        }
    else
        accum = accum + cptr->time;
    if (cptr == uptr)
        return accum + 1 + (int32)((uptr->usecs_remaining * sim_timer_inst_per_sec ()) / 1000000.0);
    }
return 0;
}

double sim_activate_time_usecs (UNIT *uptr)
{
UNIT *cptr;
int32 accum;
double result;

AIO_VALIDATE;
result = sim_timer_activate_time_usecs (uptr);
if (result >= 0)
    return result;
accum = 0;
for (cptr = sim_clock_queue; cptr != QUEUE_LIST_END; cptr = cptr->next) {
    if (cptr == sim_clock_queue) {
        if (sim_interval > 0)
            accum = accum + sim_interval;
        }
    else
        accum = accum + cptr->time;
    if (cptr == uptr)
        return 1.0 + uptr->usecs_remaining + ((1000000.0 * accum) / sim_timer_inst_per_sec ());
    }
return 0.0;
}

/* sim_gtime - return global time
   sim_grtime - return global time with rollover

   Inputs: none
   Outputs:
        time    =       global time
*/

double sim_gtime (void)
{
if (AIO_MAIN_THREAD) {
    UPDATE_SIM_TIME;
    }
return sim_time;
}

uint32 sim_grtime (void)
{
UPDATE_SIM_TIME;
return sim_rtime;
}

/* sim_qcount - return queue entry count

   Inputs: none
   Outputs:
        count   =       number of entries on the queue
*/

int32 sim_qcount (void)
{
int32 cnt;
UNIT *uptr;

cnt = 0;
for (uptr = sim_clock_queue; uptr != QUEUE_LIST_END; uptr = uptr->next)
    cnt++;
return cnt;
}

/* Breakpoint package.  This module replaces the VM-implemented one
   instruction breakpoint capability.

   Breakpoints are stored in table sim_brk_tab, which is ordered by address for
   efficient binary searching.  A breakpoint consists of a six entry structure:

        addr                    address of the breakpoint
        type                    types of breakpoints set on the address
                                a bit mask representing letters A-Z
        cnt                     number of iterations before breakp is taken
        action                  pointer command string to be executed
                                when break is taken
        next                    list of other breakpoints with the same addr specifier
        time_fired              array of when this breakpoint was fired for each class

   sim_brk_summ is a summary of the types of breakpoints that are currently set (it
   is the bitwise OR of all the type fields).  A simulator need only check for
   a breakpoint of type X if bit SWMASK('X') is set in sim_brk_summ.

   The package contains the following public routines:

        sim_brk_init            initialize
        sim_brk_set             set breakpoint
        sim_brk_clr             clear breakpoint
        sim_brk_clrall          clear all breakpoints
        sim_brk_show            show breakpoint
        sim_brk_showall         show all breakpoints
        sim_brk_test            test for breakpoint
        sim_brk_npc             PC has been changed
        sim_brk_getact          get next action
        sim_brk_clract          clear pending actions

   Initialize breakpoint system.
*/

t_stat sim_brk_init (void)
{
int32 i;

for (i=0; i<sim_brk_lnt; i++) {
    BRKTAB *bp = sim_brk_tab[i];

    while (bp) {
        BRKTAB *bpt = bp->next;

        free (bp->act);
        free (bp);
        bp = bpt;
        }
    }
memset (sim_brk_tab, 0, sim_brk_lnt*sizeof (BRKTAB*));
sim_brk_lnt = SIM_BRK_INILNT;
sim_brk_tab = (BRKTAB **) realloc (sim_brk_tab, sim_brk_lnt*sizeof (BRKTAB*));
if (sim_brk_tab == NULL)
    return SCPE_MEM;
memset (sim_brk_tab, 0, sim_brk_lnt*sizeof (BRKTAB*));
sim_brk_ent = sim_brk_ins = 0;
sim_brk_clract ();
sim_brk_npc (0);
return SCPE_OK;
}

/* Search for a breakpoint in the sorted breakpoint table */

BRKTAB *sim_brk_fnd (t_addr loc)
{
int32 lo, hi, p;
BRKTAB *bp;

if (sim_brk_ent == 0) {                                 /* table empty? */
    sim_brk_ins = 0;                                    /* insrt at head */
    return NULL;                                        /* sch fails */
    }
lo = 0;                                                 /* initial bounds */
hi = sim_brk_ent - 1;
do {
    p = (lo + hi) >> 1;                                 /* probe */
    bp = sim_brk_tab[p];                                /* table addr */
    if (loc == bp->addr) {                              /* match? */
        sim_brk_ins = p;
        return bp;
        }
    else if (loc < bp->addr)                            /* go down? p is upper */
        hi = p - 1;
    else lo = p + 1;                                    /* go up? p is lower */
    } while (lo <= hi);
if (loc < bp->addr)                                     /* insrt before or */
    sim_brk_ins = p;
else sim_brk_ins = p + 1;                               /* after last sch */
return NULL;
}

BRKTAB *sim_brk_fnd_ex (t_addr loc, uint32 btyp, t_bool any_typ, uint32 spc)
{
BRKTAB *bp = sim_brk_fnd (loc);

while (bp) {
    if (any_typ ? ((bp->typ & btyp) && (bp->time_fired[spc] != sim_gtime())) : 
                  (bp->typ == btyp))
        return bp;
    bp = bp->next;
    }
return bp;
}

/* Insert a breakpoint */

BRKTAB *sim_brk_new (t_addr loc, uint32 btyp)
{
int32 i, t;
BRKTAB *bp, **newp;

if (sim_brk_ins < 0)
    return NULL;
if (sim_brk_ent >= sim_brk_lnt) {                       /* out of space? */
    t = sim_brk_lnt + SIM_BRK_INILNT;                   /* new size */
    newp = (BRKTAB **) calloc (t, sizeof (BRKTAB*));    /* new table */
    if (newp == NULL)                                   /* can't extend */
        return NULL;
    memcpy (newp, sim_brk_tab, sim_brk_lnt * sizeof (*sim_brk_tab));/* copy table */
    memset (newp + sim_brk_lnt, 0, SIM_BRK_INILNT * sizeof (*newp));/* zero new entries */
    free (sim_brk_tab);                                 /* free old table */
    sim_brk_tab = newp;                                 /* new base, lnt */
    sim_brk_lnt = t;
    }
if ((sim_brk_ins == sim_brk_ent) ||
    ((sim_brk_ins != sim_brk_ent) &&
     (sim_brk_tab[sim_brk_ins]->addr != loc))) {        /* need to open a hole? */
    for (i = sim_brk_ent; i > sim_brk_ins; --i)
        sim_brk_tab[i] = sim_brk_tab[i - 1];
    sim_brk_tab[sim_brk_ins] = NULL;
    }
bp = (BRKTAB *)calloc (1, sizeof (*bp));
bp->next = sim_brk_tab[sim_brk_ins];
sim_brk_tab[sim_brk_ins] = bp;
if (bp->next == NULL)
    sim_brk_ent += 1;
bp->addr = loc;
bp->typ = btyp;
bp->cnt = 0;
bp->act = NULL;
for (i = 0; i < SIM_BKPT_N_SPC; i++)
    bp->time_fired[i] = -1.0;
return bp;
}

/* Set a breakpoint of type sw */

t_stat sim_brk_set (t_addr loc, int32 sw, int32 ncnt, CONST char *act)
{
BRKTAB *bp;

if ((sw == 0) || (sw == BRK_TYP_DYN_STEPOVER))
    sw |= sim_brk_dflt;
if (~sim_brk_types & sw) {
    char gbuf[CBUFSIZE];

    return sim_messagef (SCPE_NOFNC, "Unknown breakpoint type; %s\n", put_switches(gbuf, sizeof(gbuf), sw & ~sim_brk_types));
    }
if ((sw & BRK_TYP_DYN_ALL) && act)                      /* can't specify an action with a dynamic breakpoint */
    return SCPE_ARG;
bp = sim_brk_fnd (loc);                                 /* loc present? */
if (!bp)                                                /* no, allocate */
    bp = sim_brk_new (loc, sw);
else {
    while (bp && (bp->typ != sw))
        bp = bp->next;
    if (!bp)
        bp = sim_brk_new (loc, sw);
    }
if (!bp)                                                /* still no? mem err */
    return SCPE_MEM;
bp->cnt = ncnt;                                         /* set count */
if ((!(sw & BRK_TYP_DYN_ALL)) &&                        /* Not Dynamic and */
    (bp->act != NULL) && (act != NULL)) {               /* replace old action? */
    free (bp->act);                                     /* deallocate */
    bp->act = NULL;                                     /* now no action */
    }
if ((act != NULL) && (*act != 0)) {                     /* new action? */
    char *newp = (char *) calloc (CBUFSIZE+1, sizeof (char)); /* alloc buf */
    if (newp == NULL)                                   /* mem err? */
        return SCPE_MEM;
    strncpy (newp, act, CBUFSIZE);                      /* copy action */
    bp->act = newp;                                     /* set pointer */
    }
sim_brk_summ = sim_brk_summ | (sw & ~BRK_TYP_TEMP);
return SCPE_OK;
}

/* Clear a breakpoint */

t_stat sim_brk_clr (t_addr loc, int32 sw)
{
BRKTAB *bpl, *bp = sim_brk_fnd (loc);
int32 i;

if (!bp)                                                /* not there? ok */
    return SCPE_OK;
if (sw == 0)
    sw = SIM_BRK_ALLTYP;

while (bp) {
    if (bp->typ == (bp->typ & sw)) {
        free (bp->act);                                 /* deallocate action */
        if (bp == sim_brk_tab[sim_brk_ins])
            bpl = sim_brk_tab[sim_brk_ins] = bp->next;
        else
            bpl->next = bp->next;
        free (bp);
        bp = bpl;
        }
    else {
        bpl = bp;
        bp = bp->next;
        }
    }
if (sim_brk_tab[sim_brk_ins] == NULL) {                 /* erased entry */
    sim_brk_ent = sim_brk_ent - 1;                      /* decrement count */
    for (i = sim_brk_ins; i < sim_brk_ent; i++)         /* shuffle remaining entries */
        sim_brk_tab[i] = sim_brk_tab[i+1];
    }
sim_brk_summ = 0;                                       /* recalc summary */
for (i = 0; i < sim_brk_ent; i++) {
    bp = sim_brk_tab[i];
    while (bp) {
        sim_brk_summ |= (bp->typ & ~BRK_TYP_TEMP);
        bp = bp->next;
        }
    }
return SCPE_OK;
}

/* Clear all breakpoints */

t_stat sim_brk_clrall (int32 sw)
{
int32 i;

if (sw == 0)
    sw = SIM_BRK_ALLTYP;
for (i = 0; i < sim_brk_ent;) {
    t_addr loc = sim_brk_tab[i]->addr;
    sim_brk_clr (loc, sw);
    if ((i < sim_brk_ent) && 
        (loc == sim_brk_tab[i]->addr))
        ++i;
    }
return SCPE_OK;
}

/* Show a breakpoint */

t_stat sim_brk_show (FILE *st, t_addr loc, int32 sw)
{
BRKTAB *bp = sim_brk_fnd_ex (loc, sw & (~SWMASK ('C')), FALSE, 0);
DEVICE *dptr;
int32 i, any;

if ((sw == 0) || (sw == SWMASK ('C')))
    sw = SIM_BRK_ALLTYP | ((sw == SWMASK ('C')) ? SWMASK ('C') : 0);
if (!bp || (!(bp->typ & sw)))
    return SCPE_OK;
dptr = sim_dflt_dev;
if (dptr == NULL)
    return SCPE_OK;
if (sw & SWMASK ('C'))
    fprintf (st, "SET BREAK ");
else {
    if (sim_vm_fprint_addr)
        sim_vm_fprint_addr (st, dptr, loc);
    else fprint_val (st, loc, dptr->aradix, dptr->awidth, PV_LEFT);
    fprintf (st, ":\t");
    }
for (i = any = 0; i < 26; i++) {
    if ((bp->typ >> i) & 1) {
        if ((sw & SWMASK ('C')) == 0) {
            if (any)
                fprintf (st, ", ");
            fputc (i + 'A', st);
            }
        else
            fprintf (st, "-%c", i + 'A');
        any = 1;
        }
    }
if (sw & SWMASK ('C')) {
    fprintf (st, " ");
    if (sim_vm_fprint_addr)
        sim_vm_fprint_addr (st, dptr, loc);
    else fprint_val (st, loc, dptr->aradix, dptr->awidth, PV_LEFT);
    }
if (bp->cnt > 0)
    fprintf (st, "[%d]", bp->cnt);
if (bp->act != NULL)
    fprintf (st, "; %s", bp->act);
fprintf (st, "\n");
return SCPE_OK;
}

/* Show all breakpoints */

t_stat sim_brk_showall (FILE *st, int32 sw)
{
int32 bit, mask, types;
BRKTAB **bpt;

if ((sw == 0) || (sw == SWMASK ('C')))
    sw = SIM_BRK_ALLTYP | ((sw == SWMASK ('C')) ? SWMASK ('C') : 0);
for (types=bit=0; bit <= ('Z'-'A'); bit++)
    if (sim_brk_types & (1 << bit))
        ++types;
if ((!(sw & SWMASK ('C'))) && sim_brk_types && (types > 1)) {
    fprintf (st, "Supported Breakpoint Types:");
    for (bit=0; bit <= ('Z'-'A'); bit++)
        if (sim_brk_types & (1 << bit))
            fprintf (st, " -%c", 'A' + bit);
    fprintf (st, "\n");
    }
if (((sw & sim_brk_types) != sim_brk_types) && (types > 1)) {
    mask = (sw & sim_brk_types);
    fprintf (st, "Displaying Breakpoint Types:");
    for (bit=0; bit <= ('Z'-'A'); bit++)
        if (mask & (1 << bit))
            fprintf (st, " -%c", 'A' + bit);
    fprintf (st, "\n");
    }
for (bpt = sim_brk_tab; bpt < (sim_brk_tab + sim_brk_ent); bpt++) {
    BRKTAB *prev = NULL;
    BRKTAB *cur = *bpt;
    BRKTAB *next;
    /* First reverse the list */
    while (cur) {
        next = cur->next;
        cur->next = prev;
        prev = cur;
        cur = next;
        }
    /* save reversed list in the head pointer so lookups work */
    *bpt = prev;
    /* Walk the reversed list and print it in the order it was defined in */
    cur = prev;
    while (cur) {
        if (cur->typ & sw)
            sim_brk_show (st, cur->addr, cur->typ | ((sw & SWMASK ('C')) ? SWMASK ('C') : 0));
        cur = cur->next;
        }
    /* reversing the list again */
    cur = prev;
    prev = NULL;
    while (cur) {
        next = cur->next;
        cur->next = prev;
        prev = cur;
        cur = next;
        }
    /* restore original list */
    *bpt = prev;
    }
return SCPE_OK;
}

/* Test for breakpoint */

uint32 sim_brk_test (t_addr loc, uint32 btyp)
{
BRKTAB *bp;
uint32 spc = (btyp >> SIM_BKPT_V_SPC) & (SIM_BKPT_N_SPC - 1);

if (sim_brk_summ & BRK_TYP_DYN_ALL)
    btyp |= BRK_TYP_DYN_ALL;

if ((bp = sim_brk_fnd_ex (loc, btyp, TRUE, spc))) {     /* in table, and type match? */
    if (bp->time_fired[spc] == sim_time)                /* already taken?  */
        return 0;
    bp->time_fired[spc] = sim_time;                     /* remember match time */
    if (--bp->cnt > 0)                                  /* count > 0? */
        return 0;
    bp->cnt = 0;                                        /* reset count */
    sim_brk_setact (bp->act);                           /* set up actions */
    sim_brk_match_type = btyp & bp->typ;                               /* set return value */
    if (bp->typ & BRK_TYP_TEMP)
        sim_brk_clr (loc, bp->typ);                     /* delete one-shot breakpoint */
    sim_brk_match_addr = loc;
    return sim_brk_match_type;
    }
return 0;
}

/* Get next pending action, if any */

CONST char *sim_brk_getact (char *buf, int32 size)
{
char *ep;
size_t lnt;

if (sim_brk_act[sim_do_depth] == NULL)                  /* any action? */
    return NULL;
while (sim_isspace (*sim_brk_act[sim_do_depth]))        /* skip spaces */
    sim_brk_act[sim_do_depth]++;
if (*sim_brk_act[sim_do_depth] == 0) {                  /* now empty? */
    return sim_brk_clract ();
    }
if ((ep = strchr (sim_brk_act[sim_do_depth], ';'))) {   /* cmd delimiter? */
    lnt = ep - sim_brk_act[sim_do_depth];               /* cmd length */
    memcpy (buf, sim_brk_act[sim_do_depth], lnt + 1);   /* copy with ; */
    buf[lnt] = 0;                                       /* erase ; */
    sim_brk_act[sim_do_depth] += lnt + 1;               /* adv ptr */
    }
else {
    strncpy (buf, sim_brk_act[sim_do_depth], size);     /* copy action */
    sim_brk_clract ();                                  /* no more */
    }
return buf;
}

/* Clear pending actions */

char *sim_brk_clract (void)
{
free (sim_brk_act_buf[sim_do_depth]);
return sim_brk_act[sim_do_depth] = sim_brk_act_buf[sim_do_depth] = NULL;
}

/* Set up pending actions */

void sim_brk_setact (const char *action)
{
if (action) {
    sim_brk_act_buf[sim_do_depth] = (char *)realloc (sim_brk_act_buf[sim_do_depth], strlen (action) + 1);
    strcpy (sim_brk_act_buf[sim_do_depth], action);
    sim_brk_act[sim_do_depth] = sim_brk_act_buf[sim_do_depth];
    }
else
    sim_brk_clract ();
}

/* New PC */

void sim_brk_npc (uint32 cnt)
{
uint32 spc;
BRKTAB **bpt, *bp;

if ((cnt == 0) || (cnt > SIM_BKPT_N_SPC))
    cnt = SIM_BKPT_N_SPC;
for (bpt = sim_brk_tab; bpt < (sim_brk_tab + sim_brk_ent); bpt++) {
    for (bp = *bpt; bp; bp = bp->next) {
        for (spc = 0; spc < cnt; spc++)
            bp->time_fired[spc] = -1.0;
        }
    }
}

/* Clear breakpoint space */

void sim_brk_clrspc (uint32 spc, uint32 btyp)
{
BRKTAB **bpt, *bp;

if (spc < SIM_BKPT_N_SPC) {
    for (bpt = sim_brk_tab; bpt < (sim_brk_tab + sim_brk_ent); bpt++) {
        for (bp = *bpt; bp; bp = bp->next) {
            if (bp->typ & btyp)
                bp->time_fired[spc] = -1.0;
            }
        }
    }
}

const char *sim_brk_message(void)
{
static char msg[256];
char addr[65];
char buf[32];

msg[0] = '\0';
if (sim_vm_sprint_addr)
    sim_vm_sprint_addr (addr, sim_dflt_dev, (t_value)sim_brk_match_addr);
else sprint_val (addr, (t_value)sim_brk_match_addr, sim_dflt_dev->aradix, sim_dflt_dev->awidth, PV_LEFT);
if (sim_brk_type_desc) {
    BRKTYPTAB *brk = sim_brk_type_desc;

    while (2 == strlen (put_switches (buf, sizeof(buf), brk->btyp))) {
        if (brk->btyp == sim_brk_match_type) {
            sprintf (msg, "%s: %s", brk->desc, addr);
            break;
            }
        brk++;
        }
    }
if (!msg[0])
    sprintf (msg, "%s Breakpoint at: %s\n", put_switches (buf, sizeof(buf), sim_brk_match_type), addr);

return msg;
}

/* Expect package.  This code provides a mechanism to stop and control simulator
   execution based on traffic coming out of simulated ports and as well as a means
   to inject data into those ports.  It can conceptually viewed as a string 
   breakpoint package.

   Expect rules are stored in tables associated with each port which can use this
   facility.  An expect rule consists of a five entry structure:

        match                   the expect match string
        size                    the number of bytes in the match string
        match_pattern           the expect match string in display format
        cnt                     number of iterations before match is declared
        action                  command string to be executed when match occurs

   All active expect rules are contained in an expect match context structure.

        rules                   the match rules
        size                    the count of match rules
        buf                     the buffer of output data which has been produced
        buf_ins                 the buffer insertion point for the next output data
        buf_size                the buffer size

   The package contains the following public routines:

        sim_set_expect          expect command parser and intializer
        sim_set_noexpect        noexpect command parser
        sim_exp_init            initialize an expect context
        sim_exp_set             set or add an expect rule
        sim_exp_clr             clear or delete an expect rule
        sim_exp_clrall          clear all expect rules
        sim_exp_show            show an expect rule
        sim_exp_showall         show all expect rules
        sim_exp_check           test for rule match
*/

/*   Initialize an expect context. */

t_stat sim_exp_init (EXPECT *exp)
{
memset (exp, 0, sizeof(*exp));
return SCPE_OK;
}

/* Set expect */

t_stat sim_set_expect (EXPECT *exp, CONST char *cptr)
{
char gbuf[CBUFSIZE];
CONST char *tptr;
CONST char *c1ptr;
t_bool after_set = FALSE;
uint32 after = exp->after;
int32 cnt = 0;
t_stat r;

if ((cptr == NULL) || (*cptr == 0))
    return SCPE_2FARG;
if (*cptr == '[') {
    cnt = (int32) strtotv (cptr + 1, &c1ptr, 10);
    if ((cptr == c1ptr) || (*c1ptr != ']'))
        return sim_messagef (SCPE_ARG, "Invalid Repeat count specification\n");
    cptr = c1ptr + 1;
    while (sim_isspace(*cptr))
        ++cptr;
    }
tptr = get_glyph (cptr, gbuf, ',');
if ((!strncmp(gbuf, "HALTAFTER=", 10)) && (gbuf[10])) {
    after = (uint32)get_uint (&gbuf[10], 10, 100000000, &r);
    if (r != SCPE_OK)
        return sim_messagef (SCPE_ARG, "Invalid Halt After Value\n");
    after_set = TRUE;
    cptr = tptr;
    }
if ((*cptr != '"') && (*cptr != '\''))
    return sim_messagef (SCPE_ARG, "String must be quote delimited\n");
cptr = get_glyph_quoted (cptr, gbuf, 0);

return sim_exp_set (exp, gbuf, cnt, (after_set ? after : exp->after), sim_switches, cptr);
}

/* Clear expect */

t_stat sim_set_noexpect (EXPECT *exp, const char *cptr)
{
char gbuf[CBUFSIZE];

if (!cptr || !*cptr)
    return sim_exp_clrall (exp);                    /* clear all rules */
if ((*cptr != '"') && (*cptr != '\''))
    return sim_messagef (SCPE_ARG, "String must be quote delimited\n");
cptr = get_glyph_quoted (cptr, gbuf, 0);
if (*cptr != '\0')
    return SCPE_2MARG;                              /* No more arguments */
return sim_exp_clr (exp, gbuf);                     /* clear one rule */
}

/* Search for an expect rule in an expect context */

CONST EXPTAB *sim_exp_fnd (CONST EXPECT *exp, const char *match, int32 start_rule)
{
int32 i;

if (!exp->rules)
    return NULL;
for (i=start_rule; i<exp->size; i++)
    if (!strcmp (exp->rules[i].match_pattern, match))
        return &exp->rules[i];
return NULL;
}

/* Clear (delete) an expect rule */

t_stat sim_exp_clr_tab (EXPECT *exp, EXPTAB *ep)
{
int32 i;

if (!ep)                                                /* not there? ok */
    return SCPE_OK;
free (ep->match);                                       /* deallocate match string */
free (ep->match_pattern);                               /* deallocate the display format match string */
free (ep->act);                                         /* deallocate action */
#if defined(USE_REGEX)
if (ep->switches & EXP_TYP_REGEX)
    regfree (&ep->regex);                               /* release compiled regex */
#endif
exp->size -= 1;                                         /* decrement count */
for (i=ep-exp->rules; i<exp->size; i++)                 /* shuffle up remaining rules */
    exp->rules[i] = exp->rules[i+1];
if (exp->size == 0) {                                   /* No rules left? */
    free (exp->rules);
    exp->rules = NULL;
    }
return SCPE_OK;
}

t_stat sim_exp_clr (EXPECT *exp, const char *match)
{
EXPTAB *ep = (EXPTAB *)sim_exp_fnd (exp, match, 0);

while (ep) {
    sim_exp_clr_tab (exp, ep);
    ep = (EXPTAB *)sim_exp_fnd (exp, match, ep - exp->rules);
    }
return SCPE_OK;
}

/* Clear all expect rules */

t_stat sim_exp_clrall (EXPECT *exp)
{
int32 i;

for (i=0; i<exp->size; i++) {
    free (exp->rules[i].match);                         /* deallocate match string */
    free (exp->rules[i].match_pattern);                 /* deallocate display format match string */
    free (exp->rules[i].act);                           /* deallocate action */
    }
free (exp->rules);
exp->rules = NULL;
exp->size = 0;
free (exp->buf);
exp->buf = NULL;
exp->buf_size = 0;
exp->buf_ins = 0;
return SCPE_OK;
}

/* Set/Add an expect rule */

t_stat sim_exp_set (EXPECT *exp, const char *match, int32 cnt, uint32 after, int32 switches, const char *act)
{
EXPTAB *ep;
uint8 *match_buf;
uint32 match_size;
int i;

/* Validate the match string */
match_buf = (uint8 *)calloc (strlen (match) + 1, 1);
if (!match_buf)
    return SCPE_MEM;
if (switches & EXP_TYP_REGEX) {
#if !defined (USE_REGEX)
    free (match_buf);
    return sim_messagef (SCPE_ARG, "RegEx support not available\n");
    }
#else   /* USE_REGEX */
    int res;
    regex_t re;

    memset (&re, 0, sizeof(re));
    memcpy (match_buf, match+1, strlen(match)-2);       /* extract string without surrounding quotes */
    match_buf[strlen(match)-2] = '\0';
    res = regcomp (&re, (char *)match_buf, REG_EXTENDED | ((switches & EXP_TYP_REGEX_I) ? REG_ICASE : 0));
    if (res) {
        size_t err_size = regerror (res, &re, NULL, 0);
        char *err_buf = (char *)calloc (err_size+1, 1);

        regerror (res, &re, err_buf, err_size);
        sim_messagef (SCPE_ARG, "Regular Expression Error: %s\n", err_buf);
        free (err_buf);
        free (match_buf);
        return SCPE_ARG|SCPE_NOMESSAGE;
        }
    sim_debug (exp->dbit, exp->dptr, "Expect Regular Expression: \"%s\" has %d sub expressions\n", match_buf, (int)re.re_nsub);
    regfree (&re);
    }
#endif
else {
    if (switches & EXP_TYP_REGEX_I) {
        free (match_buf);
        return sim_messagef (SCPE_ARG, "Case independed matching is only valid for RegEx expect rules\n");
        }
    sim_data_trace(exp->dptr, exp->dptr->units, (const uint8 *)match, "", strlen(match)+1, "Expect Match String", exp->dbit);
    if (SCPE_OK != sim_decode_quoted_string (match, match_buf, &match_size)) {
        free (match_buf);
        return sim_messagef (SCPE_ARG, "Invalid quoted string\n");
        }
    }
free (match_buf);
for (i=0; i<exp->size; i++) {                           /* Make sure this rule won't be occluded */
    if ((0 == strcmp (match, exp->rules[i].match_pattern)) &&
        (exp->rules[i].switches & EXP_TYP_PERSIST))
        return sim_messagef (SCPE_ARG, "Persistent Expect rule with identical match string already exists\n");
    }
if (after && exp->size)
    return sim_messagef (SCPE_ARG, "Multiple concurrent EXPECT rules aren't valid when a HALTAFTER parameter is non-zero\n");
exp->rules = (EXPTAB *) realloc (exp->rules, sizeof (*exp->rules)*(exp->size + 1));
ep = &exp->rules[exp->size];
exp->size += 1;
exp->after = after;                                     /* set halt after value */
memset (ep, 0, sizeof(*ep));
ep->match_pattern = (char *)malloc (strlen (match) + 1);
if (ep->match_pattern)
    strcpy (ep->match_pattern, match);
ep->cnt = cnt;                                          /* set proceed count */
ep->switches = switches;                                /* set switches */
match_buf = (uint8 *)calloc (strlen (match) + 1, 1);
if ((match_buf == NULL) || (ep->match_pattern == NULL)) {
    sim_exp_clr_tab (exp, ep);                          /* clear it */
    return SCPE_MEM;
    }
if (switches & EXP_TYP_REGEX) {
#if defined(USE_REGEX)
    memcpy (match_buf, match+1, strlen(match)-2);      /* extract string without surrounding quotes */
    match_buf[strlen(match)-2] = '\0';
    regcomp (&ep->regex, (char *)match_buf, REG_EXTENDED);
#endif
    free (match_buf);
    match_buf = NULL;
    }
else {
    sim_data_trace(exp->dptr, exp->dptr->units, (const uint8 *)match, "", strlen(match)+1, "Expect Match String", exp->dbit);
    sim_decode_quoted_string (match, match_buf, &match_size);
    ep->match = match_buf;
    ep->size = match_size;
    }
ep->match_pattern = (char *)malloc (strlen (match) + 1);
strcpy (ep->match_pattern, match);
if (ep->act) {                                          /* replace old action? */
    free (ep->act);                                     /* deallocate */
    ep->act = NULL;                                     /* now no action */
    }
if (act) while (sim_isspace(*act)) ++act;                   /* skip leading spaces in action string */
if ((act != NULL) && (*act != 0)) {                     /* new action? */
    char *newp = (char *) calloc (strlen (act)+1, sizeof (*act)); /* alloc buf */
    if (newp == NULL)                                   /* mem err? */
        return SCPE_MEM;
    strcpy (newp, act);                                 /* copy action */
    ep->act = newp;                                     /* set pointer */
    }
/* Make sure that the production buffer is large enough to detect a match for all rules including a NUL termination byte */
for (i=0; i<exp->size; i++) {
    uint32 compare_size = (exp->rules[i].switches & EXP_TYP_REGEX) ? MAX(10 * strlen(ep->match_pattern), 1024) : exp->rules[i].size;
    if (compare_size >= exp->buf_size) {
        exp->buf = (uint8 *)realloc (exp->buf, compare_size + 2); /* Extra byte to null terminate regex compares */
        exp->buf_size = compare_size + 1;
        }
    }
return SCPE_OK;
}

/* Show an expect rule */

t_stat sim_exp_show_tab (FILE *st, const EXPECT *exp, const EXPTAB *ep)
{
if (!ep)
    return SCPE_OK;
fprintf (st, "EXPECT");
if (ep->switches & EXP_TYP_PERSIST)
    fprintf (st, " -p");
if (ep->switches & EXP_TYP_CLEARALL)
    fprintf (st, " -c");
if (ep->switches & EXP_TYP_REGEX)
    fprintf (st, " -r");
if (ep->switches & EXP_TYP_REGEX_I)
    fprintf (st, " -i");
fprintf (st, " %s", ep->match_pattern);
if (ep->cnt > 0)
    fprintf (st, " [%d]", ep->cnt);
if (ep->act)
    fprintf (st, " %s", ep->act);
fprintf (st, "\n");
return SCPE_OK;
}

t_stat sim_exp_show (FILE *st, CONST EXPECT *exp, const char *match)
{
CONST EXPTAB *ep = (CONST EXPTAB *)sim_exp_fnd (exp, match, 0);

if (exp->buf_size) {
    char *bstr = sim_encode_quoted_string (exp->buf, exp->buf_ins);

    fprintf (st, "Match Buffer Size: %d\n", exp->buf_size);
    fprintf (st, "Buffer Insert Offset: %d\n", exp->buf_ins);
    fprintf (st, "Buffer Contents: %s\n", bstr);
    free (bstr);
    }
if (exp->after)
    fprintf (st, "Halt After: %d instructions\n", exp->after);
if (exp->dptr && exp->dbit)
    fprintf (st, "Debugging via: SET %s DEBUG%s%s\n", sim_dname(exp->dptr), exp->dptr->debflags ? "=" : "", exp->dptr->debflags ? get_dbg_verb (exp->dbit, exp->dptr) : "");
fprintf (st, "Match Rules:\n");
if (!*match)
    return sim_exp_showall (st, exp);
if (!ep) {
    fprintf (st, "No Rules match '%s'\n", match);
    return SCPE_ARG;
    }
do {
    sim_exp_show_tab (st, exp, ep);
    ep = (CONST EXPTAB *)sim_exp_fnd (exp, match, 1 + (ep - exp->rules));
    } while (ep);
return SCPE_OK;
}

/* Show all expect rules */

t_stat sim_exp_showall (FILE *st, const EXPECT *exp)
{
int32 i;

for (i=0; i < exp->size; i++)
    sim_exp_show_tab (st, exp, &exp->rules[i]);
return SCPE_OK;
}

/* Test for expect match */

t_stat sim_exp_check (EXPECT *exp, uint8 data)
{
int32 i;
EXPTAB *ep;
int regex_checks = 0;
char *tstr = NULL;

if ((!exp) || (!exp->rules))                            /* Anying to check? */
    return SCPE_OK;

exp->buf[exp->buf_ins++] = data;                        /* Save new data */
exp->buf[exp->buf_ins] = '\0';                          /* Nul terminate for RegEx match */

for (i=0; i < exp->size; i++) {
    ep = &exp->rules[i];
    if (ep->switches & EXP_TYP_REGEX) {
#if defined (USE_REGEX)
        regmatch_t *matches;
        char *cbuf = (char *)exp->buf;
        static size_t sim_exp_match_sub_count = 0;

        if (tstr)
            cbuf = tstr;
        else {
            if (strlen ((char *)exp->buf) != exp->buf_ins) { /* Nul characters in buffer? */
                size_t off;
                tstr = (char *)malloc (exp->buf_ins + 1);

                tstr[0] = '\0';
                for (off=0; off < exp->buf_ins; off += 1 + strlen ((char *)&exp->buf[off]))
                    strcpy (&tstr[strlen (tstr)], (char *)&exp->buf[off]);
                cbuf = tstr;
                }
            }
        ++regex_checks;
        matches = (regmatch_t *)calloc ((ep->regex.re_nsub + 1), sizeof(*matches));
        if (sim_deb && exp->dptr && (exp->dptr->dctrl & exp->dbit)) {
            char *estr = sim_encode_quoted_string (exp->buf, exp->buf_ins);
            sim_debug (exp->dbit, exp->dptr, "Checking String: %s\n", estr);
            sim_debug (exp->dbit, exp->dptr, "Against RegEx Match Rule: %s\n", ep->match_pattern);
            free (estr);
            }
        if (!regexec (&ep->regex, cbuf, ep->regex.re_nsub + 1, matches, REG_NOTBOL)) {
            size_t j;
            char *buf = (char *)malloc (1 + exp->buf_ins);

            for (j=0; j<ep->regex.re_nsub + 1; j++) {
                char env_name[32];

                sprintf (env_name, "_EXPECT_MATCH_GROUP_%d", (int)j);
                memcpy (buf, &cbuf[matches[j].rm_so], matches[j].rm_eo-matches[j].rm_so);
                buf[matches[j].rm_eo-matches[j].rm_so] = '\0';
                setenv (env_name, buf, 1);      /* Make the match and substrings available as environment variables */
                sim_debug (exp->dbit, exp->dptr, "%s=%s\n", env_name, buf);
                }
            for (; j<sim_exp_match_sub_count; j++) {
                char env_name[32];

                sprintf (env_name, "_EXPECT_MATCH_GROUP_%d", (int)j);
                setenv (env_name, "", 1);      /* Remove previous extra environment variables */
                }
            sim_exp_match_sub_count = ep->regex.re_nsub;
            free (matches);
            free (buf);
            break;
            }
        free (matches);
#endif
        }
    else {
        if (exp->buf_ins < ep->size) {                          /* Match stradle end of buffer */
            /* 
             * First compare the newly deposited data at the beginning 
             * of buffer with the end of the match string
             */
            if (exp->buf_ins) {
                if (sim_deb && exp->dptr && (exp->dptr->dctrl & exp->dbit)) {
                    char *estr = sim_encode_quoted_string (exp->buf, exp->buf_ins);
                    char *mstr = sim_encode_quoted_string (&ep->match[ep->size-exp->buf_ins], exp->buf_ins);

                    sim_debug (exp->dbit, exp->dptr, "Checking String[0:%d]: %s\n", exp->buf_ins, estr);
                    sim_debug (exp->dbit, exp->dptr, "Against Match Data: %s\n", mstr);
                    free (estr);
                    free (mstr);
                    }
                if (memcmp (exp->buf, &ep->match[ep->size-exp->buf_ins], exp->buf_ins))
                    continue;
                }
            if (sim_deb && exp->dptr && (exp->dptr->dctrl & exp->dbit)) {
                char *estr = sim_encode_quoted_string (&exp->buf[exp->buf_size-(ep->size-exp->buf_ins)], ep->size-exp->buf_ins);
                char *mstr = sim_encode_quoted_string (ep->match, ep->size-exp->buf_ins);

                sim_debug (exp->dbit, exp->dptr, "Checking String[%d:%d]: %s\n", exp->buf_size-(ep->size-exp->buf_ins), ep->size-exp->buf_ins, estr);
                sim_debug (exp->dbit, exp->dptr, "Against Match Data: %s\n", mstr);
                free (estr);
                free (mstr);
                }
            if (memcmp (&exp->buf[exp->buf_size-(ep->size-exp->buf_ins)], ep->match, ep->size-exp->buf_ins))
                continue;
            break;
            }
        else {
            if (sim_deb && exp->dptr && (exp->dptr->dctrl & exp->dbit)) {
                char *estr = sim_encode_quoted_string (&exp->buf[exp->buf_ins-ep->size], ep->size);
                char *mstr = sim_encode_quoted_string (ep->match, ep->size);

                sim_debug (exp->dbit, exp->dptr, "Checking String[%d:%d]: %s\n", exp->buf_ins-ep->size, ep->size, estr);
                sim_debug (exp->dbit, exp->dptr, "Against Match Data: %s\n", mstr);
                free (estr);
                free (mstr);
                }
            if (memcmp (&exp->buf[exp->buf_ins-ep->size], ep->match, ep->size))
                continue;
            break;
            }
        }
    }
if (exp->buf_ins == exp->buf_size) {                    /* At end of match buffer? */
    if (regex_checks) {
        /* When processing regular expressions, let the match buffer fill 
           up and then shuffle the buffer contents down by half the buffer size
           so that the regular expression has a single contiguous buffer to 
           match against instead of the wrapping buffer paradigm which is 
           used when no regular expression rules are in effect */
        memmove (exp->buf, &exp->buf[exp->buf_size/2], exp->buf_size-(exp->buf_size/2));
        exp->buf_ins -= exp->buf_size/2;
        sim_debug (exp->dbit, exp->dptr, "Buffer Full - sliding the last %d bytes to start of buffer new insert at: %d\n", (exp->buf_size/2), exp->buf_ins);
        }
    else {
        exp->buf_ins = 0;                               /* wrap around to beginning */
        sim_debug (exp->dbit, exp->dptr, "Buffer wrapping\n");
        }
    }
if (i != exp->size) {                                   /* Found? */
    sim_debug (exp->dbit, exp->dptr, "Matched expect pattern: %s\n", ep->match_pattern);
    setenv ("_EXPECT_MATCH_PATTERN", ep->match_pattern, 1);   /* Make the match detail available as an environment variable */
    if (ep->cnt > 0) {
        ep->cnt -= 1;
        sim_debug (exp->dbit, exp->dptr, "Waiting for %d more match%s before stopping\n", 
                                         ep->cnt, (ep->cnt == 1) ? "" : "es");
        }
    else {
        if (ep->act && *ep->act) {
            sim_debug (exp->dbit, exp->dptr, "Initiating actions: %s\n", ep->act);
            }
        else {
            sim_debug (exp->dbit, exp->dptr, "No actions specified, stopping...\n");
            }
        sim_brk_setact (ep->act);                       /* set up actions */
        if (ep->switches & EXP_TYP_CLEARALL)            /* Clear-all expect rule? */
            sim_exp_clrall (exp);                       /* delete all rules */
        else {
            if (!(ep->switches & EXP_TYP_PERSIST))      /* One shot expect rule? */
                sim_exp_clr_tab (exp, ep);              /* delete it */
            }
        sim_activate (&sim_expect_unit,                 /* schedule simulation stop when indicated */
                      (ep->switches & EXP_TYP_TIME) ?  
                            (int32)((sim_timer_inst_per_sec ()*exp->after)/1000000.0) : 
                            exp->after);
        }
    /* Matched data is no longer available for future matching */
    exp->buf_ins = 0;
    }
free (tstr);
return SCPE_OK;
}

/* Queue input data for sending */

t_stat sim_send_input (SEND *snd, uint8 *data, size_t size, uint32 after, uint32 delay)
{
if (snd->extoff != 0) {
    if (snd->insoff-snd->extoff > 0)
        memmove(snd->buffer, snd->buffer+snd->extoff, snd->insoff-snd->extoff);
    snd->insoff -= snd->extoff;
    snd->extoff -= snd->extoff;
    }
if (snd->insoff+size > snd->bufsize) {
    snd->bufsize = snd->insoff+size;
    snd->buffer = (uint8 *)realloc(snd->buffer, snd->bufsize);
    }
memcpy(snd->buffer+snd->insoff, data, size);
snd->insoff += size;
if (delay)
    snd->delay = (sim_switches & SWMASK ('T')) ? (uint32)((sim_timer_inst_per_sec()*delay)/1000000.0) : delay;
if (after)
    snd->after = (sim_switches & SWMASK ('T')) ? (uint32)((sim_timer_inst_per_sec()*after)/1000000.0) : after;
if (snd->after == 0)
    snd->after = snd->delay;
snd->next_time = sim_gtime() + snd->after;
return SCPE_OK;
}

/* Cancel Queued input data */
t_stat sim_send_clear (SEND *snd)
{
snd->insoff = 0;
snd->extoff = 0;
return SCPE_OK;
}

/* Display console Queued input data status */

t_stat sim_show_send_input (FILE *st, const SEND *snd)
{
if (snd->extoff < snd->insoff) {
    fprintf (st, "%d bytes of pending input Data:\n    ", snd->insoff-snd->extoff);
    fprint_buffer_string (st, snd->buffer+snd->extoff, snd->insoff-snd->extoff);
    fprintf (st, "\n");
    }
else
    fprintf (st, "No Pending Input Data\n");
if ((snd->next_time - sim_gtime()) > 0) {
    if ((snd->next_time - sim_gtime()) > (sim_timer_inst_per_sec()/1000000.0))
        fprintf (st, "Minimum of %d instructions (%d microseconds) before sending first character\n", (int)(snd->next_time - sim_gtime()),
                                                        (int)((snd->next_time - sim_gtime())/(sim_timer_inst_per_sec()/1000000.0)));
    else
        fprintf (st, "Minimum of %d instructions before sending first character\n", (int)(snd->next_time - sim_gtime()));
    }
if (snd->delay > (sim_timer_inst_per_sec()/1000000.0))
    fprintf (st, "Minimum of %d instructions (%d microseconds) between characters\n", (int)snd->delay, (int)(snd->delay/(sim_timer_inst_per_sec()/1000000.0)));
else
    fprintf (st, "Minimum of %d instructions between characters\n", (int)snd->delay);
if (snd->dptr && snd->dbit)
    fprintf (st, "Debugging via: SET %s DEBUG%s%s\n", sim_dname(snd->dptr), snd->dptr->debflags ? "=" : "", snd->dptr->debflags ? get_dbg_verb (snd->dbit, snd->dptr) : "");
return SCPE_OK;
}

/* Poll for Queued input data */

t_bool sim_send_poll_data (SEND *snd, t_stat *stat)
{
if (snd && (snd->extoff < snd->insoff)) {               /* pending input characters available? */
    if (sim_gtime() < snd->next_time) {                 /* too soon? */
        *stat = SCPE_OK;
        sim_debug (snd->dbit, snd->dptr, "Too soon to inject next byte\n");
        }
    else {
        char dstr[8] = "";

        *stat = snd->buffer[snd->extoff++] | SCPE_KFLAG;/* get one */
        snd->next_time = sim_gtime() + snd->delay;
        if (sim_isgraph(*stat & 0xFF) || ((*stat & 0xFF) == ' '))
            sprintf (dstr, " '%c'", *stat & 0xFF);
        sim_debug (snd->dbit, snd->dptr, "Byte value: 0x%02X%s injected\n", *stat & 0xFF, dstr);
        }
    return TRUE;
    }
return FALSE;
}


/* Message Text */

const char *sim_error_text (t_stat stat)
{
static char msgbuf[64];

stat &= ~(SCPE_KFLAG|SCPE_BREAK|SCPE_NOMESSAGE);        /* remove any flags */
if (stat == SCPE_OK)
    return "No Error";
if ((stat >= SCPE_BASE) && (stat <= SCPE_MAX_ERR))
    return scp_errors[stat-SCPE_BASE].message;
sprintf(msgbuf, "Error %d", stat);
return msgbuf;
}

t_stat sim_string_to_stat (const char *cptr, t_stat *stat)
{
char gbuf[CBUFSIZE];
int32 cond;

*stat = SCPE_ARG;
cptr = get_glyph (cptr, gbuf, 0);
if (0 == memcmp("SCPE_", gbuf, 5))
    strcpy (gbuf, gbuf+5);   /* skip leading SCPE_ */
for (cond=0; cond < (SCPE_MAX_ERR-SCPE_BASE); cond++)
    if (0 == strcmp(scp_errors[cond].code, gbuf)) {
        cond += SCPE_BASE;
        break;
        }
if (0 == strcmp(gbuf, "OK"))
    cond = SCPE_OK;
if (cond == (SCPE_MAX_ERR-SCPE_BASE)) {       /* not found? */
    if (0 == (cond = strtol(gbuf, NULL, 0)))  /* try explicit number */
        return SCPE_ARG;
    }
if (cond > SCPE_MAX_ERR)
    return SCPE_ARG;
*stat = cond;
return SCPE_OK;    
}

/* Debug printout routines, from Dave Hittner */

const char* debug_bstates = "01_^";
AIO_TLS char debug_line_prefix[256];
int32 debug_unterm  = 0;

/* Finds debug phrase matching bitmask from from device DEBTAB table */

static const char *get_dbg_verb (uint32 dbits, DEVICE* dptr)
{
static const char *debtab_none    = "DEBTAB_ISNULL";
static const char *debtab_nomatch = "DEBTAB_NOMATCH";
const char *some_match = NULL;
int32 offset = 0;

if (dptr->debflags == 0)
    return debtab_none;

dbits &= dptr->dctrl;                           /* Look for just the bits tha matched */

/* Find matching words for bitmask */

while (dptr->debflags[offset].name && (offset < 32)) {
    if (dptr->debflags[offset].mask == dbits)   /* All Bits Match */
        return dptr->debflags[offset].name;
    if (dptr->debflags[offset].mask & dbits)
        some_match = dptr->debflags[offset].name;
    offset++;
    }
return some_match ? some_match : debtab_nomatch;
}

/* Prints standard debug prefix unless previous call unterminated */

static const char *sim_debug_prefix (uint32 dbits, DEVICE* dptr)
{
const char* debug_type = get_dbg_verb (dbits, dptr);
char tim_t[32] = "";
char tim_a[32] = "";
char pc_s[64] = "";
struct timespec time_now;

if (sim_deb_switches & (SWMASK ('T') | SWMASK ('R') | SWMASK ('A'))) {
    clock_gettime(CLOCK_REALTIME, &time_now);
    if (sim_deb_switches & SWMASK ('R'))
        sim_timespec_diff (&time_now, &time_now, &sim_deb_basetime);
    if (sim_deb_switches & SWMASK ('T')) {
        time_t tnow = (time_t)time_now.tv_sec;
        struct tm *now = gmtime(&tnow);

        sprintf(tim_t, "%02d:%02d:%02d.%03d ", now->tm_hour, now->tm_min, now->tm_sec, (int)(time_now.tv_nsec/1000000));
        }
    if (sim_deb_switches & SWMASK ('A')) {
        sprintf(tim_t, "%" LL_FMT "d.%03d ", (long long)(time_now.tv_sec), (int)(time_now.tv_nsec/1000000));
        }
    }
if (sim_deb_switches & SWMASK ('P')) {
    t_value val;
    
    /* Some simulators expose the PC as a register, some don't expose it or expose a register 
       which is not a variable which is updated during instruction execution (i.e. only upon
       exit of sim_instr()).  For the -P debug option to be effective, such a simulator should
       provide a routine which returns the value of the current PC and set the sim_vm_pc_value
       routine pointer to that routine.
     */
    if (sim_vm_pc_value)
        val = (*sim_vm_pc_value)();
    else
        val = get_rval (sim_PC, 0);
    sprintf(pc_s, "-%s:", sim_PC->name);
    sprint_val (&pc_s[strlen(pc_s)], val, sim_PC->radix, sim_PC->width, sim_PC->flags & REG_FMT);
    }
sprintf(debug_line_prefix, "DBG(%s%s%.0f%s)%s> %s %s: ", tim_t, tim_a, sim_gtime(), pc_s, AIO_MAIN_THREAD ? "" : "+", dptr->name, debug_type);
return debug_line_prefix;
}

void fprint_fields (FILE *stream, t_value before, t_value after, BITFIELD* bitdefs)
{
int32 i, fields, offset;
uint32 value, beforevalue, mask;

for (fields=offset=0; bitdefs[fields].name; ++fields) {
    if (bitdefs[fields].offset == 0xffffffff)       /* fixup uninitialized offsets */
        bitdefs[fields].offset = offset;
    offset += bitdefs[fields].width;
    }
for (i = fields-1; i >= 0; i--) {                   /* print xlation, transition */
    if (bitdefs[i].name[0] == '\0')
        continue;
    if ((bitdefs[i].width == 1) && (bitdefs[i].valuenames == NULL)) {
        int off = ((after >> bitdefs[i].offset) & 1) + (((before ^ after) >> bitdefs[i].offset) & 1) * 2;
        Fprintf(stream, "%s%c ", bitdefs[i].name, debug_bstates[off]);
        }
    else {
        const char *delta = "";

        mask = 0xFFFFFFFF >> (32-bitdefs[i].width);
        value = (uint32)((after >> bitdefs[i].offset) & mask);
        beforevalue = (uint32)((before >> bitdefs[i].offset) & mask);
        if (value < beforevalue)
            delta = "_";
        if (value > beforevalue)
            delta = "^";
        if (bitdefs[i].valuenames)
            Fprintf(stream, "%s=%s%s ", bitdefs[i].name, delta, bitdefs[i].valuenames[value]);
        else
            if (bitdefs[i].format) {
                Fprintf(stream, "%s=%s", bitdefs[i].name, delta);
                Fprintf(stream, bitdefs[i].format, value);
                Fprintf(stream, " ");
                }
            else
                Fprintf(stream, "%s=%s0x%X ", bitdefs[i].name, delta, value);
        }
    }
}

/* Prints state of a register: bit translation + state (0,1,_,^)
   indicating the state and transition of the bit and bitfields. States:
   0=steady(0->0), 1=steady(1->1), _=falling(1->0), ^=rising(0->1) */

void sim_debug_bits_hdr(uint32 dbits, DEVICE* dptr, const char *header, 
    BITFIELD* bitdefs, uint32 before, uint32 after, int terminate)
{
if (sim_deb && dptr && (dptr->dctrl & dbits)) {
    if (!debug_unterm)
        fprintf(sim_deb, "%s", sim_debug_prefix(dbits, dptr));         /* print prefix if required */
    if (header)
        fprintf(sim_deb, "%s: ", header);
    fprint_fields (sim_deb, (t_value)before, (t_value)after, bitdefs); /* print xlation, transition */
    if (terminate)
        fprintf(sim_deb, "\r\n");
    debug_unterm = terminate ? 0 : 1;                   /* set unterm for next */
    }
}
void sim_debug_bits(uint32 dbits, DEVICE* dptr, BITFIELD* bitdefs,
    uint32 before, uint32 after, int terminate)
{
sim_debug_bits_hdr(dbits, dptr, NULL, bitdefs, before, after, terminate);
}

/* Print message to stdout, sim_log (if enabled) and sim_deb (if enabled) */
void sim_printf (const char* fmt, ...)
{
char stackbuf[STACKBUFSIZE];
int32 bufsize = sizeof(stackbuf);
char *buf = stackbuf;
int32 len;
va_list arglist;

while (1) {                                         /* format passed string, args */
    va_start (arglist, fmt);
#if defined(NO_vsnprintf)
    len = vsprintf (buf, fmt, arglist);
#else                                               /* !defined(NO_vsnprintf) */
    len = vsnprintf (buf, bufsize-1, fmt, arglist);
#endif                                              /* NO_vsnprintf */
    va_end (arglist);

/* If the formatted result didn't fit into the buffer, then grow the buffer and try again */

    if ((len < 0) || (len >= bufsize-1)) {
        if (buf != stackbuf)
            free (buf);
        bufsize = bufsize * 2;
        if (bufsize < len + 2)
            bufsize = len + 2;
        buf = (char *) malloc (bufsize);
        if (buf == NULL)                            /* out of memory */
            return;
        buf[bufsize-1] = '\0';
        continue;
        }
    break;
    }

if (sim_is_running) {
    char *c, *remnant = buf;

    while ((c = strchr(remnant, '\n'))) {
        if ((c != buf) && (*(c - 1) != '\r'))
            printf("%.*s\r\n", (int)(c-remnant), remnant);
        else
            printf("%.*s\n", (int)(c-remnant), remnant);
        remnant = c + 1;
        }
    printf("%s", remnant);
    }
else
    printf("%s", buf);
if (sim_log && (sim_log != stdout))
    fprintf (sim_log, "%s", buf);
if (sim_deb && (sim_deb != stdout) && (sim_deb != sim_log))
    fprintf (sim_deb, "%s", buf);

if (buf != stackbuf)
    free (buf);
}

void sim_perror (const char *msg)
{
int saved_errno = errno;

perror (msg);
sim_printf ("%s: %s\n", msg, strerror (saved_errno));
}

/* Print command result message to stdout, sim_log (if enabled) and sim_deb (if enabled) */
t_stat sim_messagef (t_stat stat, const char* fmt, ...)
{
char stackbuf[STACKBUFSIZE];
int32 bufsize = sizeof(stackbuf);
char *buf = stackbuf;
int32 len;
va_list arglist;
t_bool inhibit_message = (!sim_show_message || (stat & SCPE_NOMESSAGE));

while (1) {                                         /* format passed string, args */
    va_start (arglist, fmt);
#if defined(NO_vsnprintf)
    len = vsprintf (buf, fmt, arglist);
#else                                               /* !defined(NO_vsnprintf) */
    len = vsnprintf (buf, bufsize-1, fmt, arglist);
#endif                                              /* NO_vsnprintf */
    va_end (arglist);

/* If the formatted result didn't fit into the buffer, then grow the buffer and try again */

    if ((len < 0) || (len >= bufsize-1)) {
        if (buf != stackbuf)
            free (buf);
        bufsize = bufsize * 2;
        if (bufsize < len + 2)
            bufsize = len + 2;
        buf = (char *) malloc (bufsize);
        if (buf == NULL)                            /* out of memory */
            return SCPE_MEM;
        buf[bufsize-1] = '\0';
        continue;
        }
    break;
    }

if (sim_do_ocptr[sim_do_depth]) {
    if (!sim_do_echo && !sim_quiet && !inhibit_message)
        sim_printf("%s> %s\n", do_position(), sim_do_ocptr[sim_do_depth]);
    else {
        if (sim_deb)                        /* Always put context in debug output */
            fprintf (sim_deb, "%s> %s\n", do_position(), sim_do_ocptr[sim_do_depth]);
        }
    }
if (sim_is_running && !inhibit_message) {
    char *c, *remnant = buf;

    while ((c = strchr(remnant, '\n'))) {
        if ((c != buf) && (*(c - 1) != '\r'))
            printf("%.*s\r\n", (int)(c-remnant), remnant);
        else
            printf("%.*s\n", (int)(c-remnant), remnant);
        remnant = c + 1;
        }
    printf("%s", remnant);
    }
else {
    if (!inhibit_message)
        printf("%s", buf);
    }
if (sim_log && (sim_log != stdout) && !inhibit_message)
    fprintf (sim_log, "%s", buf);
if (sim_deb && (((sim_deb != stdout) && (sim_deb != sim_log)) || inhibit_message))/* Always display messages in debug output */
    fprintf (sim_deb, "%s", buf);

if (buf != stackbuf)
    free (buf);
return stat | SCPE_NOMESSAGE;
}

/* Inline debugging - will print debug message if debug file is
   set and the bitmask matches the current device debug options.
   Extra returns are added for un*x systems, since the output
   device is set into 'raw' mode when the cpu is booted,
   and the extra returns don't hurt any other systems. 
   Callers should be calling sim_debug() which is a macro
   defined in scp.h which evaluates the action condition before 
   incurring call overhead. */
#if defined(__cplusplus)
void _sim_debug (uint32 dbits, void* vdptr, const char* fmt, ...)
#else
void _sim_debug (uint32 dbits, DEVICE* vdptr, const char* fmt, ...)
#endif
{
DEVICE *dptr = (DEVICE *)vdptr;
if (sim_deb && dptr && (dptr->dctrl & dbits)) {

    char stackbuf[STACKBUFSIZE];
    int32 bufsize = sizeof(stackbuf);
    char *buf = stackbuf;
    va_list arglist;
    int32 i, j, len;
    const char* debug_prefix = sim_debug_prefix(dbits, dptr);   /* prefix to print if required */

    buf[bufsize-1] = '\0';

    while (1) {                                         /* format passed string, args */
        va_start (arglist, fmt);
#if defined(NO_vsnprintf)
        len = vsprintf (buf, fmt, arglist);
#else                                                   /* !defined(NO_vsnprintf) */
        len = vsnprintf (buf, bufsize-1, fmt, arglist);
#endif                                                  /* NO_vsnprintf */
        va_end (arglist);

/* If the formatted result didn't fit into the buffer, then grow the buffer and try again */

        if ((len < 0) || (len >= bufsize-1)) {
            if (buf != stackbuf)
                free (buf);
            bufsize = bufsize * 2;
            if (bufsize < len + 2)
                bufsize = len + 2;
            buf = (char *) malloc (bufsize);
            if (buf == NULL)                            /* out of memory */
                return;
            buf[bufsize-1] = '\0';
            continue;
            }
        break;
        }

/* Output the formatted data expanding newlines where they exist */

    for (i = j = 0; i < len; ++i) {
        if ('\n' == buf[i]) {
            if (i >= j) {
                if ((i != j) || (i == 0)) {
                    if (debug_unterm)
                        fprintf (sim_deb, "%.*s\r\n", i-j, &buf[j]);
                    else                                /* print prefix when required */
                        fprintf (sim_deb, "%s%.*s\r\n", debug_prefix, i-j, &buf[j]);
                    }
                debug_unterm = 0;
                }
            j = i + 1;
            }
        }
    if (i > j) {
        if (debug_unterm)
            fprintf (sim_deb, "%.*s", i-j, &buf[j]);
        else                                        /* print prefix when required */
            fprintf (sim_deb, "%s%.*s", debug_prefix, i-j, &buf[j]);
        }

/* Set unterminated flag for next time */

    debug_unterm = len ? (((buf[len-1]=='\n')) ? 0 : 1) : debug_unterm;
    if (buf != stackbuf)
        free (buf);
    }
return;
}

void sim_data_trace(DEVICE *dptr, UNIT *uptr, const uint8 *data, const char *position, size_t len, const char *txt, uint32 reason)
{

if (sim_deb && (dptr->dctrl & reason)) {
    sim_debug (reason, dptr, "%s %s %slen: %08X\n", sim_uname(uptr), txt, position, (unsigned int)len);
    if (data && len) {
        unsigned int i, same, group, sidx, oidx, ridx, eidx, soff;
        char outbuf[80], strbuf[28], rad50buf[36], ebcdicbuf[32];
        static char hex[] = "0123456789ABCDEF";
        static char rad50[] = " ABCDEFGHIJKLMNOPQRSTUVWXYZ$._0123456789";
        static unsigned char ebcdic2ascii[] = {
            0000,0001,0002,0003,0234,0011,0206,0177,
            0227,0215,0216,0013,0014,0015,0016,0017,
            0020,0021,0022,0023,0235,0205,0010,0207,
            0030,0031,0222,0217,0034,0035,0036,0037,
            0200,0201,0202,0203,0204,0012,0027,0033,
            0210,0211,0212,0213,0214,0005,0006,0007,
            0220,0221,0026,0223,0224,0225,0226,0004,
            0230,0231,0232,0233,0024,0025,0236,0032,
            0040,0240,0241,0242,0243,0244,0245,0246,
            0247,0250,0133,0056,0074,0050,0053,0041,
            0046,0251,0252,0253,0254,0255,0256,0257,
            0260,0261,0135,0044,0052,0051,0073,0136,
            0055,0057,0262,0263,0264,0265,0266,0267,
            0270,0271,0174,0054,0045,0137,0076,0077,
            0272,0273,0274,0275,0276,0277,0300,0301,
            0302,0140,0072,0043,0100,0047,0075,0042,
            0303,0141,0142,0143,0144,0145,0146,0147,
            0150,0151,0304,0305,0306,0307,0310,0311,
            0312,0152,0153,0154,0155,0156,0157,0160,
            0161,0162,0313,0314,0315,0316,0317,0320,
            0321,0176,0163,0164,0165,0166,0167,0170,
            0171,0172,0322,0323,0324,0325,0326,0327,
            0330,0331,0332,0333,0334,0335,0336,0337,
            0340,0341,0342,0343,0344,0345,0346,0347,
            0173,0101,0102,0103,0104,0105,0106,0107,
            0110,0111,0350,0351,0352,0353,0354,0355,
            0175,0112,0113,0114,0115,0116,0117,0120,
            0121,0122,0356,0357,0360,0361,0362,0363,
            0134,0237,0123,0124,0125,0126,0127,0130,
            0131,0132,0364,0365,0366,0367,0370,0371,
            0060,0061,0062,0063,0064,0065,0066,0067,
            0070,0071,0372,0373,0374,0375,0376,0377,
            };

        for (i=same=0; i<len; i += 16) {
            if ((i > 0) && (0 == memcmp (&data[i], &data[i-16], 16))) {
                ++same;
                continue;
                }
            if (same > 0) {
                sim_debug (reason, dptr, "%04X thru %04X same as above\n", i-(16*same), i-1);
                same = 0;
                }
            group = (((len - i) > 16) ? 16 : (len - i));
            strcpy (ebcdicbuf, (sim_deb_switches & SWMASK ('E')) ? " EBCDIC:" : "");
            eidx = strlen(ebcdicbuf);
            strcpy (rad50buf, (sim_deb_switches & SWMASK ('D')) ? " RAD50:" : "");
            ridx = strlen(rad50buf);
            strcpy (strbuf, (sim_deb_switches & (SWMASK ('E') | SWMASK ('D'))) ? "ASCII:" : "");
            soff = strlen(strbuf);
            for (sidx=oidx=0; sidx<group; ++sidx) {
                outbuf[oidx++] = ' ';
                outbuf[oidx++] = hex[(data[i+sidx]>>4)&0xf];
                outbuf[oidx++] = hex[data[i+sidx]&0xf];
                if (sim_isprint (data[i+sidx]))
                    strbuf[soff+sidx] = data[i+sidx];
                else
                    strbuf[soff+sidx] = '.';
                if (ridx && ((sidx&1) == 0)) {
                    uint16 word = data[i+sidx] + (((uint16)data[i+sidx+1]) << 8);

                    if (word >= 64000) {
                        rad50buf[ridx++] = '|'; /* Invalid RAD-50 character */
                        rad50buf[ridx++] = '|'; /* Invalid RAD-50 character */
                        rad50buf[ridx++] = '|'; /* Invalid RAD-50 character */
                        }
                    else {
                        rad50buf[ridx++] = rad50[word/1600];
                        rad50buf[ridx++] = rad50[(word/40)%40];
                        rad50buf[ridx++] = rad50[word%40];
                        }
                    }
                if (eidx) {
                    if (sim_isprint (ebcdic2ascii[data[i+sidx]]))
                        ebcdicbuf[eidx++] = ebcdic2ascii[data[i+sidx]];
                    else
                        ebcdicbuf[eidx++] = '.';
                    }
                }
            outbuf[oidx] = '\0';
            strbuf[soff+sidx] = '\0';
            ebcdicbuf[eidx] = '\0';
            rad50buf[ridx] = '\0';
            sim_debug (reason, dptr, "%04X%-48s %s%s%s\n", i, outbuf, strbuf, ebcdicbuf, rad50buf);
            }
        if (same > 0) {
            sim_debug (reason, dptr, "%04X thru %04X same as above\n", i-(16*same), (unsigned int)(len-1));
            }
        }
    }
}

int Fprintf (FILE *f, const char* fmt, ...)
{
int ret = 0;
va_list args;

va_start (args, fmt);
if (sim_oline)
    tmxr_linemsgvf (sim_oline, fmt, args);
else
    ret = vfprintf (f, fmt, args);
va_end (args);
return ret;
}

/* Hierarchical help presentation
 *
 * Device help can be presented hierarchically by calling
 *
 * t_stat scp_help (FILE *st, DEVICE *dptr,
 *                  UNIT *uptr, int flag, const char *help, char *cptr)
 *
 * or one of its three cousins from the device HELP routine.
 *
 * *help is the pointer to the structured help text to be displayed.
 *
 * The format and usage, and some helper macros can be found in scp_help.h
 * If you don't use the macros, it is not necessary to #include "scp_help.h".
 *
 * Actually, if you don't specify a DEVICE pointer and don't include
 * other device references, it can be used for non-device help.
 */

#define blankch(x) ((x) == ' ' || (x) == '\t')

typedef struct topic {
    uint32         level;
    char          *title;
    char          *label;
    struct topic  *parent;
    struct topic **children;
    uint32         kids;
    char          *text;
    size_t         len;
    uint32         flags;
    uint32         kidwid;
#define HLP_MAGIC_TOPIC  1
    } TOPIC;

static volatile struct {
    const char *error;
    const char *prox;
    size_t block;
    size_t line;
    } help_where = { "", NULL, 0, 0 };
jmp_buf (help_env);
#define FAIL(why,text,here) { help_where.error = #text; help_where.prox = here; longjmp (help_env, (why)); }

/* Add to topic text.
 * Expands text buffer as necessary.
 */

static void appendText (TOPIC *topic, const char *text, size_t len)
{
char *newt;

if (!len) 
    return;

newt = (char *)realloc (topic->text, topic->len + len +1);
if (!newt) {
    FAIL (SCPE_MEM, No memory, NULL);
    }
topic->text = newt;
memcpy (newt + topic->len, text, len);
topic->len +=len;
newt[topic->len] = '\0';
return;
}

/* Release memory held by a topic and its children.
 */
static void cleanHelp (TOPIC *topic)
{
TOPIC *child;
size_t i;

free (topic->title);
free (topic->text);
free (topic->label);
for (i = 0; i < topic->kids; i++) {
    child = topic->children[i];
    cleanHelp (child);
    free (child);
    }
free (topic->children);
return;
}

/* Build a help tree from a string.
 * Handles substitutions, formatting.
 */
static TOPIC *buildHelp (TOPIC *topic, DEVICE *dptr,
                         UNIT *uptr, const char *htext, va_list ap)
{
char *end;
size_t n, ilvl;
#define VSMAX 100
char *vstrings[VSMAX];
size_t vsnum = 0;
char * astrings[VSMAX+1];
size_t asnum = 0;
char *const *hblock;
const char *ep;
t_bool excluded = FALSE;

/* variable arguments consumed table.
 * The scheme used allows arguments to be accessed in random
 * order, but for portability, all arguments must be char *.
 * If you try to violate this, there ARE machines that WILL break.
 */

memset (vstrings, 0, sizeof (vstrings));
memset (astrings, 0, sizeof (astrings));
astrings[asnum++] = (char *) htext;

for (hblock = astrings; (htext = *hblock) != NULL; hblock++) {
    help_where.block = hblock - astrings;
    help_where.line = 0;
    while (*htext) {
        const char *start;

        help_where.line++;
        if (sim_isspace (*htext) || *htext == '+') {/* Topic text, indented topic text */
            if (excluded) {                     /* Excluded topic text */
                while (*htext && *htext != '\n')
                    htext++;
                if (*htext)
                    ++htext;
                continue;
                }
            ilvl = 1;
            appendText (topic, "    ", 4);      /* Basic indentation */
            if (*htext == '+') {                /* More for each + */
                while (*htext == '+') {
                    ilvl++;
                    appendText (topic, "    ", 4);
                    htext++;
                    }
                }
            while (*htext && *htext != '\n' && sim_isspace (*htext))
                htext++;
            if (!*htext)                        /* Empty after removing leading spaces */
                break;
            start = htext;
            while (*htext) {                    /* Process line for substitutions */
                if (*htext == '%') {
                    appendText (topic, start, htext - start); /* Flush up to escape */
                    switch (*++htext) {         /* Evaluate escape */
                        case 'U':
                            if (dptr) {
                                char buf[129];
                                n = uptr? uptr - dptr->units: 0;
                                sprintf (buf, "%s%u", dptr->name, (int)n);
                                appendText (topic, buf, strlen (buf));
                                }
                            break;
                        case 'D':
                            if (dptr) {
                                appendText (topic, dptr->name, strlen (dptr->name));
                                break;
                                }
                        case 'S':
                            appendText (topic, sim_name, strlen (sim_name));
                            break;
                        case '%':
                            appendText (topic, "%", 1);
                            break;
                        case '+':
                            appendText (topic, "+", 1);
                            break;
                        default:                    /* Check for vararg # */
                            if (sim_isdigit (*htext)) {
                                n = 0;
                                while (sim_isdigit (*htext))
                                    n += (n * 10) + (*htext++ - '0');
                                if (( *htext != 'H' && *htext != 's') ||
                                    n == 0 || n >= VSMAX)
                                    FAIL (SCPE_ARG, Invalid escape, htext);
                                while (n > vsnum)   /* Get arg pointer if not cached */
                                    vstrings[vsnum++] = va_arg (ap, char *);
                                start = vstrings[n-1]; /* Insert selected string */
                                if (*htext == 'H') {   /* Append as more input */
                                    if (asnum >= VSMAX) {
                                        FAIL (SCPE_ARG, Too many blocks, htext);
                                        }
                                    astrings[asnum++] = (char *)start;
                                    break;
                                    }
                                ep = start;
                                while (*ep) {
                                    if (*ep == '\n') {
                                        ep++;       /* Segment to \n */
                                        appendText (topic, start, ep - start);
                                        if (*ep) {  /* More past \n, indent */
                                            size_t i;
                                            for (i = 0; i < ilvl; i++)
                                                appendText (topic, "    ", 4);
                                            }
                                        start = ep;
                                        } 
                                    else
                                        ep++;
                                    }
                                appendText (topic, start, ep-start);
                                break;
                                }
                            FAIL (SCPE_ARG, Invalid escape, htext);
                        } /* switch (escape) */
                    start = ++htext;
                    continue;                   /* Current line */
                    } /* if (escape) */
                if (*htext == '\n') {           /* End of line, append last segment */
                    htext++;
                    appendText (topic, start, htext - start);
                    break;                      /* To next line */
                    }
                htext++;                        /* Regular character */
                }
            continue;
            } /* topic text line */
        if (sim_isdigit (*htext)) {             /* Topic heading */
            TOPIC **children;
            TOPIC *newt;
            char nbuf[100];

            n = 0;
            start = htext;
            while (sim_isdigit (*htext))
                n += (n * 10) + (*htext++ - '0');
            if ((htext == start) || !n) {
                FAIL (SCPE_ARG, Invalid topic heading, htext);
                }
            if (n <= topic->level) {            /* Find level for new topic */
                while (n <= topic->level)
                    topic = topic->parent;
                } 
            else {
                if (n > topic->level +1) {      /* Skipping down more than 1 */
                    FAIL (SCPE_ARG, Level not contiguous, htext); /* E.g. 1 3, not reasonable */
                    }
                }
            while (*htext && (*htext != '\n') && sim_isspace (*htext))
                htext++;
            if (!*htext || (*htext == '\n')) {  /* Name missing */
                FAIL (SCPE_ARG, Missing topic name, htext);
                }
            start = htext;
            while (*htext && (*htext != '\n'))
                htext++;
            if (start == htext) {               /* Name NULL */
                FAIL (SCPE_ARG, Null topic name, htext);
                }
            excluded = FALSE;
            if (*start == '?') {                /* Conditional topic? */
                size_t n = 0;
                start++;
                while (sim_isdigit (*start))    /* Get param # */
                    n += (n * 10) + (*start++ - '0');
                if (!*start || *start == '\n'|| n == 0 || n >= VSMAX)
                    FAIL (SCPE_ARG, Invalid parameter number, start);
                while (n > vsnum)               /* Get arg pointer if not cached */
                    vstrings[vsnum++] = va_arg (ap, char *);
                end = vstrings[n-1];            /* Check for True */
                if (!end || !(toupper (*end) == 'T' || *end == '1')) {
                    excluded = TRUE;            /* False, skip topic this time */
                    if (*htext)
                        htext++;
                    continue;
                    }
                }
            newt = (TOPIC *) calloc (sizeof (TOPIC), 1);
            if (!newt) {
                FAIL (SCPE_MEM, No memory, NULL);
                }
            newt->title = (char *) malloc ((htext - start)+1);
            if (!newt->title) {
                free (newt);
                FAIL (SCPE_MEM, No memory, NULL);
                }
            memcpy (newt->title, start, htext - start);
            newt->title[htext - start] = '\0';
            if (*htext)
                htext++;

            if (newt->title[0] == '$')
                newt->flags |= HLP_MAGIC_TOPIC;

            children = (TOPIC **) realloc (topic->children,
                                           (topic->kids +1) * sizeof (TOPIC *));
            if (!children) {
                free (newt->title);
                free (newt);
                FAIL (SCPE_MEM, No memory, NULL);
                }
            topic->children = children;
            topic->children[topic->kids++] = newt;
            newt->level = n;
            newt->parent = topic;
            n = strlen (newt->title);
            if (n > topic->kidwid)
                topic->kidwid = n;
            sprintf (nbuf, ".%u", topic->kids);
            n = strlen (topic->label) + strlen (nbuf) + 1;
            newt->label = (char *) malloc (n);
            if (!newt->label) {
                free (newt->title);
                topic->children[topic->kids -1] = NULL;
                free (newt);
                FAIL (SCPE_MEM, No memory, NULL);
                }
            sprintf (newt->label, "%s%s", topic->label, nbuf);
            topic = newt;
            continue;
            } /* digits introducing a topic */
        if (*htext == ';') {                    /* Comment */
            while (*htext && *htext != '\n')
                htext++;
            continue;
            }
        FAIL (SCPE_ARG, Unknown line type, htext);     /* Unknown line */
        } /* htext not at end */
    memset (vstrings, 0, VSMAX * sizeof (char *));
    vsnum = 0;
    } /* all strings */

return topic;
}

/* Create prompt string - top thru current topic
 * Add prompt at end.
 */
static char *helpPrompt ( TOPIC *topic, const char *pstring, t_bool oneword )
{
char *prefix;
char *newp, *newt;

if (topic->level == 0) {
    prefix = (char *) calloc (2,1);
    if (!prefix) {
        FAIL (SCPE_MEM, No memory, NULL);
        }
    prefix[0] = '\n';
    } 
else
    prefix = helpPrompt (topic->parent, "", oneword);

newp = (char *) malloc (strlen (prefix) + 1 + strlen (topic->title) + 1 +
                        strlen (pstring) +1);
if (!newp) {
    free (prefix);
    FAIL (SCPE_MEM, No memory, NULL);
    }
strcpy (newp, prefix);
if (topic->children) {
    if (topic->level != 0)
        strcat (newp, " ");
    newt = (topic->flags & HLP_MAGIC_TOPIC)?
            topic->title+1: topic->title;
    if (oneword) {
        char *np = newp + strlen (newp);
        while (*newt) {
            *np++ = blankch (*newt)? '_' : *newt;
            newt++;
            }
        *np = '\0';
        }
    else
        strcat (newp, newt);
    if (*pstring && *pstring != '?')
        strcat (newp, " ");
    }
strcat (newp, pstring);
free (prefix);
return newp;
}

static void displayMagicTopic (FILE *st, DEVICE *dptr, TOPIC *topic)
{
char tbuf[CBUFSIZE];
size_t i, skiplines;
#ifdef _WIN32
FILE *tmp;
char *tmpnam;

do {
    int fd;
    tmpnam = _tempnam (NULL, "simh");
    fd = _open (tmpnam, _O_CREAT | _O_RDWR | _O_EXCL, _S_IREAD | _S_IWRITE);
    if (fd != -1) {
        tmp = _fdopen (fd, "w+");
        break;
        }
    } while (1);
#else
FILE *tmp = tmpfile();
#endif

if (!tmp) {
    fprintf (st, "Unable to create temporary file: %s\n", strerror (errno));
    return;
    }
    
if (topic->title)
    fprintf (st, "%s\n", topic->title+1);

skiplines = 0;
if (!strcmp (topic->title+1, "Registers")) {
    fprint_reg_help (tmp, dptr) ;
    skiplines = 1;
    }
else
    if (!strcmp (topic->title+1, "Set commands")) {
        fprint_set_help (tmp, dptr);
        skiplines = 3;
        }
    else
        if (!strcmp (topic->title+1, "Show commands")) {
            fprint_show_help (tmp, dptr);
            skiplines = 3;
            }
rewind (tmp);

/* Discard leading blank lines/redundant titles */

for (i =0; i < skiplines; i++)
    fgets (tbuf, sizeof (tbuf), tmp);

while (fgets (tbuf, sizeof (tbuf), tmp)) {
    if (tbuf[0] != '\n')
        fputs ("    ", st);
    fputs (tbuf, st);
    }
fclose (tmp);
#ifdef _WIN32
remove (tmpnam);
free (tmpnam);
#endif
return;
}
/* Flatten and display help for those who say they prefer it.
 */

static t_stat displayFlatHelp (FILE *st, DEVICE *dptr,
                               UNIT *uptr, int32 flag,
                               TOPIC *topic, va_list ap )
{
size_t i;

if (topic->flags & HLP_MAGIC_TOPIC) {
    fprintf (st, "\n%s ", topic->label);
    displayMagicTopic (st, dptr, topic);
    }
else
    fprintf (st, "\n%s %s\n", topic->label, topic->title);
    
/* Topic text (for magic topics, follows for explanations)
 * It's possible/reasonable for a magic topic to have no text.
 */

if (topic->text)
    fputs (topic->text, st);

for (i = 0; i < topic->kids; i++)
    displayFlatHelp (st, dptr, uptr, flag, topic->children[i], ap);

return SCPE_OK;
}

#define HLP_MATCH_AMBIGUOUS (~0u)
#define HLP_MATCH_WILDCARD  (~1U)
#define HLP_MATCH_NONE      0
static int matchHelpTopicName (TOPIC *topic, const char *token)
{
size_t i, match;
char cbuf[CBUFSIZE], *cptr;

if (!strcmp (token, "*"))
    return HLP_MATCH_WILDCARD;

match = 0;
for (i = 0; i < topic->kids; i++) {
    strcpy (cbuf,topic->children[i]->title +
            ((topic->children[i]->flags & HLP_MAGIC_TOPIC)? 1 : 0));
    cptr = cbuf;
    while (*cptr) {
        if (blankch (*cptr)) {
            *cptr++ = '_';
            } 
        else {
            *cptr = (char)toupper (*cptr);
            cptr++;
            }
        }
    if (!strncmp (cbuf, token, strlen (token))) {
        if (match)
            return HLP_MATCH_AMBIGUOUS;
        match = i+1;
        }
    }
return match;
}

/* Main help routine
 * Takes a va_list
 */

t_stat scp_vhelp (FILE *st, DEVICE *dptr,
                  UNIT *uptr, int32 flag,
                  const char *help, const char *cptr, va_list ap)
{

TOPIC top;
TOPIC *topic = &top;
int failed;
size_t match;
size_t i;
const char *p;
t_bool flat_help = FALSE;
char cbuf [CBUFSIZE], gbuf[CBUFSIZE];

static const char attach_help[] = { " ATTACH" };
static const char brief_help[] = { "%s help.  Type <CR> to exit, HELP for navigation help" };
static const char onecmd_help[] = { "%s help." };
static const char help_help[] = {

    /****|***********************80 column width guide********************************/
    "    This help command provides hierarchical help.  To see more information,\n"
    "    type an offered subtopic name.  To move back a level, just type <CR>.\n"
    "    To review the current topic/subtopic, type \"?\".\n"
    "    To view all subtopics, type \"*\".\n"
    "    To exit help at any time, type EXIT.\n"
    };

memset (&top, 0, sizeof(top));
top.parent = &top;
if ((failed = setjmp (help_env)) != 0) {
    fprintf (stderr, "\nHelp was unable to process the help for this device.\n"
                     "Error in block %u line %u: %s\n"
                     "%s%*.*s%s"
                     " Please contact the device maintainer.\n", 
             (int)help_where.block, (int)help_where.line, help_where.error, 
             help_where.prox ? "Near '" : "", 
             help_where.prox ? 15 : 0, help_where.prox ? 15 : 0, 
             help_where.prox ? help_where.prox : "", 
                 help_where.prox ? "'" : "");
    cleanHelp (&top);
    return failed;
    }

/* Compile string into navigation tree */

/* Root */

if (dptr) {
    p = dptr->name;
    flat_help = (dptr->flags & DEV_FLATHELP) != 0;
    }
else
    p = sim_name;
top.title = (char *) malloc (strlen (p) + ((flag & SCP_HELP_ATTACH)? sizeof (attach_help)-1: 0) +1);
for (i = 0; p[i]; i++ )
    top.title[i] = (char)toupper (p[i]);
top.title[i] = '\0';
if (flag & SCP_HELP_ATTACH)
    strcpy (top.title+i, attach_help);

top.label = (char *) malloc (sizeof ("1"));
strcpy (top.label, "1");

flat_help = flat_help || !sim_ttisatty() || (flag & SCP_HELP_FLAT);

if (flat_help) {
    flag |= SCP_HELP_FLAT;
    if (sim_ttisatty())
        fprintf (st, "%s help.\nThis help is also available in hierarchical form.\n", top.title);
    else
        fprintf (st, "%s help.\n", top.title);
    }
else
    fprintf (st, ((flag & SCP_HELP_ONECMD)? onecmd_help: brief_help), top.title);

/* Add text and subtopics */

(void) buildHelp (&top, dptr, uptr, help, ap);

/* Go to initial topic if provided */

while (cptr && *cptr) {
    cptr = get_glyph (cptr, gbuf, 0);
    if (!gbuf[0])
        break;
    if (!strcmp (gbuf, "HELP")) {           /* HELP (about help) */
        fprintf (st, "\n");
        fputs (help_help, st);
        break;
        }
    match =  matchHelpTopicName (topic, gbuf);
    if (match == HLP_MATCH_WILDCARD) {
        displayFlatHelp (st, dptr, uptr, flag, topic, ap);
        cleanHelp (&top);
        return SCPE_OK;
        }
    if (match == HLP_MATCH_AMBIGUOUS) {
        fprintf (st, "\n%s is ambiguous in %s\n", gbuf, topic->title);
        break;
        }
    if (match == HLP_MATCH_NONE) {
        fprintf (st, "\n%s is not available in %s\n", gbuf, topic->title);
        break;
        }
    topic = topic->children[match-1];
    }
cptr = NULL;

if (flat_help) {
    displayFlatHelp (st, dptr, uptr, flag, topic, ap);
    cleanHelp (&top);
    return SCPE_OK;
    }

/* Interactive loop displaying help */

while (TRUE) {
    char *pstring;
    const char *prompt[2] = {"? ", "Subtopic? "};

    /* Some magic topic names for help from data structures */

    if (topic->flags & HLP_MAGIC_TOPIC) {
        fputc ('\n', st);
        displayMagicTopic (st, dptr, topic);
        }
    else
        fprintf (st, "\n%s\n", topic->title);

    /* Topic text (for magic topics, follows for explanations)
     * It's possible/reasonable for a magic topic to have no text.
     */

    if (topic->text)
        fputs (topic->text, st);

    if (topic->kids) {
        size_t w = 0;
        char *p;
        char tbuf[CBUFSIZE];

        fprintf (st, "\n    Additional information available:\n\n");
        for (i = 0; i < topic->kids; i++) {
            strcpy (tbuf, topic->children[i]->title + 
                    ((topic->children[i]->flags & HLP_MAGIC_TOPIC)? 1 : 0));
            for (p = tbuf; *p; p++) {
                if (blankch (*p))
                    *p = '_';
                }
            w += 4 + topic->kidwid;
            if (w > 80) {
                w = 4 + topic->kidwid;
                fputc ('\n', st);
                }
            fprintf (st, "    %-*s", topic->kidwid, tbuf);
            }
        fprintf (st, "\n\n");
        if (flag & SCP_HELP_ONECMD) {
            pstring = helpPrompt (topic, "", TRUE);
            fprintf (st, "To view additional topics, type HELP %s topicname\n", pstring+1);
            free (pstring);
            break;
            }
        }

    if (!sim_ttisatty() || (flag & SCP_HELP_ONECMD))
        break;

  reprompt:
    if (!cptr || !*cptr) {
        pstring = helpPrompt (topic, prompt[topic->kids != 0], FALSE);

        cptr = read_line_p (pstring, cbuf, sizeof (cbuf), stdin);
        free (pstring);
        }

    if (!cptr)                              /* EOF, exit help */
        break;

    cptr = get_glyph (cptr, gbuf, 0);
    if (!strcmp (gbuf, "*")) {              /* Wildcard */
        displayFlatHelp (st, dptr, uptr, flag, topic, ap);
        gbuf[0] = '\0';                     /* Displayed all subtopics, go up */
        }
    if (!gbuf[0]) {                         /* Blank, up a level */
        if (topic->level == 0)
            break;
        topic = topic->parent;
        continue;
        }
    if (!strcmp (gbuf, "?"))                /* ?, repaint current topic */
        continue;
    if (!strcmp (gbuf, "HELP")) {           /* HELP (about help) */
        fputs (help_help, st);
        goto reprompt;
        }
    if (!strcmp (gbuf, "EXIT") || !strcmp (gbuf, "QUIT"))   /* EXIT (help) */
        break;

    /* String - look for that topic */

    if (!topic->kids) {
        fprintf (st, "No additional help at this level.\n");
        cptr = NULL;
        goto reprompt;
        }
    match = matchHelpTopicName (topic, gbuf);
    if (match == HLP_MATCH_AMBIGUOUS) {
        fprintf (st, "%s is ambiguous, please type more of the topic name\n", gbuf);
        cptr = NULL;
        goto reprompt;
        }

    if (match == HLP_MATCH_NONE) {
        fprintf (st, "Help for %s is not available\n", gbuf);
        cptr = NULL;
        goto reprompt;
        }
    /* Found, display subtopic */

    topic = topic->children[match-1];
    }

/* Free structures and return */

cleanHelp (&top);

return SCPE_OK;
}

/* variable argument list shell - most commonly used
 */

t_stat scp_help (FILE *st, DEVICE *dptr,
                 UNIT *uptr, int32 flag,
                 const char *help, const char *cptr, ...)
{
t_stat r;
va_list ap;

va_start (ap, cptr);
r = scp_vhelp (st, dptr, uptr, flag, help, cptr, ap);
va_end (ap);

return r;
}

#if 01
/* Read help from a file
 *
 * Not recommended due to OS-dependent issues finding the file, + maintenance.
 * Don't hardcode any path - just name.hlp - so there's a chance the file can
 * be found.
 */

t_stat scp_vhelpFromFile (FILE *st, DEVICE *dptr,
                          UNIT *uptr, int32 flag,
                          const char *helpfile,
                          const char *cptr, va_list ap)
{
FILE *fp;
char *help, *p;
t_offset size, n;
int c;
t_stat r;

fp = sim_fopen (helpfile, "r");
if (fp == NULL) {
    if (sim_argv && *sim_argv[0]) {
        char fbuf[(4*PATH_MAX)+1]; /* PATH_MAX is ridiculously small on some platforms */
        const char *d = NULL;

        /* Try to find a path from argv[0].  This won't always
         * work (one reason files are probably not a good idea),
         * but we might as well try.  Some OSs won't include a
         * path.  Having failed in the CWD, try to find the location
         * of the executable.  Failing that, try the 'help' subdirectory
         * of the executable.  Failing that, we're out of luck.
         */
        strncpy (fbuf, sim_argv[0], sizeof (fbuf));
        if ((p = (char *)match_ext (fbuf, "EXE")))
            *p = '\0';
        if ((p = strrchr (fbuf, '\\'))) {
            p[1] = '\0';
            d = "%s\\";
            } 
        else {
            if ((p = strrchr (fbuf, '/'))) {
                p[1] = '\0';
                d = "%s/";
#ifdef VMS
                } 
            else {
                if ((p = strrchr (fbuf, ']'))) {
                    p[1] = '\0';
                    d = "[%s]";
                    }
#endif
                }
            }
        if (p && (strlen (fbuf) + strlen (helpfile) +1) <= sizeof (fbuf)) {
            strcat (fbuf, helpfile);
            fp = sim_fopen (fbuf, "r");
            }
        if (!fp && p && (strlen (fbuf) + strlen (d) + sizeof ("help") +
                          strlen (helpfile) +1) <= sizeof (fbuf)) {
            sprintf (p+1, d, "help");
            strcat (p+1, helpfile);
            fp = sim_fopen (fbuf, "r");
            }
        }
    }
if (fp == NULL) {
    fprintf (stderr, "Unable to open %s\n", helpfile);
    return SCPE_UNATT;
    }

size = sim_fsize_ex (fp);                   /* Estimate; line endings will vary */

help = (char *) malloc ((size_t) size +1);
if (!help) {
    fclose (fp);
    return SCPE_MEM;
    }
p = help;
n = 0;

while ((c = fgetc (fp)) != EOF) {
    if (++n > size) {
#define XPANDQ 512
        p = (char *) realloc (help, ((size_t)size) + XPANDQ +1);
        if (!p) {
            free (help);
            fclose (fp);
            return SCPE_MEM;
            }
        help = p;
        size += XPANDQ;
        p += n;
        }
    *p++ = (char)c;
    }
*p++ = '\0';

fclose (fp);

r = scp_vhelp (st, dptr, uptr, flag, help, cptr, ap);
free (help);

return r;
}

t_stat scp_helpFromFile (FILE *st, DEVICE *dptr,
                         UNIT *uptr, int32 flag,
                         const char *helpfile, const char *cptr, ...)
{
t_stat r;
va_list ap;

va_start (ap, cptr);
r = scp_vhelpFromFile (st, dptr, uptr, flag, helpfile, cptr, ap);
va_end (ap);

return r;
}
#endif
<|MERGE_RESOLUTION|>--- conflicted
+++ resolved
@@ -1,11849 +1,11840 @@
-/* scp.c: simulator control program
-
-   Copyright (c) 1993-2016, Robert M Supnik
-
-   Permission is hereby granted, free of charge, to any person obtaining a
-   copy of this software and associated documentation files (the "Software"),
-   to deal in the Software without restriction, including without limitation
-   the rights to use, copy, modify, merge, publish, distribute, sublicense,
-   and/or sell copies of the Software, and to permit persons to whom the
-   Software is furnished to do so, subject to the following conditions:
-
-   The above copyright notice and this permission notice shall be included in
-   all copies or substantial portions of the Software.
-
-   THE SOFTWARE IS PROVIDED "AS IS", WITHOUT WARRANTY OF ANY KIND, EXPRESS OR
-   IMPLIED, INCLUDING BUT NOT LIMITED TO THE WARRANTIES OF MERCHANTABILITY,
-   FITNESS FOR A PARTICULAR PURPOSE AND NONINFRINGEMENT.  IN NO EVENT SHALL
-   ROBERT M SUPNIK BE LIABLE FOR ANY CLAIM, DAMAGES OR OTHER LIABILITY, WHETHER
-   IN AN ACTION OF CONTRACT, TORT OR OTHERWISE, ARISING FROM, OUT OF OR IN
-   CONNECTION WITH THE SOFTWARE OR THE USE OR OTHER DEALINGS IN THE SOFTWARE.
-
-   Except as contained in this notice, the name of Robert M Supnik shall not be
-   used in advertising or otherwise to promote the sale, use or other dealings
-   in this Software without prior written authorization from Robert M Supnik.
-
-   08-Mar-16    RMS     Added shutdown flag for detach_all
-   20-Mar-12    MP      Fixes to "SHOW <x> SHOW" commands
-   06-Jan-12    JDB     Fixed "SHOW DEVICE" with only one enabled unit (Dave Bryan)  
-   25-Sep-11    MP      Added the ability for a simulator built with 
-                        SIM_ASYNCH_IO to change whether I/O is actually done
-                        asynchronously by the new scp command SET ASYNCH and 
-                        SET NOASYNCH
-   22-Sep-11    MP      Added signal catching of SIGHUP and SIGTERM to cause 
-                        simulator STOP.  This allows an externally signalled
-                        event (i.e. system shutdown, or logoff) to signal a
-                        running simulator of these events and to allow 
-                        reasonable actions to be taken.  This will facilitate 
-                        running a simulator as a 'service' on *nix platforms, 
-                        given a sufficiently flexible simulator .ini file.  
-   20-Apr-11    MP      Added expansion of %STATUS% and %TSTATUS% in do command
-                        arguments.  STATUS is the numeric value of the last 
-                        command error status and TSTATUS is the text message
-                        relating to the last command error status
-   17-Apr-11    MP      Changed sim_rest to defer attaching devices until after
-                        device register contents have been restored since some
-                        attach activities may reference register contained info.
-   29-Jan-11    MP      Adjusted sim_debug to: 
-                          - include the simulator timestamp (sim_gtime)
-                            as part of the prefix for each line of output
-                          - write complete lines at a time (avoid asynch I/O issues).
-   05-Jan-11    MP      Added Asynch I/O support
-   22-Jan-11    MP      Added SET ON, SET NOON, ON, GOTO and RETURN command support
-   13-Jan-11    MP      Added "SHOW SHOW" and "SHOW <dev> SHOW" commands
-   05-Jan-11    RMS     Fixed bug in deposit stride for numeric input (John Dundas)
-   23-Dec-10    RMS     Clarified some help messages (Mark Pizzolato)
-   08-Nov-10    RMS     Fixed handling of DO with no arguments (Dave Bryan)
-   22-May-10    RMS     Added *nix READLINE support (Mark Pizzolato)
-   08-Feb-09    RMS     Fixed warnings in help printouts
-   29-Dec-08    RMS     Fixed implementation of MTAB_NC
-   24-Nov-08    RMS     Revised RESTORE unit logic for consistency
-   05-Sep-08    JDB     "detach_all" ignores error status returns if shutting down
-   17-Aug-08    RMS     Revert RUN/BOOT to standard, rather than powerup, reset
-   25-Jul-08    JDB     DO cmd missing params now default to null string
-   29-Jun-08    JDB     DO cmd sub_args now allows "\\" to specify literal backslash
-   04-Jun-08    JDB     label the patch delta more clearly
-   31-Mar-08    RMS     Fixed bug in local/global register search (Mark Pizzolato)
-                        Fixed bug in restore of RO units (Mark Pizzolato)
-   06-Feb-08    RMS     Added SET/SHO/NO BR with default argument
-   18-Jul-07    RMS     Modified match_ext for VMS ext;version support
-   28-Apr-07    RMS     Modified sim_instr invocation to call sim_rtcn_init_all
-                        Fixed bug in get_sim_opt
-                        Fixed bug in restoration with changed memory size
-   08-Mar-07    JDB     Fixed breakpoint actions in DO command file processing
-   30-Jan-07    RMS     Fixed bugs in get_ipaddr
-   17-Oct-06    RMS     Added idle support
-   04-Oct-06    JDB     DO cmd failure now echoes cmd unless -q
-   30-Aug-06    JDB     detach_unit returns SCPE_UNATT if not attached
-   14-Jul-06    RMS     Added sim_activate_abs
-   02-Jun-06    JDB     Fixed do_cmd to exit nested files on assertion failure
-                        Added -E switch to do_cmd to exit on any error
-   14-Feb-06    RMS     Upgraded save file format to V3.5
-   18-Jan-06    RMS     Added fprint_stopped_gen
-                        Added breakpoint spaces
-                        Fixed unaligned register access (Doug Carman)
-   22-Sep-05    RMS     Fixed declarations (Sterling Garwood)
-   30-Aug-05    RMS     Revised to trim trailing spaces on file names
-   25-Aug-05    RMS     Added variable default device support
-   23-Aug-05    RMS     Added Linux line history support
-   16-Aug-05    RMS     Fixed C++ declaration and cast problems
-   01-May-05    RMS     Revised syntax for SET DEBUG (Dave Bryan)
-   22-Mar-05    JDB     Modified DO command to allow ten-level nesting
-   18-Mar-05    RMS     Moved DETACH tests into detach_unit (Dave Bryan)
-                        Revised interface to fprint_sym, fparse_sym
-   13-Mar-05    JDB     ASSERT now requires a conditional operator
-   07-Feb-05    RMS     Added ASSERT command (Dave Bryan)
-   02-Feb-05    RMS     Fixed bug in global register search
-   26-Dec-04    RMS     Qualified SAVE examine, RESTORE deposit with SIM_SW_REST
-   10-Nov-04    JDB     Fixed logging of errors from cmds in "do" file
-   05-Nov-04    RMS     Moved SET/SHOW DEBUG under CONSOLE hierarchy
-                        Renamed unit OFFLINE/ONLINE to DISABLED/ENABLED (Dave Bryan)
-                        Revised to flush output files after simulation stop (Dave Bryan)
-   15-Oct-04    RMS     Fixed HELP to suppress duplicate descriptions
-   27-Sep-04    RMS     Fixed comma-separation options in set (David Bryan)
-   09-Sep-04    RMS     Added -p option for RESET
-   13-Aug-04    RMS     Qualified RESTORE detach with SIM_SW_REST
-   17-Jul-04    JDB     DO cmd file open failure retries with ".sim" appended
-   17-Jul-04    RMS     Added ECHO command (Dave Bryan)
-   12-Jul-04    RMS     Fixed problem ATTACHing to read only files
-                        (John Dundas)
-   28-May-04    RMS     Added SET/SHOW CONSOLE
-   14-Feb-04    RMS     Updated SAVE/RESTORE (V3.2)
-                RMS     Added debug print routines (Dave Hittner)
-                RMS     Added sim_vm_parse_addr and sim_vm_fprint_addr
-                RMS     Added REG_VMAD support
-                RMS     Split out libraries
-                RMS     Moved logging function to SCP
-                RMS     Exposed step counter interface(s)
-                RMS     Fixed double logging of SHOW BREAK (Mark Pizzolato)
-                RMS     Fixed implementation of REG_VMIO
-                RMS     Added SET/SHOW DEBUG, SET/SHOW <device> DEBUG,
-                        SHOW <device> MODIFIERS, SHOW <device> RADIX
-                RMS     Changed sim_fsize to take uptr argument
-   29-Dec-03    RMS     Added Telnet console output stall support
-   01-Nov-03    RMS     Cleaned up implicit detach on attach/restore
-                        Fixed bug in command line read while logging (Mark Pizzolato)
-   01-Sep-03    RMS     Fixed end-of-file problem in dep, idep
-                        Fixed error on trailing spaces in dep, idep
-   15-Jul-03    RMS     Removed unnecessary test in reset_all
-   15-Jun-03    RMS     Added register flag REG_VMIO
-   25-Apr-03    RMS     Added extended address support (V3.0)
-                        Fixed bug in SAVE (Peter Schorn)
-                        Added u5, u6 fields
-                        Added logical name support
-   03-Mar-03    RMS     Added sim_fsize
-   27-Feb-03    RMS     Fixed bug in multiword deposits to files
-   08-Feb-03    RMS     Changed sim_os_sleep to void, match_ext to char*
-                        Added multiple actions, .ini file support
-                        Added multiple switch evaluations per line
-   07-Feb-03    RMS     Added VMS support for ! (Mark Pizzolato)
-   01-Feb-03    RMS     Added breakpoint table extension, actions
-   14-Jan-03    RMS     Added missing function prototypes
-   10-Jan-03    RMS     Added attach/restore flag, dynamic memory size support,
-                        case sensitive SET options
-   22-Dec-02    RMS     Added ! (OS command) feature (Mark Pizzolato)
-   17-Dec-02    RMS     Added get_ipaddr
-   02-Dec-02    RMS     Added EValuate command
-   16-Nov-02    RMS     Fixed bug in register name match algorithm
-   13-Oct-02    RMS     Fixed Borland compiler warnings (Hans Pufal)
-   05-Oct-02    RMS     Fixed bugs in set_logon, ssh_break (David Hittner)
-                        Added support for fixed buffer devices
-                        Added support for Telnet console, removed VT support
-                        Added help <command>
-                        Added VMS file optimizations (Robert Alan Byer)
-                        Added quiet mode, DO with parameters, GUI interface,
-                           extensible commands (Brian Knittel)
-                        Added device enable/disable commands
-   14-Jul-02    RMS     Fixed exit bug in do, added -v switch (Brian Knittel)
-   17-May-02    RMS     Fixed bug in fxread/fxwrite error usage (found by
-                        Norm Lastovic)
-   02-May-02    RMS     Added VT emulation interface, changed {NO}LOG to SET {NO}LOG
-   22-Apr-02    RMS     Fixed laptop sleep problem in clock calibration, added
-                        magtape record length error (Jonathan Engdahl)
-   26-Feb-02    RMS     Fixed initialization bugs in do_cmd, get_aval
-                        (Brian Knittel)
-   10-Feb-02    RMS     Fixed problem in clock calibration
-   06-Jan-02    RMS     Moved device enable/disable to simulators
-   30-Dec-01    RMS     Generalized timer packaged, added circular arrays
-   19-Dec-01    RMS     Fixed DO command bug (John Dundas)
-   07-Dec-01    RMS     Implemented breakpoint package
-   05-Dec-01    RMS     Fixed bug in universal register logic
-   03-Dec-01    RMS     Added read-only units, extended SET/SHOW, universal registers
-   24-Nov-01    RMS     Added unit-based registers
-   16-Nov-01    RMS     Added DO command
-   28-Oct-01    RMS     Added relative range addressing
-   08-Oct-01    RMS     Added SHOW VERSION
-   30-Sep-01    RMS     Relaxed attach test in BOOT
-   27-Sep-01    RMS     Added queue count routine, fixed typo in ex/mod
-   17-Sep-01    RMS     Removed multiple console support
-   07-Sep-01    RMS     Removed conditional externs on function prototypes
-                        Added special modifier print
-   31-Aug-01    RMS     Changed int64 to t_int64 for Windoze (V2.7)
-   18-Jul-01    RMS     Minor changes for Macintosh port
-   12-Jun-01    RMS     Fixed bug in big-endian I/O (Dave Conroy)
-   27-May-01    RMS     Added multiple console support
-   16-May-01    RMS     Added logging
-   15-May-01    RMS     Added features from Tim Litt
-   12-May-01    RMS     Fixed missing return in disable_cmd
-   25-Mar-01    RMS     Added ENABLE/DISABLE
-   14-Mar-01    RMS     Revised LOAD/DUMP interface (again)
-   05-Mar-01    RMS     Added clock calibration support
-   05-Feb-01    RMS     Fixed bug, DETACH buffered unit with hwmark = 0
-   04-Feb-01    RMS     Fixed bug, RESTORE not using device's attach routine
-   21-Jan-01    RMS     Added relative time
-   22-Dec-00    RMS     Fixed find_device for devices ending in numbers
-   08-Dec-00    RMS     V2.5a changes
-   30-Oct-00    RMS     Added output file option to examine
-   11-Jul-99    RMS     V2.5 changes
-   13-Apr-99    RMS     Fixed handling of 32b addresses
-   04-Oct-98    RMS     V2.4 changes
-   20-Aug-98    RMS     Added radix commands
-   05-Jun-98    RMS     Fixed bug in ^D handling for UNIX
-   10-Apr-98    RMS     Added switches to all commands
-   26-Oct-97    RMS     Added search capability
-   25-Jan-97    RMS     Revised data types
-   23-Jan-97    RMS     Added bi-endian I/O
-   06-Sep-96    RMS     Fixed bug in variable length IEXAMINE
-   16-Jun-96    RMS     Changed interface to parse/print_sym
-   06-Apr-96    RMS     Added error checking in reset all
-   07-Jan-96    RMS     Added register buffers in save/restore
-   11-Dec-95    RMS     Fixed ordering bug in save/restore
-   22-May-95    RMS     Added symbolic input
-   13-Apr-95    RMS     Added symbolic printouts
-*/
-
-/* Macros and data structures */
-
-#define NOT_MUX_USING_CODE /* sim_tmxr library provider or agnostic */
-
-#include "sim_defs.h"
-#include "sim_rev.h"
-#include "sim_disk.h"
-#include "sim_tape.h"
-#include "sim_ether.h"
-#include "sim_serial.h"
-#include "sim_video.h"
-#include "sim_sock.h"
-#include "sim_frontpanel.h"
-#include <signal.h>
-#include <ctype.h>
-#include <time.h>
-#include <math.h>
-#if defined(_WIN32)
-#include <direct.h>
-#include <io.h>
-#include <fcntl.h>
-#else
-#include <unistd.h>
-#endif
-#include <sys/stat.h>
-#include <setjmp.h>
-
-#if defined(HAVE_DLOPEN)                                /* Dynamic Readline support */
-#include <dlfcn.h>
-#endif
-
-#ifdef OPCON
-#include "PDP11/opcon.h"
-#endif
-
-#ifndef MAX
-#define MAX(a,b)  (((a) >= (b)) ? (a) : (b))
-#endif
-
-/* search logical and boolean ops */
-
-#define SCH_OR          0                               /* search logicals */
-#define SCH_AND         1
-#define SCH_XOR         2
-#define SCH_E           0                               /* search booleans */
-#define SCH_N           1
-#define SCH_G           2
-#define SCH_L           3
-#define SCH_EE          4
-#define SCH_NE          5
-#define SCH_GE          6
-#define SCH_LE          7
-
-#define MAX_DO_NEST_LVL 20                              /* DO cmd nesting level */
-#define SRBSIZ          1024                            /* save/restore buffer */
-#define SIM_BRK_INILNT  4096                            /* bpt tbl length */
-#define SIM_BRK_ALLTYP  0xFFFFFFFB
-#define UPDATE_SIM_TIME                                         \
-    if (1) {                                                    \
-        int32 _x;                                               \
-        AIO_LOCK;                                               \
-        if (sim_clock_queue == QUEUE_LIST_END)                  \
-            _x = noqueue_time;                                  \
-        else                                                    \
-            _x = sim_clock_queue->time;                         \
-        sim_time = sim_time + (_x - sim_interval);              \
-        sim_rtime = sim_rtime + ((uint32) (_x - sim_interval)); \
-        if (sim_clock_queue == QUEUE_LIST_END)                  \
-            noqueue_time = sim_interval;                        \
-        else                                                    \
-            sim_clock_queue->time = sim_interval;               \
-        AIO_UNLOCK;                                             \
-        }                                                       \
-    else                                                        \
-        (void)0                                                 \
-
-#define SZ_D(dp) (size_map[((dp)->dwidth + CHAR_BIT - 1) / CHAR_BIT])
-#define SZ_R(rp) \
-    (size_map[((rp)->width + (rp)->offset + CHAR_BIT - 1) / CHAR_BIT])
-#if defined (USE_INT64)
-#define SZ_LOAD(sz,v,mb,j) \
-    if (sz == sizeof (uint8)) v = *(((uint8 *) mb) + ((uint32) j)); \
-    else if (sz == sizeof (uint16)) v = *(((uint16 *) mb) + ((uint32) j)); \
-    else if (sz == sizeof (uint32)) v = *(((uint32 *) mb) + ((uint32) j)); \
-    else v = *(((t_uint64 *) mb) + ((uint32) j));
-#define SZ_STORE(sz,v,mb,j) \
-    if (sz == sizeof (uint8)) *(((uint8 *) mb) + j) = (uint8) v; \
-    else if (sz == sizeof (uint16)) *(((uint16 *) mb) + ((uint32) j)) = (uint16) v; \
-    else if (sz == sizeof (uint32)) *(((uint32 *) mb) + ((uint32) j)) = (uint32) v; \
-    else *(((t_uint64 *) mb) + ((uint32) j)) = v;
-#else
-#define SZ_LOAD(sz,v,mb,j) \
-    if (sz == sizeof (uint8)) v = *(((uint8 *) mb) + ((uint32) j)); \
-    else if (sz == sizeof (uint16)) v = *(((uint16 *) mb) + ((uint32) j)); \
-    else v = *(((uint32 *) mb) + ((uint32) j));
-#define SZ_STORE(sz,v,mb,j) \
-    if (sz == sizeof (uint8)) *(((uint8 *) mb) + ((uint32) j)) = (uint8) v; \
-    else if (sz == sizeof (uint16)) *(((uint16 *) mb) + ((uint32) j)) = (uint16) v; \
-    else *(((uint32 *) mb) + ((uint32) j)) = v;
-#endif
-#define GET_SWITCHES(cp) \
-    if ((cp = get_sim_sw (cp)) == NULL) return SCPE_INVSW
-#define GET_RADIX(val,dft) \
-    if (sim_switches & SWMASK ('O')) val = 8; \
-    else if (sim_switches & SWMASK ('D')) val = 10; \
-    else if (sim_switches & SWMASK ('H')) val = 16; \
-    else val = dft;
-
-/* Asynch I/O support */
-#if defined (SIM_ASYNCH_IO)
-pthread_mutex_t sim_asynch_lock = PTHREAD_MUTEX_INITIALIZER;
-pthread_cond_t sim_asynch_wake = PTHREAD_COND_INITIALIZER;
-
-pthread_mutex_t sim_timer_lock     = PTHREAD_MUTEX_INITIALIZER;
-pthread_cond_t sim_timer_wake      = PTHREAD_COND_INITIALIZER;
-pthread_mutex_t sim_tmxr_poll_lock = PTHREAD_MUTEX_INITIALIZER;
-pthread_cond_t sim_tmxr_poll_cond  = PTHREAD_COND_INITIALIZER;
-int32 sim_tmxr_poll_count;
-pthread_t sim_asynch_main_threadid;
-UNIT * volatile sim_asynch_queue;
-t_bool sim_asynch_enabled = TRUE;
-int32 sim_asynch_check;
-int32 sim_asynch_latency = 4000;      /* 4 usec interrupt latency */
-int32 sim_asynch_inst_latency = 20;   /* assume 5 mip simulator */
-
-int sim_aio_update_queue (void)
-{
-int migrated = 0;
-
-if (AIO_QUEUE_VAL != QUEUE_LIST_END) {  /* List !Empty */
-    UNIT *q, *uptr;
-    int32 a_event_time;
-    do
-        q = AIO_QUEUE_VAL;
-        while (q != AIO_QUEUE_SET(QUEUE_LIST_END, q));  /* Grab current queue */
-    while (q != QUEUE_LIST_END) {       /* List !Empty */
-        sim_debug (SIM_DBG_AIO_QUEUE, sim_dflt_dev, "Migrating Asynch event for %s after %d instructions\n", sim_uname(q), q->a_event_time);
-        ++migrated;
-        uptr = q;
-        q = q->a_next;
-        uptr->a_next = NULL;        /* hygiene */
-        if (uptr->a_activate_call != &sim_activate_notbefore) {
-            a_event_time = uptr->a_event_time-((sim_asynch_inst_latency+1)/2);
-            if (a_event_time < 0)
-                a_event_time = 0;
-            }
-        else
-            a_event_time = uptr->a_event_time;
-        uptr->a_activate_call (uptr, a_event_time);
-        if (uptr->a_check_completion) {
-            sim_debug (SIM_DBG_AIO_QUEUE, sim_dflt_dev, "Calling Completion Check for asynch event on %s\n", sim_uname(uptr));
-            uptr->a_check_completion (uptr);
-            }
-        }
-    }
-return migrated;
-}
-
-void sim_aio_activate (ACTIVATE_API caller, UNIT *uptr, int32 event_time)
-{
-sim_debug (SIM_DBG_AIO_QUEUE, sim_dflt_dev, "Queueing Asynch event for %s after %d instructions\n", sim_uname(uptr), event_time);
-if (uptr->a_next) {
-    uptr->a_activate_call = sim_activate_abs;
-    }
-else {
-    UNIT *q;
-    uptr->a_event_time = event_time;
-    uptr->a_activate_call = caller;
-    do {
-        q = AIO_QUEUE_VAL;
-        uptr->a_next = q;                               /* Mark as on list */
-        } while (q != AIO_QUEUE_SET(uptr, q));
-    }
-sim_asynch_check = 0;                             /* try to force check */
-if (sim_idle_wait) {
-    sim_debug (TIMER_DBG_IDLE, &sim_timer_dev, "waking due to event on %s after %d instructions\n", sim_uname(uptr), event_time);
-    pthread_cond_signal (&sim_asynch_wake);
-    }
-}
-#else
-t_bool sim_asynch_enabled = FALSE;
-#endif
-
-/* The per-simulator init routine is a weak global that defaults to NULL
-   The other per-simulator pointers can be overrriden by the init routine */
-
-WEAK void (*sim_vm_init) (void);
-char* (*sim_vm_read) (char *ptr, int32 size, FILE *stream) = NULL;
-void (*sim_vm_post) (t_bool from_scp) = NULL;
-CTAB *sim_vm_cmd = NULL;
-void (*sim_vm_sprint_addr) (char *buf, DEVICE *dptr, t_addr addr) = NULL;
-void (*sim_vm_fprint_addr) (FILE *st, DEVICE *dptr, t_addr addr) = NULL;
-t_addr (*sim_vm_parse_addr) (DEVICE *dptr, CONST char *cptr, CONST char **tptr) = NULL;
-t_value (*sim_vm_pc_value) (void) = NULL;
-t_bool (*sim_vm_is_subroutine_call) (t_addr **ret_addrs) = NULL;
-t_bool (*sim_vm_fprint_stopped) (FILE *st, t_stat reason) = NULL;
-
-/* Prototypes */
-
-/* Set and show command processors */
-
-t_stat set_dev_radix (DEVICE *dptr, UNIT *uptr, int32 flag, CONST char *cptr);
-t_stat set_dev_enbdis (DEVICE *dptr, UNIT *uptr, int32 flag, CONST char *cptr);
-t_stat set_dev_debug (DEVICE *dptr, UNIT *uptr, int32 flag, CONST char *cptr);
-t_stat set_unit_enbdis (DEVICE *dptr, UNIT *uptr, int32 flag, CONST char *cptr);
-t_stat ssh_break (FILE *st, const char *cptr, int32 flg);
-t_stat show_cmd_fi (FILE *ofile, int32 flag, CONST char *cptr);
-t_stat show_config (FILE *st, DEVICE *dptr, UNIT *uptr, int32 flag, CONST char *cptr);
-t_stat show_queue (FILE *st, DEVICE *dptr, UNIT *uptr, int32 flag, CONST char *cptr);
-t_stat show_time (FILE *st, DEVICE *dptr, UNIT *uptr, int32 flag, CONST char *cptr);
-t_stat show_mod_names (FILE *st, DEVICE *dptr, UNIT *uptr, int32 flag, CONST char *cptr);
-t_stat show_show_commands (FILE *st, DEVICE *dptr, UNIT *uptr, int32 flag, CONST char *cptr);
-t_stat show_log_names (FILE *st, DEVICE *dptr, UNIT *uptr, int32 flag, CONST char *cptr);
-t_stat show_dev_radix (FILE *st, DEVICE *dptr, UNIT *uptr, int32 flag, CONST char *cptr);
-t_stat show_dev_debug (FILE *st, DEVICE *dptr, UNIT *uptr, int32 flag, CONST char *cptr);
-t_stat show_dev_logicals (FILE *st, DEVICE *dptr, UNIT *uptr, int32 flag, CONST char *cptr);
-t_stat show_dev_modifiers (FILE *st, DEVICE *dptr, UNIT *uptr, int32 flag, CONST char *cptr);
-t_stat show_dev_show_commands (FILE *st, DEVICE *dptr, UNIT *uptr, int32 flag, CONST char *cptr);
-t_stat show_version (FILE *st, DEVICE *dptr, UNIT *uptr, int32 flag, CONST char *cptr);
-t_stat show_default (FILE *st, DEVICE *dptr, UNIT *uptr, int32 flag, CONST char *cptr);
-t_stat show_break (FILE *st, DEVICE *dptr, UNIT *uptr, int32 flag, CONST char *cptr);
-t_stat show_on (FILE *st, DEVICE *dptr, UNIT *uptr, int32 flag, CONST char *cptr);
-t_stat sim_show_send (FILE *st, DEVICE *dptr, UNIT *uptr, int32 flag, CONST char *cptr);
-t_stat sim_show_expect (FILE *st, DEVICE *dptr, UNIT *uptr, int32 flag, CONST char *cptr);
-t_stat show_device (FILE *st, DEVICE *dptr, int32 flag);
-t_stat show_unit (FILE *st, DEVICE *dptr, UNIT *uptr, int32 flag);
-t_stat show_all_mods (FILE *st, DEVICE *dptr, UNIT *uptr, int32 flg, int32 *toks);
-t_stat show_one_mod (FILE *st, DEVICE *dptr, UNIT *uptr, MTAB *mptr, CONST char *cptr, int32 flag);
-t_stat sim_save (FILE *sfile);
-t_stat sim_rest (FILE *rfile);
-
-/* Breakpoint package */
-
-t_stat sim_brk_init (void);
-t_stat sim_brk_set (t_addr loc, int32 sw, int32 ncnt, CONST char *act);
-t_stat sim_brk_clr (t_addr loc, int32 sw);
-t_stat sim_brk_clrall (int32 sw);
-t_stat sim_brk_show (FILE *st, t_addr loc, int32 sw);
-t_stat sim_brk_showall (FILE *st, int32 sw);
-CONST char *sim_brk_getact (char *buf, int32 size);
-BRKTAB *sim_brk_new (t_addr loc, uint32 btyp);
-char *sim_brk_clract (void);
-
-FILE *stdnul;
-
-/* Command support routines */
-
-SCHTAB *get_rsearch (CONST char *cptr, int32 radix, SCHTAB *schptr);
-SCHTAB *get_asearch (CONST char *cptr, int32 radix, SCHTAB *schptr);
-int32 test_search (t_value *val, SCHTAB *schptr);
-static const char *get_glyph_gen (const char *iptr, char *optr, char mchar, t_bool uc, t_bool quote, char escape_char);
-int32 get_switches (const char *cptr);
-CONST char *get_sim_sw (CONST char *cptr);
-t_stat get_aval (t_addr addr, DEVICE *dptr, UNIT *uptr);
-t_value get_rval (REG *rptr, uint32 idx);
-void put_rval (REG *rptr, uint32 idx, t_value val);
-void fprint_help (FILE *st);
-void fprint_stopped (FILE *st, t_stat r);
-void fprint_capac (FILE *st, DEVICE *dptr, UNIT *uptr);
-void fprint_sep (FILE *st, int32 *tokens);
-char *read_line (char *ptr, int32 size, FILE *stream);
-char *read_line_p (const char *prompt, char *ptr, int32 size, FILE *stream);
-REG *find_reg_glob (CONST char *ptr, CONST char **optr, DEVICE **gdptr);
-char *sim_trim_endspc (char *cptr);
-
-/* Forward references */
-
-t_stat scp_attach_unit (DEVICE *dptr, UNIT *uptr, const char *cptr);
-t_stat scp_detach_unit (DEVICE *dptr, UNIT *uptr);
-t_bool qdisable (DEVICE *dptr);
-t_stat attach_err (UNIT *uptr, t_stat stat);
-t_stat detach_all (int32 start_device, t_bool shutdown);
-t_stat assign_device (DEVICE *dptr, const char *cptr);
-t_stat deassign_device (DEVICE *dptr);
-t_stat ssh_break_one (FILE *st, int32 flg, t_addr lo, int32 cnt, CONST char *aptr);
-t_stat exdep_reg_loop (FILE *ofile, SCHTAB *schptr, int32 flag, CONST char *cptr,
-    REG *lowr, REG *highr, uint32 lows, uint32 highs);
-t_stat ex_reg (FILE *ofile, t_value val, int32 flag, REG *rptr, uint32 idx);
-t_stat dep_reg (int32 flag, CONST char *cptr, REG *rptr, uint32 idx);
-t_stat exdep_addr_loop (FILE *ofile, SCHTAB *schptr, int32 flag, const char *cptr,
-    t_addr low, t_addr high, DEVICE *dptr, UNIT *uptr);
-t_stat ex_addr (FILE *ofile, int32 flag, t_addr addr, DEVICE *dptr, UNIT *uptr);
-t_stat dep_addr (int32 flag, const char *cptr, t_addr addr, DEVICE *dptr,
-    UNIT *uptr, int32 dfltinc);
-void fprint_fields (FILE *stream, t_value before, t_value after, BITFIELD* bitdefs);
-t_stat step_svc (UNIT *ptr);
-t_stat expect_svc (UNIT *ptr);
-t_stat shift_args (char *do_arg[], size_t arg_count);
-t_stat set_on (int32 flag, CONST char *cptr);
-t_stat set_verify (int32 flag, CONST char *cptr);
-t_stat set_message (int32 flag, CONST char *cptr);
-t_stat set_quiet (int32 flag, CONST char *cptr);
-t_stat set_asynch (int32 flag, CONST char *cptr);
-t_stat sim_show_asynch (FILE *st, DEVICE *dptr, UNIT *uptr, int32 flag, CONST char *cptr);
-t_stat do_cmd_label (int32 flag, CONST char *cptr, CONST char *label);
-void int_handler (int signal);
-t_stat set_prompt (int32 flag, CONST char *cptr);
-t_stat sim_set_asynch (int32 flag, CONST char *cptr);
-t_stat sim_set_environment (int32 flag, CONST char *cptr);
-static const char *get_dbg_verb (uint32 dbits, DEVICE* dptr);
-
-/* Global data */
-
-DEVICE *sim_dflt_dev = NULL;
-UNIT *sim_clock_queue = QUEUE_LIST_END;
-int32 sim_interval = 0;
-int32 sim_switches = 0;
-FILE *sim_ofile = NULL;
-TMLN *sim_oline = NULL;
-SCHTAB *sim_schrptr = FALSE;
-SCHTAB *sim_schaptr = FALSE;
-DEVICE *sim_dfdev = NULL;
-UNIT *sim_dfunit = NULL;
-DEVICE **sim_internal_devices = NULL;
-uint32 sim_internal_device_count = 0;
-int32 sim_opt_out = 0;
-int32 sim_is_running = 0;
-t_bool sim_processing_event = FALSE;
-uint32 sim_brk_summ = 0;
-uint32 sim_brk_types = 0;
-BRKTYPTAB *sim_brk_type_desc = NULL;                  /* type descriptions */
-uint32 sim_brk_dflt = 0;
-uint32 sim_brk_match_type;
-t_addr sim_brk_match_addr;
-char *sim_brk_act[MAX_DO_NEST_LVL];
-char *sim_brk_act_buf[MAX_DO_NEST_LVL];
-BRKTAB **sim_brk_tab = NULL;
-int32 sim_brk_ent = 0;
-int32 sim_brk_lnt = 0;
-int32 sim_brk_ins = 0;
-int32 sim_quiet = 0;
-int32 sim_step = 0;
-static double sim_time;
-static uint32 sim_rtime;
-static int32 noqueue_time;
-volatile int32 stop_cpu = 0;
-static char **sim_argv;
-t_value *sim_eval = NULL;
-static t_value sim_last_val;
-static t_addr sim_last_addr;
-FILE *sim_log = NULL;                                   /* log file */
-FILEREF *sim_log_ref = NULL;                            /* log file file reference */
-FILE *sim_deb = NULL;                                   /* debug file */
-FILEREF *sim_deb_ref = NULL;                            /* debug file file reference */
-int32 sim_deb_switches = 0;                             /* debug switches */
-struct timespec sim_deb_basetime;                       /* debug timestamp relative base time */
-char *sim_prompt = NULL;                                /* prompt string */
-static FILE *sim_gotofile;                              /* the currently open do file */
-static int32 sim_goto_line[MAX_DO_NEST_LVL+1];          /* the current line number in the currently open do file */
-#ifdef OPCON
-int32 sim_do_echo = 0;                                  /* the echo status of the currently open do file */
-#else
-static int32 sim_do_echo = 0;                           /* the echo status of the currently open do file */
-#endif
-static int32 sim_show_message = 1;                      /* the message display status of the currently open do file */
-static int32 sim_on_inherit = 0;                        /* the inherit status of on state and conditions when executing do files */
-static int32 sim_do_depth = 0;
-
-static int32 sim_on_check[MAX_DO_NEST_LVL+1];
-static char *sim_on_actions[MAX_DO_NEST_LVL+1][SCPE_MAX_ERR+1];
-static char sim_do_filename[MAX_DO_NEST_LVL+1][CBUFSIZE];
-static const char *sim_do_ocptr[MAX_DO_NEST_LVL+1];
-static const char *sim_do_label[MAX_DO_NEST_LVL+1];
-
-t_stat sim_last_cmd_stat;                               /* Command Status */
-
-static SCHTAB sim_stabr;                                /* Register search specifier */
-static SCHTAB sim_staba;                                /* Memory search specifier */
-
-static UNIT sim_step_unit = { UDATA (&step_svc, 0, 0)  };
-static UNIT sim_expect_unit = { UDATA (&expect_svc, 0, 0)  };
-#if defined USE_INT64
-static const char *sim_si64 = "64b data";
-#else
-static const char *sim_si64 = "32b data";
-#endif
-#if defined USE_ADDR64
-static const char *sim_sa64 = "64b addresses";
-#else
-static const char *sim_sa64 = "32b addresses";
-#endif
-const char *sim_savename = sim_name;      /* Simulator Name used in SAVE/RESTORE images */
-
-/* Tables and strings */
-
-const char save_vercur[] = "V4.0";
-const char save_ver40[] = "V4.0";
-const char save_ver35[] = "V3.5";
-const char save_ver32[] = "V3.2";
-const char save_ver30[] = "V3.0";
-const struct scp_error {
-    const char *code;
-    const char *message;
-    } scp_errors[1+SCPE_MAX_ERR-SCPE_BASE] =
-        {{"NXM",     "Address space exceeded"},
-         {"UNATT",   "Unit not attached"},
-         {"IOERR",   "I/O error"},
-         {"CSUM",    "Checksum error"},
-         {"FMT",     "Format error"},
-         {"NOATT",   "Unit not attachable"},
-         {"OPENERR", "File open error"},
-         {"MEM",     "Memory exhausted"},
-         {"ARG",     "Invalid argument"},
-         {"STEP",    "Step expired"},
-         {"UNK",     "Unknown command"},
-         {"RO",      "Read only argument"},
-         {"INCOMP",  "Command not completed"},
-         {"STOP",    "Simulation stopped"},
-         {"EXIT",    "Goodbye"},
-         {"TTIERR",  "Console input I/O error"},
-         {"TTOERR",  "Console output I/O error"},
-         {"EOF",     "End of file"},
-         {"REL",     "Relocation error"},
-         {"NOPARAM", "No settable parameters"},
-         {"ALATT",   "Unit already attached"},
-         {"TIMER",   "Hardware timer error"},
-         {"SIGERR",  "Signal handler setup error"},
-         {"TTYERR",  "Console terminal setup error"},
-         {"SUB",     "Subscript out of range"},
-         {"NOFNC",   "Command not allowed"},
-         {"UDIS",    "Unit disabled"},
-         {"NORO",    "Read only operation not allowed"},
-         {"INVSW",   "Invalid switch"},
-         {"MISVAL",  "Missing value"},
-         {"2FARG",   "Too few arguments"},
-         {"2MARG",   "Too many arguments"},
-         {"NXDEV",   "Non-existent device"},
-         {"NXUN",    "Non-existent unit"},
-         {"NXREG",   "Non-existent register"},
-         {"NXPAR",   "Non-existent parameter"},
-         {"NEST",    "Nested DO command limit exceeded"},
-         {"IERR",    "Internal error"},
-         {"MTRLNT",  "Invalid magtape record length"},
-         {"LOST",    "Console Telnet connection lost"},
-         {"TTMO",    "Console Telnet connection timed out"},
-         {"STALL",   "Console Telnet output stall"},
-         {"AFAIL",   "Assertion failed"},
-         {"INVREM",  "Invalid remote console command"},
-         {"NOTATT",  "Not attached"},
-         {"EXPECT",  "Expect matched"},
-         {"REMOTE",  "remote console command"},
-    };
-
-const size_t size_map[] = { sizeof (int8),
-    sizeof (int8), sizeof (int16), sizeof (int32), sizeof (int32)
-#if defined (USE_INT64)
-    , sizeof (t_int64), sizeof (t_int64), sizeof (t_int64), sizeof (t_int64)
-#endif
-};
-
-const t_value width_mask[] = { 0,
-    0x1, 0x3, 0x7, 0xF,
-    0x1F, 0x3F, 0x7F, 0xFF,
-    0x1FF, 0x3FF, 0x7FF, 0xFFF,
-    0x1FFF, 0x3FFF, 0x7FFF, 0xFFFF,
-    0x1FFFF, 0x3FFFF, 0x7FFFF, 0xFFFFF,
-    0x1FFFFF, 0x3FFFFF, 0x7FFFFF, 0xFFFFFF,
-    0x1FFFFFF, 0x3FFFFFF, 0x7FFFFFF, 0xFFFFFFF,
-    0x1FFFFFFF, 0x3FFFFFFF, 0x7FFFFFFF, 0xFFFFFFFF
-#if defined (USE_INT64)
-    , 0x1FFFFFFFF, 0x3FFFFFFFF, 0x7FFFFFFFF, 0xFFFFFFFFF,
-    0x1FFFFFFFFF, 0x3FFFFFFFFF, 0x7FFFFFFFFF, 0xFFFFFFFFFF,
-    0x1FFFFFFFFFF, 0x3FFFFFFFFFF, 0x7FFFFFFFFFF, 0xFFFFFFFFFFF,
-    0x1FFFFFFFFFFF, 0x3FFFFFFFFFFF, 0x7FFFFFFFFFFF, 0xFFFFFFFFFFFF,
-    0x1FFFFFFFFFFFF, 0x3FFFFFFFFFFFF, 0x7FFFFFFFFFFFF, 0xFFFFFFFFFFFFF,
-    0x1FFFFFFFFFFFFF, 0x3FFFFFFFFFFFFF, 0x7FFFFFFFFFFFFF, 0xFFFFFFFFFFFFFF,
-    0x1FFFFFFFFFFFFFF, 0x3FFFFFFFFFFFFFF,
-    0x7FFFFFFFFFFFFFF, 0xFFFFFFFFFFFFFFF,
-    0x1FFFFFFFFFFFFFFF, 0x3FFFFFFFFFFFFFFF,
-    0x7FFFFFFFFFFFFFFF, 0xFFFFFFFFFFFFFFFF
-#endif
-    };
-
-static const char simh_help[] =
-       /***************** 80 character line width template *************************/
-      "1Commands\n"
-#define HLP_RESET       "*Commands Resetting Devices"
-       /***************** 80 character line width template *************************/
-      "2Resetting Devices\n"
-      " The RESET command (abbreviation RE) resets a device or the entire simulator\n"
-      " to a predefined condition.  If switch -p is specified, the device is reset\n"
-      " to its power-up state:\n\n"
-      "++RESET                  reset all devices\n"
-      "++RESET -p               powerup all devices\n"
-      "++RESET ALL              reset all devices\n"
-      "++RESET <device>         reset specified device\n\n"
-      " Typically, RESET stops any in-progress I/O operation, clears any interrupt\n"
-      " request, and returns the device to a quiescent state.  It does not clear\n"
-      " main memory or affect I/O connections.\n"
-#define HLP_EXAMINE     "*Commands Examining_and_Changing_State"
-#define HLP_IEXAMINE    "*Commands Examining_and_Changing_State"
-#define HLP_DEPOSIT     "*Commands Examining_and_Changing_State"
-#define HLP_IDEPOSIT    "*Commands Examining_and_Changing_State"
-       /***************** 80 character line width template *************************/
-      "2Examining and Changing State\n"
-      " There are four commands to examine and change state:\n\n"
-      "++EXAMINE (abbreviated E) examines state\n"
-      "++DEPOSIT (abbreviated D) changes state\n"
-      "++IEXAMINE (interactive examine, abbreviated IE) examines state and allows\n"
-      "++++the user to interactively change it\n"
-      "++IDEPOSIT (interactive deposit, abbreviated ID) allows the user to\n"
-      "++++interactively change state\n\n"
-      " All four commands take the form\n\n"
-      "++command {modifiers} <object list>\n\n"
-      " Deposit must also include a deposit value at the end of the command.\n\n"
-      " There are four kinds of modifiers: switches, device/unit name, search\n"
-      " specifier, and for EXAMINE, output file.  Switches have been described\n"
-      " previously.  A device/unit name identifies the device and unit whose\n"
-      " address space is to be examined or modified.  If no device is specified,\n"
-      " the CPU (main memory)is selected; if a device but no unit is specified,\n"
-      " unit 0 of the device is selected.\n\n"
-      " The search specifier provides criteria for testing addresses or registers\n"
-      " to see if they should be processed.  A specifier consists of a logical\n"
-      " operator, a relational operator, or both, optionally separated by spaces.\n\n"
-      "++{<logical op> <value>} <relational op> <value>\n\n"
-       /***************** 80 character line width template *************************/
-      " where the logical operator is & (and), | (or), or ^ (exclusive or), and the\n"
-      " relational operator is = or == (equal), ! or != (not equal), >= (greater\n"
-      " than or equal), > (greater than), <= (less than or equal), or < (less than).\n"
-      " If a logical operator is specified without a relational operator, it is\n"
-      " ignored.  If a relational operator is specified without a logical operator,\n"
-      " no logical operation is performed.  All comparisons are unsigned.\n\n"
-      " The output file modifier redirects command output to a file instead of the\n"
-      " console.  An output file modifier consists of @ followed by a valid file\n"
-      " name.\n\n"
-      " Modifiers may be specified in any order.  If multiple modifiers of the\n"
-      " same type are specified, later modifiers override earlier modifiers.  Note\n"
-      " that if the device/unit name comes after the search specifier, the search\n"
-      " values will interpreted in the radix of the CPU, rather than of the\n"
-      " device/unit.\n\n"
-      " The \"object list\" consists of one or more of the following, separated by\n"
-      " commas:\n\n"
-       /***************** 80 character line width template *************************/
-      "++register               the specified register\n"
-      "++register[sub1-sub2]    the specified register array locations,\n"
-      "++                       starting at location sub1 up to and\n"
-      "++                       including location sub2\n"
-      "++register[sub1/length]  the specified register array locations,\n"
-      "++                       starting at location sub1 up to but\n"
-      "++                       not including sub1+length\n"
-      "++register[ALL]          all locations in the specified register\n"
-      "++                       array\n"
-      "++register1-register2    all the registers starting at register1\n"
-      "++                       up to and including register2\n"
-      "++address                the specified location\n"
-      "++address1-address2      all locations starting at address1 up to\n"
-      "++                       and including address2\n"
-      "++address/length         all location starting at address up to\n"
-      "++                       but not including address+length\n"
-      "++STATE                  all registers in the device\n"
-      "++ALL                    all locations in the unit\n"
-      "++$                      the last value displayed by an EXAMINE command\n"
-      "                         interpreted as an address\n"
-      "3Switches\n"
-      " Switches can be used to control the format of display information:\n\n"
-       /***************** 80 character line width template *************************/
-      "++-a                 display as ASCII\n"
-      "++-c                 display as character string\n"
-      "++-m                 display as instruction mnemonics\n"
-      "++-o                 display as octal\n"
-      "++-d                 display as decimal\n"
-      "++-h                 display as hexadecimal\n\n"
-      " The simulators typically accept symbolic input (see documentation with each\n"
-      " simulator).\n\n"
-      "3Examples\n"
-      " Examples:\n\n"
-      "++ex 1000-1100           examine 1000 to 1100\n"
-      "++de PC 1040             set PC to 1040\n"
-      "++ie 40-50               interactively examine 40:50\n"
-      "++ie >1000 40-50         interactively examine the subset\n"
-      "++                       of locations 40:50 that are >1000\n"
-      "++ex rx0 50060           examine 50060, RX unit 0\n"
-      "++ex rx sbuf[3-6]        examine SBUF[3] to SBUF[6] in RX\n"
-      "++de all 0               set main memory to 0\n"
-      "++de &77>0 0             set all addresses whose low order\n"
-      "++                       bits are non-zero to 0\n"
-      "++ex -m @memdump.txt 0-7777  dump memory to file\n\n"
-      " Note: to terminate an interactive command, simply type a bad value\n"
-      "       (eg, XYZ) when input is requested.\n"
-#define HLP_EVALUATE    "*Commands Evaluating_Instructions"
-       /***************** 80 character line width template *************************/
-      "2Evaluating Instructions\n"
-      " The EVAL command evaluates a symbolic expression and returns the equivalent\n"
-      " numeric value.  This is useful for obtaining numeric arguments for a search\n"
-      " command:\n\n"
-      "++EVAL <expression>\n"
-       /***************** 80 character line width template *************************/
-      "2Loading and Saving Programs\n"
-#define HLP_LOAD        "*Commands Loading_and_Saving_Programs LOAD"
-      "3LOAD\n"
-      " The LOAD command (abbreviation LO) loads a file in binary loader format:\n\n"
-      "++LOAD <filename> {implementation options}\n\n"
-      " The types of formats supported are implementation specific.  Options (such\n"
-      " as load within range) are also implementation specific.\n\n"
-#define HLP_DUMP        "*Commands Loading_and_Saving_Programs DUMP"
-      "3DUMP\n"
-      " The DUMP command (abbreviation DU) dumps memory in binary loader format:\n\n"
-      "++DUMP <filename> {implementation options}\n\n"
-      " The types of formats supported are implementation specific.  Options (such\n"
-      " as dump within range) are also implementation specific.\n"
-       /***************** 80 character line width template *************************/
-      "2Saving and Restoring State\n"
-#define HLP_SAVE        "*Commands Saving_and_Restoring_State SAVE"
-      "3SAVE\n"
-      " The SAVE command (abbreviation SA) save the complete state of the simulator\n"
-      " to a file.  This includes the contents of main memory and all registers,\n"
-      " and the I/O connections of devices:\n\n"
-      "++SAVE <filename>\n\n"
-#define HLP_RESTORE     "*Commands Saving_and_Restoring_State RESTORE"
-      "3RESTORE\n"
-      " The RESTORE command (abbreviation REST, alternately GET) restores a\n"
-      " previously saved simulator state:\n\n"
-      "++RESTORE <filename>\n"
-      "4Switches\n"
-      " Switches can influence the output and behavior of the RESTORE command\n\n"
-      "++-Q      Suppresses version warning messages\n"
-      "++-D      Suppress detaching and attaching devices during a restore\n"
-      "++-F      Overrides the related file timestamp validation check\n"
-      "\n"
-      "4Notes:\n"
-      " 1) SAVE file format compresses zeroes to minimize file size.\n"
-      " 2) The simulator can't restore active incoming telnet sessions to\n"
-      " multiplexer devices, but the listening ports will be restored across a\n"
-      " save/restore.\n"
-       /***************** 80 character line width template *************************/
-      "2Running A Simulated Program\n"
-#define HLP_RUN         "*Commands Running_A_Simulated_Program RUN"
-      "3RUN\n"
-      " The RUN command (abbreviated RU) resets all devices, deposits its argument\n"
-      " (if given) in the PC, and starts execution.  If no argument is given,\n"
-      " execution starts at the current PC.\n"
-#define HLP_GO          "*Commands Running_A_Simulated_Program GO"
-      "3GO\n"
-      " The GO command does not reset devices, deposits its argument (if given)\n"
-      " in the PC, and starts execution.  If no argument is given, execution\n"
-      " starts at the current PC.\n"
-#define HLP_CONTINUE    "*Commands Running_A_Simulated_Program CONTINUE"
-      "3CONTINUE\n"
-      " The CONT command (abbreviated CO) does not reset devices and resumes\n"
-      " execution at the current PC.\n"
-#define HLP_STEP        "*Commands Running_A_Simulated_Program STEP"
-      "3STEP\n"
-      " The STEP command (abbreviated S) resumes execution at the current PC for\n"
-      " the number of instructions given by its argument.  If no argument is\n"
-      " supplied, one instruction is executed.\n"
-      "4Switches\n"
-      " If the STEP command is invoked with the -T switch, the step command will\n"
-      " cause execution to run for microseconds rather than instructions.\n"
-#define HLP_NEXT        "*Commands Running_A_Simulated_Program NEXT"
-      "3NEXT\n"
-      " The NEXT command (abbreviated N) resumes execution at the current PC for\n"
-      " one instruction, attempting to execute through a subroutine calls.\n"
-      " If the next instruction to be executed is not a subroutine call,\n"
-      " one instruction is executed.\n"
-#define HLP_BOOT        "*Commands Running_A_Simulated_Program BOOT"
-      "3BOOT\n"
-      " The BOOT command (abbreviated BO) resets all devices and bootstraps the\n"
-      " device and unit given by its argument.  If no unit is supplied, unit 0 is\n"
-      " bootstrapped.  The specified unit must be attached.\n"
-       /***************** 80 character line width template *************************/
-      "2Stopping The Simulator\n"
-      " Programs run until the simulator detects an error or stop condition, or\n"
-      " until the user forces a stop condition.\n"
-      "3Simulator Detected Stop Conditions\n"
-      " These simulator-detected conditions stop simulation:\n\n"
-      "++-  HALT instruction.  If a HALT instruction is decoded, simulation stops.\n"
-      "++-  Breakpoint.  The simulator may support breakpoints (see below).\n"
-      "++-  I/O error.  If an I/O error occurs during simulation of an I/O\n"
-      "+++operation, and the device stop-on-I/O-error flag is set, simulation\n"
-      "+++usually stops.\n\n"
-      "++-  Processor condition.  Certain processor conditions can stop\n"
-      "+++simulation; these are described with the individual simulators.\n"
-      "3User Specified Stop Conditions\n"
-      " Typing the interrupt character stops simulation.  The interrupt character\n"
-      " is defined by the WRU (where are you) console option and is initially set\n"
-      " to 005 (^E).\n\n"
-       /***************** 80 character line width template *************************/
-#define HLP_BREAK       "*Commands Stopping_The_Simulator User_Specified_Stop_Conditions BREAK"
-#define HLP_NOBREAK     "*Commands Stopping_The_Simulator User_Specified_Stop_Conditions BREAK"
-      "4Breakpoints\n"
-      " A simulator may offer breakpoint capability.  A simulator may define\n"
-      " breakpoints of different types, identified by letter (for example, E for\n"
-      " execution, R for read, W for write, etc).  At the moment, most simulators\n"
-      " support only E (execution) breakpoints.\n\n"
-      " Associated with a breakpoint are a count and, optionally, one or more\n"
-      " actions.  Each time the breakpoint is taken, the associated count is\n"
-      " decremented.  If the count is less than or equal to 0, the breakpoint\n"
-      " occurs; otherwise, it is deferred.  When the breakpoint occurs, the\n"
-      " optional actions are automatically executed.\n\n"
-      " A breakpoint is set by the BREAK or the SET BREAK commands:\n\n"
-      "++BREAK {-types} {<addr range>{[count]},{addr range...}}{;action;action...}\n"
-      "++SET BREAK {-types} {<addr range>{[count]},{addr range...}}{;action;action...}\n\n"
-      " If no type is specified, the simulator-specific default breakpoint type\n"
-      " (usually E for execution) is used.  If no address range is specified, the\n"
-      " current PC is used.  As with EXAMINE and DEPOSIT, an address range may be a\n"
-      " single address, a range of addresses low-high, or a relative range of\n"
-      " address/length.\n"
-       /***************** 80 character line width template *************************/
-      "5Displaying Breakpoints\n"
-      " Currently set breakpoints can be displayed with the SHOW BREAK command:\n\n"
-      "++SHOW {-C} {-types} BREAK {ALL|<addr range>{,<addr range>...}}\n\n"
-      " Locations with breakpoints of the specified type are displayed.\n\n"
-      " The -C switch displays the selected breakpoint(s) formatted as commands\n"
-      " which may be subsequently used to establish the same breakpoint(s).\n\n"
-      "5Removing Breakpoints\n"
-      " Breakpoints can be cleared by the NOBREAK or the SET NOBREAK commands.\n"
-      "5Examples\n"
-      "++BREAK                      set E break at current PC\n"
-      "++BREAK -e 200               set E break at 200\n"
-      "++BREAK 2000/2[2]            set E breaks at 2000,2001 with count = 2\n"
-      "++BREAK 100;EX AC;D MQ 0     set E break at 100 with actions EX AC and\n"
-      "+++++++++D MQ 0\n"
-      "++BREAK 100;                 delete action on break at 100\n\n"
-       /***************** 80 character line width template *************************/
-      "2Connecting and Disconnecting Devices\n"
-      " Except for main memory and network devices, units are simulated as\n"
-      " unstructured binary disk files in the host file system.  Before using a\n"
-      " simulated unit, the user must specify the file to be accessed by that unit.\n"
-#define HLP_ATTACH      "*Commands Connecting_and_Disconnecting_Devices ATTACH"
-      "3ATTACH\n"
-      " The ATTACH (abbreviation AT) command associates a unit and a file:\n"
-      "++ATTACH <unit> <filename>\n\n"
-      " Some devices have more detailed or specific help available with:\n\n"
-      "++HELP <device> ATTACH\n\n"
-      "4Switches\n"
-      "5-n\n"
-      " If the -n switch is specified when an attach is executed, a new file is\n"
-      " created, and an appropriate message is printed.\n"
-      "5-e\n"
-      " If the file does not exist, and the -e switch was not specified, a new\n"
-      " file is created, and an appropriate message is printed.  If the -e switch\n"
-      " was specified, a new file is not created, and an error message is printed.\n"
-      "5-r\n"
-      " If the -r switch is specified, or the file is write protected, ATTACH tries\n"
-      " to open the file read only.  If the file does not exist, or the unit does\n"
-      " not support read only operation, an error occurs.  Input-only devices, such\n"
-      " as paper-tape readers, and devices with write lock switches, such as disks\n"
-      " and tapes, support read only operation; other devices do not.  If a file is\n"
-      " attached read only, its contents can be examined but not modified.\n"
-      "5-q\n"
-      " If the -q switch is specified when creating a new file (-n) or opening one\n"
-      " read only (-r), the message announcing this fact is suppressed.\n"
-      "5-f\n"
-      " For simulated magnetic tapes, the ATTACH command can specify the format of\n"
-      " the attached tape image file:\n\n"
-      "++ATTACH -f <tape_unit> <format> <filename>\n\n"
-      " The currently supported tape image file formats are:\n\n"
-      "++SIMH                   SIMH simulator format\n"
-      "++E11                    E11 simulator format\n"
-      "++TPC                    TPC format\n"
-      "++P7B                    Pierce simulator 7-track format\n\n"
-       /***************** 80 character line width template *************************/
-      " For some simulated disk devices, the ATTACH command can specify the format\n"
-      " of the attached disk image file:\n\n"
-      "++ATTACH -f <disk_unit> <format> <filename>\n\n"
-      " The currently supported disk image file formats are:\n\n"
-      "++SIMH                   SIMH simulator format\n"
-      "++VHD                    Virtual Disk format\n"
-      "++RAW                    platform specific access to physical disk or\n"
-      "++                       CDROM drives\n"
-      " The disk format can also be set with the SET command prior to ATTACH:\n\n"
-      "++SET <disk_unit> FORMAT=<format>\n"
-      "++ATT <disk_unit> <filename>\n\n"
-       /***************** 80 character line width template *************************/
-      " The format of an attached tape or disk file can be displayed with the SHOW\n"
-      " command:\n"
-      "++SHOW <unit> FORMAT\n"
-      " For Telnet-based terminal emulation devices, the ATTACH command associates\n"
-      " the master unit with a TCP/IP listening port:\n\n"
-      "++ATTACH <unit> <port>\n\n"
-      " The port is a decimal number between 1 and 65535 that is not already used\n"
-      " other TCP/IP applications.\n"
-      " For Ethernet emulators, the ATTACH command associates the simulated Ethernet\n"
-      " with a physical Ethernet device:\n\n"
-      "++ATTACH <unit> <physical device name>\n"
-       /***************** 80 character line width template *************************/
-#define HLP_DETACH      "*Commands Connecting_and_Disconnecting_Devices DETACH"
-      "3DETACH\n"
-      " The DETACH (abbreviation DET) command breaks the association between a unit\n"
-      " and a file, port, or network device:\n\n"
-      "++DETACH ALL             detach all units\n"
-      "++DETACH <unit>          detach specified unit\n"
-      " The EXIT command performs an automatic DETACH ALL.\n"
-      "2Controlling Simulator Operating Environment\n"
-      "3Working Directory\n"
-#define HLP_CD          "*Commands Controlling_Simulator_Operating_Environment Working_Directory CD"
-      "4CD\n"
-      " Set the current working directory:\n"
-      "++CD path\n"
-      "4SET_DEFAULT\n"
-      " Set the current working directory:\n"
-      "++SET DEFAULT path\n"
-#define HLP_PWD         "*Commands Controlling_Simulator_Operating_Environment Working_Directory PWD"
-      "4PWD\n"
-      "++PWD\n"
-      " Display the current working directory:\n"
-      "2Listing Files\n"
-#define HLP_DIR         "*Commands Listing_Files DIR"
-      "3DIR\n"
-      "++DIR {path}                list directory files\n"
-#define HLP_LS          "*Commands Listing_Files LS"
-      "3LS\n"
-      "++LS {path}                 list directory files\n"
-      "2Displaying Files\n"
-#define HLP_TYPE         "*Commands Displaying_Files TYPE"
-      "3TYPE\n"
-      "++TYPE {file}               display a file contents\n"
-#define HLP_CAT          "*Commands Displaying_Files CAT"
-      "3CAT\n"
-      "++CAT {file}                display a file contents\n"
-#define HLP_SET         "*Commands SET"
-      "2SET\n"
-       /***************** 80 character line width template *************************/
-#define HLP_SET_CONSOLE "*Commands SET CONSOLE"
-      "3Console\n"
-      "+set console arg{,arg...}    set console options\n"
-      "+set console WRU             specify console drop to simh character\n"
-      "+set console BRK             specify console Break character\n"
-      "+set console DEL             specify console delete character\n"
-      "+set console PCHAR           specify console printable characters\n"
-      "+set console SPEED=speed{*factor}\n"
-      "++++++++                     specify console input data rate\n"
-      "+set console TELNET=port     specify console telnet port\n"
-      "+set console TELNET=LOG=log_file\n"
-      "++++++++                     specify console telnet logging to the\n"
-      "++++++++                     specified destination {LOG,STDOUT,STDERR,\n"
-      "++++++++                     DEBUG or filename)\n"
-      "+set console TELNET=NOLOG    disables console telnet logging\n"
-      "+set console TELNET=BUFFERED[=bufsize]\n"
-      "++++++++                     specify console telnet buffering\n"
-      "+set console TELNET=NOBUFFERED\n"
-      "++++++++                     disables console telnet buffering\n"
-      "+set console TELNET=UNBUFFERED\n"
-      "++++++++                     disables console telnet buffering\n"
-      "+set console NOTELNET        disable console telnet\n"
-      "+set console SERIAL=serialport[;config]\n"
-      "++++++++                     specify console serial port and optionally\n"
-      "++++++++                     the port config (i.e. ;9600-8n1)\n"
-      "+set console NOSERIAL        disable console serial session\n"
-      "+set console SPEED=nn{*fac}  specifies the maximum console port input rate\n"
-       /***************** 80 character line width template *************************/
-#define HLP_SET_REMOTE "*Commands SET REMOTE"
-      "3Remote\n"
-      "+set remote TELNET=port      specify remote console telnet port\n"
-      "+set remote NOTELNET         disables remote console\n"
-      "+set remote BUFFERSIZE=bufsize\n"
-      "++++++++                     specify remote console command output buffer\n"
-      "++++++++                     size\n"
-      "+set remote CONNECTIONS=n    specify number of concurrent remote\n"
-      "++++++++                     console sessions\n"
-      "+set remote TIMEOUT=n        specify number of seconds without input\n"
-      "++++++++                     before automatic continue\n"
-      "+set remote MASTER           enable master mode remote console\n"
-      "+set remote NOMASTER         disable remote master mode console\n"
-#define HLP_SET_DEFAULT "*Commands SET Working_Directory"
-      "3Working Directory\n"
-      "+set default <dir>           set the current directory\n"
-      "+cd <dir>                    set the current directory\n"
-#define HLP_SET_LOG    "*Commands SET Log"
-      "3Log\n"
-      " Interactions with the simulator session (at the \"sim>\" prompt\n"
-      " can be recorded to a log file\n\n"
-      "+set log log_file            specify the log destination\n"
-      "++++++++                     (STDOUT,DEBUG or filename)\n"
-      "+set nolog                   disables any currently active logging\n"
-      "4Switches\n"
-      " By default, log output is written at the end of the specified log file.\n"
-      " A new log file can created if the -N switch is used on the command line.\n"
-#define HLP_SET_DEBUG  "*Commands SET Debug"
-       /***************** 80 character line width template *************************/
-      "3Debug\n"
-      "+set debug debug_file        specify the debug destination\n"
-      "++++++++                     (STDOUT,STDERR,LOG or filename)\n"
-      "+set nodebug                 disables any currently active debug output\n"
-      "4Switches\n"
-      " Debug message output contains a timestamp which indicates the number of\n"
-      " simulated instructions which have been executed prior to the debug event.\n\n"
-      " Debug message output can be enhanced to contain additional, potentially\n"
-      " useful information.\n"
-      "5-T\n"
-      " The -T switch causes debug output to contain a time of day displayed\n"
-      " as hh:mm:ss.msec.\n"
-      "5-A\n"
-      " The -A switch causes debug output to contain a time of day displayed\n"
-      " as seconds.msec.\n"
-      "5-R\n"
-      " The -R switch causes the time of day displayed due to the -T or -A\n"
-      " switches to be relative to the start time of debugging.  If neither\n"
-      " -T or -A is explicitly specified, -T is implied.\n"
-      "5-P\n"
-      " The -P switch adds the output of the PC (Program Counter) to each debug\n"
-      " message.\n"
-      "5-N\n"
-      " The -N switch causes a new/empty file to be written to.  The default\n"
-      " is to append to an existing debug log file.\n"
-      "5-D\n"
-      " The -D switch causes data blob output to also display the data as\n"
-      " RADIX-50 characters.\n"
-      "5-E\n"
-      " The -E switch causes data blob output to also display the data as\n"
-      " EBCDIC characters.\n"
-#define HLP_SET_BREAK  "*Commands SET Breakpoints"
-      "3Breakpoints\n"
-      "+set break <list>            set breakpoints\n"
-      "+set nobreak <list>          clear breakpoints\n"
-       /***************** 80 character line width template *************************/
-#define HLP_SET_THROTTLE "*Commands SET Throttle"
-      "3Throttle\n"
-      "+set throttle {x{M|K|%%}}|{x/t}\n"
-      "++++++++                     set simulation rate\n"
-      "+set nothrottle              set simulation rate to maximum\n"
-#define HLP_SET_CLOCKS "*Commands SET Clocks"
-      "3Clock\n"
-#if defined (SIM_ASYNCH_CLOCKS)
-      "+set clock asynch            enable asynchronous clocks\n"
-      "+set clock noasynch          disable asynchronous clocks\n"
-#endif
-      "+set clock nocatchup         disable catchup clock ticks\n"
-      "+set clock catchup           enable catchup clock ticks\n"
-      "+set clock calib=n%%          specify idle calibration skip %%\n"
-#define HLP_SET_ASYNCH "*Commands SET Asynch"
-      "3Asynch\n"
-      "+set asynch                  enable asynchronous I/O\n"
-      "+set noasynch                disable asynchronous I/O\n"
-#define HLP_SET_ENVIRON "*Commands SET Asynch"
-      "3Environment\n"
-      "+set environment name=val    set environment variable\n"
-      "+set environment name        clear environment variable\n"
-#define HLP_SET_ON      "*Commands SET Command_Status_Trap_Dispatching"
-      "3Command Status Trap Dispatching\n"
-      "+set on                      enables error checking after command\n"
-      "++++++++                     execution\n"
-      "+set noon                    disables error checking after command\n"
-      "++++++++                     execution\n"
-      "+set on inherit              enables inheritance of ON state and\n"
-      "++++++++                     actions into do command files\n"
-      "+set on noinherit            disables inheritance of ON state and\n"
-      "++++++++                     actions into do command files\n"
-#define HLP_SET_VERIFY "*Commands SET Command_Execution_Display"
-#define HLP_SET_VERIFY "*Commands SET Command_Execution_Display"
-      "3Command Execution Display\n"
-      "+set verify                  re-enables display of command file\n"
-      "++++++++                     processed commands\n"
-      "+set verbose                 re-enables display of command file\n"
-      "++++++++                     processed commands\n"
-      "+set noverify                disables display of command file processed\n"
-      "++++++++                     commands\n"
-      "+set noverbose               disables display of command file processed\n"
-      "++++++++                     commands\n"
-#define HLP_SET_MESSAGE "*Commands SET Command_Error_Status_Display"
-      "3Command Error Status Display\n"
-      "+set message                 re-enables display of command file error\n"
-      "++++++++                     messages\n"
-      "+set nomessage               disables display of command file error\n"
-      "++++++++                     messages\n"
-#define HLP_SET_QUIET "*Commands SET Command_Output_Display"
-      "3Command Output Display\n"
-      "+set quiet                   disables suppression of some output and\n"
-      "++++++++                     messages\n"
-      "+set noquiet                 re-enables suppression of some output and\n"
-      "++++++++                     messages\n"
-#define HLP_SET_PROMPT "*Commands SET Command_Prompt"
-      "3Command Prompt\n"
-      "+set prompt \"string\"        sets an alternate simulator prompt string\n"
-      "3Device and Unit\n"
-      "+set <dev> OCT|DEC|HEX       set device display radix\n"
-      "+set <dev> ENABLED           enable device\n"
-      "+set <dev> DISABLED          disable device\n"
-      "+set <dev> DEBUG{=arg}       set device debug flags\n"
-      "+set <dev> NODEBUG={arg}     clear device debug flags\n"
-      "+set <dev> arg{,arg...}      set device parameters (see show modifiers)\n"
-      "+set <unit> ENABLED          enable unit\n"
-      "+set <unit> DISABLED         disable unit\n"
-      "+set <unit> arg{,arg...}     set unit parameters (see show modifiers)\n"
-      "+help <dev> set              displays the device specific set commands\n"
-      "++++++++                     available\n"
-       /***************** 80 character line width template *************************/
-#define HLP_SHOW        "*Commands SHOW"
-      "2SHOW\n"
-      "+sh{ow} {-c} br{eak} <list>  show breakpoints\n"
-      "+sh{ow} con{figuration}      show configuration\n"
-      "+sh{ow} cons{ole} {arg}      show console options\n"
-      "+sh{ow} {-ei} dev{ices}      show devices\n"
-      "+sh{ow} fea{tures}           show system devices with descriptions\n"
-      "+sh{ow} m{odifiers}          show modifiers for all devices\n" 
-      "+sh{ow} s{how}               show SHOW commands for all devices\n" 
-      "+sh{ow} n{ames}              show logical names\n"
-      "+sh{ow} q{ueue}              show event queue\n"
-      "+sh{ow} ti{me}               show simulated time\n"
-      "+sh{ow} th{rottle}           show simulation rate\n"
-      "+sh{ow} a{synch}             show asynchronouse I/O state\n" 
-      "+sh{ow} ve{rsion}            show simulator version\n"
-      "+sh{ow} def{ault}            show current directory\n" 
-      "+sh{ow} re{mote}             show remote console configuration\n" 
-      "+sh{ow} <dev> RADIX          show device display radix\n"
-      "+sh{ow} <dev> DEBUG          show device debug flags\n"
-      "+sh{ow} <dev> MODIFIERS      show device modifiers\n"
-      "+sh{ow} <dev> NAMES          show device logical name\n"
-      "+sh{ow} <dev> SHOW           show device SHOW commands\n"
-      "+sh{ow} <dev> {arg,...}      show device parameters\n"
-      "+sh{ow} <unit> {arg,...}     show unit parameters\n"
-      "+sh{ow} ethernet             show ethernet devices\n"
-      "+sh{ow} serial               show serial devices\n"
-      "+sh{ow} multiplexer          show open multiplexer devices\n"
-#if defined(USE_SIM_VIDEO)
-      "+sh{ow} video                show video capabilities\n"
-#endif
-      "+sh{ow} clocks               show calibrated timer information\n"
-      "+sh{ow} throttle             show throttle info\n"
-      "+sh{ow} on                   show on condition actions\n"
-      "+h{elp} <dev> show           displays the device specific show commands\n"
-      "++++++++                     available\n"
-#define HLP_SHOW_CONFIG         "*Commands SHOW"
-#define HLP_SHOW_DEVICES        "*Commands SHOW"
-#define HLP_SHOW_FEATURES       "*Commands SHOW"
-#define HLP_SHOW_QUEUE          "*Commands SHOW"
-#define HLP_SHOW_TIME           "*Commands SHOW"
-#define HLP_SHOW_MODIFIERS      "*Commands SHOW"
-#define HLP_SHOW_NAMES          "*Commands SHOW"
-#define HLP_SHOW_SHOW           "*Commands SHOW"
-#define HLP_SHOW_VERSION        "*Commands SHOW"
-#define HLP_SHOW_DEFAULT        "*Commands SHOW"
-#define HLP_SHOW_CONSOLE        "*Commands SHOW"
-#define HLP_SHOW_REMOTE         "*Commands SHOW"
-#define HLP_SHOW_BREAK          "*Commands SHOW"
-#define HLP_SHOW_LOG            "*Commands SHOW"
-#define HLP_SHOW_DEBUG          "*Commands SHOW"
-#define HLP_SHOW_THROTTLE       "*Commands SHOW"
-#define HLP_SHOW_ASYNCH         "*Commands SHOW"
-#define HLP_SHOW_ETHERNET       "*Commands SHOW"
-#define HLP_SHOW_SERIAL         "*Commands SHOW"
-#define HLP_SHOW_MULTIPLEXER    "*Commands SHOW"
-#define HLP_SHOW_VIDEO          "*Commands SHOW"
-#define HLP_SHOW_CLOCKS         "*Commands SHOW"
-#define HLP_SHOW_ON             "*Commands SHOW"
-#define HLP_SHOW_SEND           "*Commands SHOW"
-#define HLP_SHOW_EXPECT         "*Commands SHOW"
-#define HLP_HELP                "*Commands HELP"
-       /***************** 80 character line width template *************************/
-      "2HELP\n"
-      "+h{elp}                      type this message\n"
-      "+h{elp} <command>            type help for command\n" 
-      "+h{elp} <dev>                type help for device\n"
-      "+h{elp} <dev> registers      type help for device register variables\n"
-      "+h{elp} <dev> attach         type help for device specific ATTACH command\n"
-      "+h{elp} <dev> set            type help for device specific SET commands\n"
-      "+h{elp} <dev> show           type help for device specific SHOW commands\n"
-      "+h{elp} <dev> <command>      type help for device specific <command> command\n"
-       /***************** 80 character line width template *************************/
-      "2Altering The Simulated Configuration\n"
-      " In most simulators, the SET <device> DISABLED command removes the\n"
-      " specified device from the configuration.  A DISABLED device is invisible\n"
-      " to running programs.  The device can still be RESET, but it cannot be\n"
-      " ATTAChed, DETACHed, or BOOTed.  SET <device> ENABLED restores a disabled\n"
-      " device to a configuration.\n\n"
-      " Most multi-unit devices allow units to be enabled or disabled:\n\n"
-      "++SET <unit> ENABLED\n"
-      "++SET <unit> DISABLED\n\n"
-      " When a unit is disabled, it will not be displayed by SHOW DEVICE.\n\n"
-#define HLP_ASSIGN      "*Commands Logical_Names"
-#define HLP_DEASSIGN    "*Commands Logical_Names"
-      "2Logical Names\n"
-      " The standard device names can be supplemented with logical names.  Logical\n"
-      " names must be unique within a simulator (that is, they cannot be the same\n"
-      " as an existing device name).  To assign a logical name to a device:\n\n"
-      "++ASSIGN <device> <log-name>      assign log-name to device\n\n"
-      " To remove a logical name:\n\n"
-      "++DEASSIGN <device>               remove logical name\n\n"
-      " To show the current logical name assignment:\n\n"
-      "++SHOW <device> NAMES            show logical name, if any\n\n"
-      " To show all logical names:\n\n"
-      "++SHOW NAMES\n\n"
-       /***************** 80 character line width template *************************/
-#define HLP_DO          "*Commands Executing_Command_Files"
-      "2Executing Command Files\n"
-      " The simulator can execute command files with the DO command:\n\n"
-      "++DO <filename> {arguments...}       execute commands in file\n\n"
-      " The DO command allows command files to contain substitutable arguments.\n"
-      " The string %%n, where n is between 1 and 9, is replaced with argument n\n"
-      " from the DO command line. The string %%0 is replaced with <filename>.\n"
-      " The sequences \\%% and \\\\ are replaced with the literal characters %% and \\,\n"
-      " respectively.  Arguments with spaces can be enclosed in matching single\n"
-      " or double quotation marks.\n\n"
-      " DO commands may be nested up to ten invocations deep.\n\n"
-      "3Switches\n"
-      " If the switch -v is specified, the commands in the file are echoed before\n"
-      " they are executed.\n\n"
-      " If the switch -e is specified, command processing (including nested command\n"
-      " invocations) will be aborted if a command error is encountered.\n"
-      " (Simulation stop never abort processing; use ASSERT to catch unexpected\n"
-      " stops.)  Without the switch, all errors except ASSERT failures will be\n"
-      " ignored, and command processing will continue.\n\n"
-      " If the switch -o is specified, the on conditions and actions from the\n"
-      " calling command file will be inherited in the command file being invoked.\n"
-      " If the switch -q is specified, the quiet mode will be explicitly enabled\n"
-      " for the called command file, otherwise quiet mode is inherited from the\n"
-      " calling context.\n"
-       /***************** 80 character line width template *************************/
-#define HLP_GOTO        "*Commands Executing_Command_Files GOTO"
-      "3GOTO\n"
-      " Commands in a command file execute in sequence until either an error\n"
-      " trap occurs (when a command completes with an error status), or when an\n"
-      " explict request is made to start command execution elsewhere with the\n"
-      " GOTO command:\n\n"
-      "++GOTO <label>\n\n"
-      " Labels are lines in a command file which the first non whitespace\n"
-      " character is a \":\".  The target of a goto is the first matching label\n"
-      " in the current do command file which is encountered.  Since labels\n"
-      " don't do anything else besides being the targets of goto's, they could\n"
-      " also be used to provide comments in do command files.\n\n"
-      "4Examples\n\n"
-      "++:: This is a comment\n"
-      "++echo Some Message to Output\n"
-      "++:Target\n"
-      "++:: This is a comment\n"
-      "++GOTO Target\n\n"
-#define HLP_RETURN      "*Commands Executing_Command_Files RETURN"
-       /***************** 80 character line width template *************************/
-      "3RETURN\n"
-      " The RETURN command causes the current procedure call to be restored to the\n"
-      " calling context, possibly returning a specific return status.\n"
-      " If no return status is specified, the return status from the last command\n"
-      " executed will be returned.  The calling context may have ON traps defined\n"
-      " which may redirect command flow in that context.\n\n"
-      "++return                   return from command file with last command status\n"
-      "++return {-Q} <status>     return from command file with specific status\n\n"
-      " The status return can be any numeric value or one of the standard SCPE_\n"
-      " condition names.\n\n"
-      " The -Q switch on the RETURN command will cause the specified status to\n"
-      " be returned, but normal error status message printing to be suppressed.\n"
-      "4Condition Names\n"
-      " The available standard SCPE_ condition names are\n"
-      "5 NXM\n"
-      " Address space exceeded\n"
-      "5 UNATT\n"
-      " Unit not attached\n"
-      "5 IOERR\n"
-      " I/O error\n"
-      "5 CSUM\n"
-      " Checksum error\n"
-      "5 FMT\n"
-      " Format error\n"
-      "5 NOATT\n"
-      " Unit not attachable\n"
-      "5 OPENERR\n"
-      " File open error\n"
-      "5 MEM\n"
-      " Memory exhausted\n"
-      "5 ARG\n"
-      " Invalid argument\n"
-      "5 STEP\n"
-      " Step expired\n"
-      "5 UNK\n"
-      " Unknown command\n"
-      "5 RO\n"
-      " Read only argument\n"
-      "5 INCOMP\n"
-      " Command not completed\n"
-      "5 STOP\n"
-      " Simulation stopped\n"
-      "5 EXIT\n"
-      " Goodbye\n"
-      "5 TTIERR\n"
-      " Console input I/O error\n"
-      "5 TTOERR\n"
-      " Console output I/O error\n"
-      "5 EOF\n"
-      " End of file\n"
-      "5 REL\n"
-      " Relocation error\n"
-      "5 NOPARAM\n"
-      " No settable parameters\n"
-      "5 ALATT\n"
-      " Unit already attached\n"
-      "5 TIMER\n"
-      " Hardware timer error\n"
-      "5 SIGERR\n"
-      " Signal handler setup error\n"
-      "5 TTYERR\n"
-      " Console terminal setup error\n"
-      "5 NOFNC\n"
-      " Command not allowed\n"
-      "5 UDIS\n"
-      " Unit disabled\n"
-      "5 NORO\n"
-      " Read only operation not allowed\n"
-      "5 INVSW\n"
-      " Invalid switch\n"
-      "5 MISVAL\n"
-      " Missing value\n"
-      "5 2FARG\n"
-      " Too few arguments\n"
-      "5 2MARG\n"
-      " Too many arguments\n"
-      "5 NXDEV\n"
-      " Non-existent device\n"
-      "5 NXUN\n"
-      " Non-existent unit\n"
-      "5 NXREG\n"
-      " Non-existent register\n"
-      "5 NXPAR\n"
-      " Non-existent parameter\n"
-      "5 NEST\n"
-      " Nested DO command limit exceeded\n"
-      "5 IERR\n"
-      " Internal error\n"
-      "5 MTRLNT\n"
-      " Invalid magtape record length\n"
-      "5 LOST\n"
-      " Console Telnet connection lost\n"
-      "5 TTMO\n"
-      " Console Telnet connection timed out\n"
-      "5 STALL\n"
-      " Console Telnet output stall\n"
-      "5 AFAIL\n"
-      " Assertion failed\n"
-      "5 INVREM\n"
-      " Invalid remote console command\n"
-#define HLP_SHIFT       "*Commands Executing_Command_Files SHIFT"
-      "3SHIFT\n"
-      "++shift                    shift the command file's positional parameters\n"
-#define HLP_CALL        "*Commands Executing_Command_Files CALL"
-      "3CALL\n"
-      "++call                     transfer control to a labeled subroutine\n"
-      "                         a command file.\n"
-#define HLP_ON          "*Commands Executing_Command_Files ON"
-      "3ON\n"
-      "++on <condition> <action>  perform action(s) after condition\n"
-      "++on <condition>           clear action for specific condition\n"
-#define HLP_PROCEED     "*Commands Executing_Command_Files PROCEED"
-#define HLP_IGNORE      "*Commands Executing_Command_Files PROCEED"
-       /***************** 80 character line width template *************************/
-      "3PROCEED/IGNORE\n"
-      " The PROCEED or IGNORE commands do nothing.  They are potentially useful\n"
-      " placeholders for an ON action condition which should be explicitly ignored\n"
-      "++proceed                  continue command file execution without doing anything\n"
-      "++ignore                   continue command file execution without doing anything\n"
-
-#if 0
-
-    SET ON                       Enables error trapping for currently defined 
-                                 traps (by ON commands)
-    SET NOON                     Disables error trapping for currently 
-                                 defined traps (by ON commands)
-    ON <statusvalue> commandtoprocess{; additionalcommandtoprocess}
-                                 Sets the action(s) to take when the specific 
-                                 error status is returned by a command in the 
-                                 currently running do command file.  Multiple 
-                                 actions can be specified with each delimited 
-                                 by a semicolon character (just like 
-                                 breakpoint action commands).
-    ON ERROR commandtoprocess{; additionalcommandtoprocess}
-                                 Sets the default action(s) to take when any 
-                                 otherwise unspecified error status is returned 
-                                 by a command in the currently running do 
-                                 command file.  Multiple actions can be 
-                                 specified with each delimited by a semicolon 
-                                 character (just like breakpoint action 
-                                 commands).
-    ON <statusvalue>                   
-    ON ERROR                     Clears the default actions to take when any 
-                                 otherwise unspecified error status is 
-                                 returned by a command in the currently 
-                                 running do command file.
-
-
-Error traps can be taken for any command which returns a status other than SCPE_STEP, SCPE_OK, and SCPE_EXIT.   
-
-ON Traps can specify any status value from the following list: NXM, UNATT, IOERR, CSUM, FMT, NOATT, OPENERR, MEM, ARG, STEP, UNK, RO, INCOMP, STOP, TTIERR, TTOERR, EOF, REL, NOPARAM, ALATT, TIMER, SIGERR, TTYERR, SUB, NOFNC, UDIS, NORO, INVSW, MISVAL, 2FARG, 2MARG, NXDEV, NXUN, NXREG, NXPAR, NEST, IERR, MTRLNT, LOST, TTMO, STALL, AFAIL.  These values can be indicated by name or by their internal numeric value (not recommended).
-
-Interactions with ASSERT command and "DO -e":
-DO -e       is equivalent to SET ON, which by itself it equivalent to "SET ON; ON ERROR RETURN".
-ASSERT      failure have several different actions:
-       If error trapping is not enabled then AFAIL causes exit from the current do command file.
-       If error trapping is enabled and an explicit "ON AFAIL" action is defined, then the specified action is performed.
-       If error trapping is enabled and no "ON AFAIL" action is defined, then an AFAIL causes exit from the current do command file.
-
-#endif
-
-
-#define HLP_ECHO        "*Commands Executing_Command_Files Displaying_Arbitrary_Text"
-       /***************** 80 character line width template *************************/
-      "3Displaying Arbitrary Text\n"
-      " The ECHO command is a useful way of annotating command files.  ECHO prints\n"
-      " out its arguments on the console (and log):\n\n"
-      "++ECHO <string>      output string to console\n\n"
-      " If there is no argument, ECHO prints a blank line on the console.  This\n"
-      " may be used to provide spacing in the console display or log.\n"
-       /***************** 80 character line width template *************************/
-#define HLP_SEND        "*Commands Executing_Command_Files Injecting_Console_Input"
-       /***************** 80 character line width template *************************/
-      "3Injecting Console Input\n"
-      " The SEND command provides a way to insert input into the console device of\n"
-      " a simulated system as if it was entered by a user.\n\n"
-      "++SEND {-t} {after=nn,}{delay=nn,}\"<string>\"\n\n"
-      " The string argument must be delimited by quote characters.  Quotes may\n"
-      " be either single or double but the opening and closing quote characters\n"
-      " must match.  Data in the string may contain escaped character strings.\n\n"
-      " The SEND command can also insert input into any serial device on a\n"
-      " simulated system as if it was entered by a user.\n\n"
-      "++SEND {-t} <dev>:line {after=nn,}{delay=nn,}\"<string>\"\n\n"
-      "4Delay\n"
-      " Specifies a positive integer representing a minimal instruction delay\n"
-      " between characters being sent.  The value specified in a delay\n"
-      " argument persists across SEND commands to the same device (console or\n"
-      " serial device).  The delay parameter can be set by itself with:\n\n"
-      "++SEND DELAY=n\n\n"
-      " The default value of the delay parameter is 1000.\n"
-       /***************** 80 character line width template *************************/
-      "4After\n"
-      " Specifies a positive integer representing a minimal number of instructions\n"
-      " which must execute before the first character in the string is sent.\n"
-      " The value specified as the after parameter persists across SEND commands\n"
-      " to the same device (console or serial device).   The after parameter value\n"
-      " can be set by itself with:\n\n"
-      "++SEND AFTER=n\n\n"
-      " If the after parameter isn't explicitly set, it defaults to the value of\n"
-      " the delay parameter.\n"
-      "4Escaping String Data\n"
-      " The following character escapes are explicitly supported:\n"
-      "++\\r  Sends the ASCII Carriage Return character (Decimal value 13)\n"
-      "++\\n  Sends the ASCII Linefeed character (Decimal value 10)\n"
-      "++\\f  Sends the ASCII Formfeed character (Decimal value 12)\n"
-      "++\\t  Sends the ASCII Horizontal Tab character (Decimal value 9)\n"
-      "++\\v  Sends the ASCII Vertical Tab character (Decimal value 11)\n"
-      "++\\b  Sends the ASCII Backspace character (Decimal value 8)\n"
-      "++\\\\  Sends the ASCII Backslash character (Decimal value 92)\n"
-      "++\\'  Sends the ASCII Single Quote character (Decimal value 39)\n"
-      "++\\\"  Sends the ASCII Double Quote character (Decimal value 34)\n"
-      "++\\?  Sends the ASCII Question Mark character (Decimal value 63)\n"
-      "++\\e  Sends the ASCII Escape character (Decimal value 27)\n"
-      " as well as octal character values of the form:\n"
-      "++\\n{n{n}} where each n is an octal digit (0-7)\n"
-      " and hext character values of the form:\n"
-      "++\\xh{h} where each h is a hex digit (0-9A-Fa-f)\n"
-      "4Switches\n"
-      " Switches can be used to influence the behavior of SEND commands\n\n"
-      "5-t\n"
-      " The -t switch indicates that the Delay and After values are in\n"
-      " units of microseconds rather than instructions.\n"
-       /***************** 80 character line width template *************************/
-#define HLP_EXPECT      "*Commands Executing_Command_Files Reacting_To_Console_Output"
-       /***************** 80 character line width template *************************/
-      "3Reacting To Console Output\n"
-      " The EXPECT command provides a way to stop execution and take actions\n"
-      " when specific output has been generated by the simulated system.\n\n"
-      "++EXPECT {dev:line} {[count]} {HALTAFTER=n,}\"<string>\" {actioncommand {; actioncommand}...}\n\n"
-      "++NOEXPECT {dev:line} \"<string>\"\n\n"
-      " The string argument must be delimited by quote characters.  Quotes may\n"
-      " be either single or double but the opening and closing quote characters\n"
-      " must match.  Data in the string may contain escaped character strings.\n"
-      " If a [count] is specified, the rule will match after the match string\n"
-      " has matched count times.\n\n"
-      " When multiple expect rules are defined with the same match string, they\n"
-      " will match in the same order they were defined in.\n\n"
-      " When expect rules are defined, they are evaluated agains recently\n"
-      " produced output as each character is output to the device.  Since this\n"
-      " evaluation processing is done on each output character, rule matching\n"
-      " is not specifically line oriented.  If line oriented matching is desired\n"
-      " then rules should be defined which contain the simulated system's line\n"
-      " ending character sequence (i.e. \"\\r\\n\").\n"
-      " Once data has matched any expect rule, that data is no longer eligible\n"
-      " to match other expect rules which may already be defined.\n"
-      " Data which is output prior to the definition of an expect rule is not\n"
-      " eligible to be matched against.\n\n"
-      " The NOEXPECT command removes a previously defined EXPECT command.\n"
-       /***************** 80 character line width template *************************/
-      "4Switches\n"
-      " Switches can be used to influence the behavior of EXPECT rules\n\n"
-      "5-p\n"
-      " EXPECT rules default to be one shot activities.  That is a rule is\n"
-      " automatically removed when it matches unless it is designated as a\n"
-      " persistent rule by using a -p switch when the rule is defined.\n"
-      "5-c\n"
-      " If an expect rule is defined with the -c switch, it will cause all\n"
-      " pending expect rules on the current device to be cleared when the rule\n"
-      " matches data in the device output stream.\n"
-      "5-r\n"
-      " If an expect rule is defined with the -r switch, the string is interpreted\n"
-      " as a regular expression applied to the output data stream.  This regular\n"
-      " expression may contain parentheses delimited sub-groups.\n\n"
-       /***************** 80 character line width template *************************/
-#if defined (HAVE_PCREPOSIX_H)
-      " The syntax of the regular expressions available are those supported by\n"
-      " the Perl Compatible Regular Expression package (aka PCRE).  As the name\n"
-      " implies, the syntax is generally the same as Perl regular expressions.\n"
-      " See http://perldoc.perl.org/perlre.html for more details\n"
-#elif defined (HAVE_REGEX_H)
-      " The syntax of the regular expressions available are those supported by\n"
-      " your local system's Regular Expression library using the Extended POSIX\n"
-      " Regular Expressiona\n"
-#else
-      " Regular expression support is not currently available on your environment.\n"
-      " This simulator could use regular expression support provided by the\n"
-      " Perl Compatible Regular Expression (PCRE) package if it was available\n"
-      " when you simulator was compiled.\n"
-#endif
-      "5-i\n"
-      " If a regular expression expect rule is defined with the -i switch,\n"
-      " character matching for that expression will be case independent.\n"
-      " The -i switch is only valid for regular expression expect rules.\n"
-      "5-t\n"
-      " The -t switch indicates that the value specified by the HaltAfter\n"
-      " parameter are in units of microseconds rather than instructions.\n"
-      "4Determining Which Output Matched\n"
-      " When an expect rule matches data in the output stream, the rule which\n"
-      " matched is recorded in the environment variable _EXPECT_MATCH_PATTERN.\n"
-      " If the expect rule was a regular expression rule, then the environment\n"
-      " variable _EXPECT_MATCH_GROUP_0 is set to the whole string which matched\n"
-      " and if the match pattern had any parentheses delimited sub-groups, the\n"
-      " environment variables _EXPECT_MATCH_PATTERN_1 thru _EXPECT_MATCH_PATTERN_n\n"
-      " are set to the values within the string which matched the respective\n"
-      " sub-groups.\n"
-       /***************** 80 character line width template *************************/
-      "4Escaping String Data\n"
-      " The following character escapes are explicitly supported when NOT using\n"
-      " regular expression match patterns:\n"
-      "++\\r  Expect the ASCII Carriage Return character (Decimal value 13)\n"
-      "++\\n  Expect the ASCII Linefeed character (Decimal value 10)\n"
-      "++\\f  Expect the ASCII Formfeed character (Decimal value 12)\n"
-      "++\\t  Expect the ASCII Horizontal Tab character (Decimal value 9)\n"
-      "++\\v  Expect the ASCII Vertical Tab character (Decimal value 11)\n"
-      "++\\b  Expect the ASCII Backspace character (Decimal value 8)\n"
-      "++\\\\  Expect the ASCII Backslash character (Decimal value 92)\n"
-      "++\\'  Expect the ASCII Single Quote character (Decimal value 39)\n"
-      "++\\\"  Expect the ASCII Double Quote character (Decimal value 34)\n"
-      "++\\?  Expect the ASCII Question Mark character (Decimal value 63)\n"
-      "++\\e  Expect the ASCII Escape character (Decimal value 27)\n"
-      " as well as octal character values of the form:\n"
-      "++\\n{n{n}} where each n is an octal digit (0-7)\n"
-      " and hext character values of the form:\n"
-      "++\\xh{h} where each h is a hex digit (0-9A-Fa-f)\n"
-      "4HaltAfter\n"
-      " Specifies the number of instructions which should be executed before\n"
-      " simulator instruction execution should stop.  The default is to stop\n"
-      " executing instructions immediately (i.e. HALTAFTER=0).\n"
-      " The HaltAfter delay, once set, persists for all expect behaviors for\n"
-      " that device.\n"
-      " The HaltAfter parameter value can be set by itself with:\n\n"
-      "++EXPECT HALTAFTER=n\n\n"
-      " To avoid potentially unpredictable system hehavior that will happen\n"
-      " if multiple expect rules are in effect and a haltafter value is large\n"
-      " enough for more than one expect rule to match before an earlier haltafter\n"
-      " delay has expired, only a single EXPECT rule can be defined if a non-zero\n"
-      " HaltAfter parameter has been set.\n"
-      /***************** 80 character line width template *************************/
-#define HLP_ASSERT      "*Commands Executing_Command_Files Testing_Simulator_State"
-#define HLP_IF          "*Commands Executing_Command_Files Testing_Simulator_State"
-      "3Testing Simulator State\n"
-      " There are two ways for a command file to examine simulator state and\n"
-      " then take action based on that state:\n"
-      "4ASSERT\n"
-      " The ASSERT command tests a simulator state condition and halts command\n"
-      " file execution if the condition is false:\n\n"
-      "++ASSERT <Simulator State Expressions>\n\n"
-      " If the indicated expression evaluates to false, the command completes\n"
-      " with an AFAIL condition.  By default, when a command file encounters a\n"
-      " command which returns the AFAIL condition, it will exit the running\n"
-      " command file with the AFAIL status to the calling command file.  This\n"
-      " behavior can be changed with the ON command as well as switches to the\n"
-      " invoking DO command.\n\n"
-      "5Examples:\n"
-      " A command file might be used to bootstrap an operating system that\n"
-      " halts after the initial load from disk.  The ASSERT command is then\n"
-      " used to confirm that the load completed successfully by examining the\n"
-      " CPU's \"A\" register for the expected value:\n\n"
-      "++; OS bootstrap command file\n"
-      "++;\n"
-      "++ATTACH DS0 os.disk\n"
-      "++BOOT DS\n"
-      "++; A register contains error code; 0 = good boot\n"
-      "++ASSERT A=0\n"
-      "++ATTACH MT0 sys.tape\n"
-      "++ATTACH MT1 user.tape\n"
-      "++RUN\n\n"
-       /***************** 80 character line width template *************************/
-      " In the example, if the A register is not 0, the \"ASSERT A=0\" command will\n"
-      " be echoed, the command file will be aborted with an \"Assertion failed\"\n"
-      " message.  Otherwise, the command file will continue to bring up the\n"
-      " operating system.\n"
-      "4IF\n"
-      " The IF command tests a simulator state condition and executes additional\n"
-      " commands if the condition is true:\n\n"
-      "++IF <Simulator State Expressions> commandtoprocess{; additionalcommandtoprocess}...\n\n"
-      "5Examples:\n"
-      " A command file might be used to bootstrap an operating system that\n"
-      " halts after the initial load from disk.  The ASSERT command is then\n"
-      " used to confirm that the load completed successfully by examining the\n"
-      " CPU's \"A\" register for the expected value:\n\n"
-      "++; OS bootstrap command file\n"
-      "++;\n"
-      "++ATTACH DS0 os.disk\n"
-      "++BOOT DS\n"
-      "++; A register contains error code; 0 = good boot\n"
-      "++IF NOT A=0 echo Boot failed - Failure Code; EX A; exit AFAIL\n"
-      "++ATTACH MT0 sys.tape\n"
-      "++ATTACH MT1 user.tape\n"
-      "++RUN\n\n"
-       /***************** 80 character line width template *************************/
-      " In the example, if the A register is not 0, the message \"Boot failed -\n"
-      " Failure Code:\" command will be displayed, the contents of the A register\n"
-      " will be displayed and the command file will be aborted with an \"Assertion\n"
-      " failed\" message.  Otherwise, the command file will continue to bring up\n"
-      " the operating system.\n"
-      "4Conditional Expressions\n"
-      " The IF and ASSERT commands evaluate two different forms of conditional\n"
-      " expressions.:\n\n"
-      "5Simulator State Expressions\n"
-      " The values of simulator registers can be evaluated with:\n\n"
-      "++{NOT} {<dev>} <reg>|<addr>{<logical-op><value>}<conditional-op><value>\n\n"
-      " If <dev> is not specified, CPU is assumed.  <reg> is a register (scalar\n"
-      " or subscripted) belonging to the indicated device.  <addr> is an address\n"
-      " in the address space of the indicated device.  The <conditional-op>\n"
-      " and optional <logical-op> are the same as those used for \"search\n"
-      " specifiers\" by the EXAMINE and DEPOSIT commands.  The <value>s are\n"
-      " expressed in the radix specified for <reg>, not in the radix for the\n"
-      " device when referencing a register and when an address is referenced\n"
-      " the device radix is used as the default.\n\n"
-      " If the <logical-op> and <value> are specified, the target register value\n"
-      " is first altered as indicated.  The result is then compared to the\n"
-      " <value> via the <conditional-op>.  If the result is true, the additional\n"
-      " command(s) are executed before proceeding to the next line in the command\n"
-      " file.  Otherwise, the next command in the command file is processed.\n\n"
-      "5String Comparison Expressions\n"
-      " String Values can be compared with:\n"
-      "++{-i} {NOT} \"<string1>\" <compare-op> \"<string2>\"\n\n"
-      " The -i switch, if present, causes comparisons to be case insensitive.\n"
-      " <string1> and <string2> are quoted string values which may have\n"
-      " environment variables substituted as desired.\n"
-      " <compare-op> may be one of:\n\n"
-      "++==  - equal\n"
-      "++EQU - equal\n"
-      "++!=  - not equal\n"
-      "++NEQ - not equal\n"
-      "++<   - less than\n"
-      "++LSS - less than\n"
-      "++<=  - less than or equal\n"
-      "++LEQ - less than or equal\n"
-      "++>   - greater than\n"
-      "++GTR - greater than\n"
-      "++>=  - greater than or equal\n"
-      "++GEQ - greater than or equal\n\n"
-      " Comparisons are generic.  This means that if both string1 and string2 are\n"
-      " comprised of all numeric digits, then the strings are converted to numbers\n"
-      " and a numeric comparison is performed. For example: \"+1\" EQU \"1\" will be\n"
-      " true.\n"
-       /***************** 80 character line width template *************************/
-#define HLP_EXIT        "*Commands Exiting_The_Simulator"
-      "2Exiting The Simulator\n"
-      " EXIT (synonyms QUIT and BYE) returns control to the operating system.\n"
-#ifdef OPCON
-#define HLP_SHOW_OC     "*Commands SHOW"
-      "2HELP\n"
-      "+h{elp}                      type this message\n"
-      "+h{elp} <command>            type help for command\n"
-      "+h{elp} <dev>                type help for device\n"
-      "+h{elp} <dev> registers      type help for device register variables\n"
-      "+h{elp} <dev> attach         type help for device specific ATTACH command\n"
-      "+h{elp} <dev> set            type help for device specific SET commands\n"
-      "+h{elp} <dev> show           type help for device specific SHOW commands\n"
-      "+h{elp} <dev> <command>      type help for device specific <command> command\n"
-       /***************** 80 character line width template *************************/
-      "2Altering The Simulated Configuration\n"
-      " In most simulators, the SET <device> DISABLED command removes the\n"
-      " specified device from the configuration.  A DISABLED device is invisible\n"
-      " to running programs.  The device can still be RESET, but it cannot be\n"
-      " ATTAChed, DETACHed, or BOOTed.  SET <device> ENABLED restores a disabled\n"
-      " device to a configuration.\n\n"
-      " Most multi-unit devices allow units to be enabled or disabled:\n\n"
-      "++SET <unit> ENABLED\n"
-      "++SET <unit> DISABLED\n\n"
-      " When a unit is disabled, it will not be displayed by SHOW DEVICE.\n\n"
-#endif
-       /***************** 80 character line width template *************************/
-#define HLP_SCREENSHOT  "*Commands Screenshot_Video_Window"
-      "2Screenshot Video Window\n"
-      " Simulators with Video devices display the simulated video in a window\n"
-      " on the local system.  The contents of that display can be saved in a\n"
-      " file with the SCREENSHOT command:\n\n"
-      " +SCREENSHOT screenshotfile\n\n"
-#if defined(HAVE_LIBPNG)
-      " which will create a screen shot file called screenshotfile.png\n"
-#else
-      " which will create a screen shot file called screenshotfile.bmp\n"
-#endif
-#define HLP_SPAWN       "*Commands Executing_System_Commands"
-      "2Executing System Commands\n"
-      " The simulator can execute operating system commands with the ! (spawn)\n"
-      " command:\n\n"
-      "++!                    execute local command interpreter\n"
-      "++! <command>          execute local host command\n"
-      " If no operating system command is provided, the simulator attempts to\n"
-      " launch the host operating system's command shell.\n"
-      " The exit status from the command which was executed is set as the command\n"
-      " completion status for the ! command.  This may influence any enabled ON\n"
-      " condition traps\n";
-
-
-static CTAB cmd_table[] = {
-    { "RESET",      &reset_cmd,     0,          HLP_RESET },
-    { "EXAMINE",    &exdep_cmd,     EX_E,       HLP_EXAMINE },
-    { "IEXAMINE",   &exdep_cmd,     EX_E+EX_I,  HLP_IEXAMINE },
-    { "DEPOSIT",    &exdep_cmd,     EX_D,       HLP_DEPOSIT },
-    { "IDEPOSIT",   &exdep_cmd,     EX_D+EX_I,  HLP_IDEPOSIT },
-    { "EVALUATE",   &eval_cmd,      0,          HLP_EVALUATE },
-    { "RUN",        &run_cmd,       RU_RUN,     HLP_RUN,        NULL, &run_cmd_message },
-    { "GO",         &run_cmd,       RU_GO,      HLP_GO,         NULL, &run_cmd_message },
-    { "STEP",       &run_cmd,       RU_STEP,    HLP_STEP,       NULL, &run_cmd_message },
-    { "NEXT",       &run_cmd,       RU_NEXT,    HLP_NEXT,       NULL, &run_cmd_message },
-    { "CONTINUE",   &run_cmd,       RU_CONT,    HLP_CONTINUE,   NULL, &run_cmd_message },
-    { "BOOT",       &run_cmd,       RU_BOOT,    HLP_BOOT,       NULL, &run_cmd_message },
-    { "BREAK",      &brk_cmd,       SSH_ST,     HLP_BREAK },
-    { "NOBREAK",    &brk_cmd,       SSH_CL,     HLP_NOBREAK },
-    { "ATTACH",     &attach_cmd,    0,          HLP_ATTACH },
-    { "DETACH",     &detach_cmd,    0,          HLP_DETACH },
-    { "ASSIGN",     &assign_cmd,    0,          HLP_ASSIGN },
-    { "DEASSIGN",   &deassign_cmd,  0,          HLP_DEASSIGN },
-    { "SAVE",       &save_cmd,      0,          HLP_SAVE  },
-    { "RESTORE",    &restore_cmd,   0,          HLP_RESTORE },
-    { "GET",        &restore_cmd,   0,          NULL },
-    { "LOAD",       &load_cmd,      0,          HLP_LOAD },
-    { "DUMP",       &load_cmd,      1,          HLP_DUMP },
-    { "EXIT",       &exit_cmd,      0,          HLP_EXIT },
-    { "QUIT",       &exit_cmd,      0,          NULL },
-    { "BYE",        &exit_cmd,      0,          NULL },
-    { "CD",         &set_default_cmd, 0,        HLP_CD },
-    { "PWD",        &pwd_cmd,       0,          HLP_PWD },
-    { "DIR",        &dir_cmd,       0,          HLP_DIR },
-    { "LS",         &dir_cmd,       0,          HLP_LS },
-    { "TYPE",       &type_cmd,      0,          HLP_TYPE },
-    { "CAT",        &type_cmd,      0,          HLP_CAT },
-    { "SET",        &set_cmd,       0,          HLP_SET },
-    { "SHOW",       &show_cmd,      0,          HLP_SHOW },
-    { "DO",         &do_cmd,        1,          HLP_DO },
-    { "GOTO",       &goto_cmd,      1,          HLP_GOTO },
-    { "RETURN",     &return_cmd,    0,          HLP_RETURN },
-    { "SHIFT",      &shift_cmd,     0,          HLP_SHIFT },
-    { "CALL",       &call_cmd,      0,          HLP_CALL },
-    { "ON",         &on_cmd,        0,          HLP_ON },
-    { "IF",         &assert_cmd,    0,          HLP_IF },
-    { "PROCEED",    &noop_cmd,      0,          HLP_PROCEED },
-    { "IGNORE",     &noop_cmd,      0,          HLP_IGNORE },
-    { "ECHO",       &echo_cmd,      0,          HLP_ECHO },
-    { "ASSERT",     &assert_cmd,    1,          HLP_ASSERT },
-    { "SEND",       &send_cmd,      0,          HLP_SEND },
-    { "EXPECT",     &expect_cmd,    1,          HLP_EXPECT },
-    { "NOEXPECT",   &expect_cmd,    0,          HLP_EXPECT },
-    { "!",          &spawn_cmd,     0,          HLP_SPAWN },
-    { "HELP",       &help_cmd,      0,          HLP_HELP },
-#if defined(USE_SIM_VIDEO)
-    { "SCREENSHOT", &screenshot_cmd,0,          HLP_SCREENSHOT },
-#endif
-    { NULL, NULL, 0 }
-    };
-
-static CTAB set_glob_tab[] = {
-    { "CONSOLE",    &sim_set_console,           0, HLP_SET_CONSOLE },
-    { "REMOTE",     &sim_set_remote_console,    0, HLP_SET_REMOTE },
-    { "BREAK",      &brk_cmd,              SSH_ST, HLP_SET_BREAK },
-    { "NOBREAK",    &brk_cmd,              SSH_CL, HLP_SET_BREAK },
-    { "DEFAULT",    &set_default_cmd,           1, HLP_SET_DEFAULT },
-    { "TELNET",     &sim_set_telnet,            0 },            /* deprecated */
-    { "NOTELNET",   &sim_set_notelnet,          0 },            /* deprecated */
-    { "LOG",        &sim_set_logon,             0, HLP_SET_LOG  },
-    { "NOLOG",      &sim_set_logoff,            0, HLP_SET_LOG  },
-    { "DEBUG",      &sim_set_debon,             0, HLP_SET_DEBUG  },
-    { "NODEBUG",    &sim_set_deboff,            0, HLP_SET_DEBUG  },
-    { "THROTTLE",   &sim_set_throt,             1, HLP_SET_THROTTLE },
-    { "NOTHROTTLE", &sim_set_throt,             0, HLP_SET_THROTTLE },
-    { "CLOCKS",     &sim_set_timers,            1, HLP_SET_CLOCKS },
-    { "ASYNCH",     &sim_set_asynch,            1, HLP_SET_ASYNCH },
-    { "NOASYNCH",   &sim_set_asynch,            0, HLP_SET_ASYNCH },
-    { "ENVIRONMENT", &sim_set_environment,      1, HLP_SET_ENVIRON },
-    { "ON",         &set_on,                    1, HLP_SET_ON },
-    { "NOON",       &set_on,                    0, HLP_SET_ON },
-    { "VERIFY",     &set_verify,                1, HLP_SET_VERIFY },
-    { "VERBOSE",    &set_verify,                1, HLP_SET_VERIFY },
-    { "NOVERIFY",   &set_verify,                0, HLP_SET_VERIFY },
-    { "NOVERBOSE",  &set_verify,                0, HLP_SET_VERIFY },
-    { "MESSAGE",    &set_message,               1, HLP_SET_MESSAGE },
-    { "NOMESSAGE",  &set_message,               0, HLP_SET_MESSAGE },
-    { "QUIET",      &set_quiet,                 1, HLP_SET_QUIET },
-    { "NOQUIET",    &set_quiet,                 0, HLP_SET_QUIET },
-    { "PROMPT",     &set_prompt,                0, HLP_SET_PROMPT },
-    { NULL,         NULL,                       0 }
-    };
-
-static C1TAB set_dev_tab[] = {
-    { "OCTAL",      &set_dev_radix,     8 },
-    { "DECIMAL",    &set_dev_radix,     10 },
-    { "HEX",        &set_dev_radix,     16 },
-    { "ENABLED",    &set_dev_enbdis,    1 },
-    { "DISABLED",   &set_dev_enbdis,    0 },
-    { "DEBUG",      &set_dev_debug,     1 },
-    { "NODEBUG",    &set_dev_debug,     0 },
-    { NULL,         NULL,               0 }
-    };
-
-static C1TAB set_unit_tab[] = {
-    { "ENABLED",    &set_unit_enbdis,   1 },
-    { "DISABLED",   &set_unit_enbdis,   0 },
-    { NULL,         NULL,               0 }
-    };
-
-static SHTAB show_glob_tab[] = {
-    { "CONFIGURATION",  &show_config,               0, HLP_SHOW_CONFIG },
-    { "DEVICES",        &show_config,               1, HLP_SHOW_DEVICES },
-    { "FEATURES",       &show_config,               2, HLP_SHOW_FEATURES },
-    { "QUEUE",          &show_queue,                0, HLP_SHOW_QUEUE },
-    { "TIME",           &show_time,                 0, HLP_SHOW_TIME },
-    { "MODIFIERS",      &show_mod_names,            0, HLP_SHOW_MODIFIERS },
-    { "NAMES",          &show_log_names,            0, HLP_SHOW_NAMES },
-    { "SHOW",           &show_show_commands,        0, HLP_SHOW_SHOW },
-    { "VERSION",        &show_version,              1, HLP_SHOW_VERSION },
-    { "DEFAULT",        &show_default,              0, HLP_SHOW_DEFAULT },
-    { "CONSOLE",        &sim_show_console,          0, HLP_SHOW_CONSOLE },
-    { "REMOTE",         &sim_show_remote_console,   0, HLP_SHOW_REMOTE },
-    { "BREAK",          &show_break,                0, HLP_SHOW_BREAK },
-    { "LOG",            &sim_show_log,              0, HLP_SHOW_LOG },
-    { "TELNET",         &sim_show_telnet,           0 },    /* deprecated */
-    { "DEBUG",          &sim_show_debug,            0, HLP_SHOW_DEBUG },
-    { "THROTTLE",       &sim_show_throt,            0, HLP_SHOW_THROTTLE },
-    { "ASYNCH",         &sim_show_asynch,           0, HLP_SHOW_ASYNCH },
-    { "ETHERNET",       &eth_show_devices,          0, HLP_SHOW_ETHERNET },
-    { "SERIAL",         &sim_show_serial,           0, HLP_SHOW_SERIAL },
-    { "MULTIPLEXER",    &tmxr_show_open_devices,    0, HLP_SHOW_MULTIPLEXER },
-    { "MUX",            &tmxr_show_open_devices,    0, HLP_SHOW_MULTIPLEXER },
-#if defined(USE_SIM_VIDEO)
-    { "VIDEO",          &vid_show,                  0, HLP_SHOW_VIDEO },
-#endif
-    { "CLOCKS",         &sim_show_timers,           0, HLP_SHOW_CLOCKS },
-    { "SEND",           &sim_show_send,             0, HLP_SHOW_SEND },
-    { "EXPECT",         &sim_show_expect,           0, HLP_SHOW_EXPECT },
-    { "ON",             &show_on,                   0, HLP_SHOW_ON },
-    { NULL,             NULL,                       0 }
-    };
-
-static SHTAB show_dev_tab[] = {
-    { "RADIX",      &show_dev_radix,            0 },
-    { "DEBUG",      &show_dev_debug,            0 },
-    { "MODIFIERS",  &show_dev_modifiers,        0 },
-    { "NAMES",      &show_dev_logicals,         0 },
-    { "SHOW",       &show_dev_show_commands,    0 },
-    { NULL,         NULL,                       0 }
-    };
-
-static SHTAB show_unit_tab[] = {
-    { NULL, NULL, 0 }
-    };
-
-
-#if defined(_WIN32) || defined(__hpux)
-static
-int setenv(const char *envname, const char *envval, int overwrite)
-{
-char *envstr = (char *)malloc(strlen(envname)+strlen(envval)+2);
-int r;
-
-sprintf(envstr, "%s=%s", envname, envval);
-#if defined(_WIN32)
-r = _putenv(envstr);
-free(envstr);
-#else
-r = putenv(envstr);
-#endif
-return r;
-}
-
-static
-int unsetenv(const char *envname)
-{
-setenv(envname, "", 1);
-return 0;
-}
-#endif
-
-t_stat process_stdin_commands (t_stat stat, char *argv[]);
-
-/* Main command loop */
-
-int main (int argc, char *argv[])
-{
-char cbuf[4*CBUFSIZE], *cptr, *cptr2;
-char nbuf[PATH_MAX + 7];
-char **targv = NULL;
-int32 i, sw;
-t_bool lookswitch;
-t_stat stat;
-
-#if defined (__MWERKS__) && defined (macintosh)
-argc = ccommand (&argv);
-#endif
-
-/* Make sure that argv has at least 10 elements and that it ends in a NULL pointer */
-targv = (char **)calloc (1+MAX(10, argc), sizeof(*targv));
-for (i=0; i<argc; i++)
-    targv[i] = argv[i];
-argv = targv;
-set_prompt (0, "sim>");                                 /* start with set standard prompt */
-*cbuf = 0;                                              /* init arg buffer */
-sim_switches = 0;                                       /* init switches */
-lookswitch = TRUE;
-stdnul = fopen(NULL_DEVICE,"wb");
-for (i = 1; i < argc; i++) {                            /* loop thru args */
-    if (argv[i] == NULL)                                /* paranoia */
-        continue;
-    if ((*argv[i] == '-') && lookswitch) {              /* switch? */
-        if ((sw = get_switches (argv[i])) < 0) {
-            fprintf (stderr, "Invalid switch %s\n", argv[i]);
-            return 0;
-            }
-        sim_switches = sim_switches | sw;
-        }
-    else {
-        if ((strlen (argv[i]) + strlen (cbuf) + 3) >= sizeof(cbuf)) {
-            fprintf (stderr, "Argument string too long\n");
-            return 0;
-            }
-        if (*cbuf)                                      /* concat args */
-            strcat (cbuf, " "); 
-        sprintf(&cbuf[strlen(cbuf)], "%s%s%s", strchr(argv[i], ' ') ? "\"" : "", argv[i], strchr(argv[i], ' ') ? "\"" : "");
-        lookswitch = FALSE;                             /* no more switches */
-        }
-    }                                                   /* end for */
-sim_quiet = sim_switches & SWMASK ('Q');                /* -q means quiet */
-sim_on_inherit = sim_switches & SWMASK ('O');           /* -o means inherit on state */
-
-sim_init_sock ();                                       /* init socket capabilities */
-AIO_INIT;                                               /* init Asynch I/O */
-if (sim_vm_init != NULL)                                /* call once only */
-    (*sim_vm_init)();
-sim_finit ();                                           /* init fio package */
-setenv ("SIM_NAME", sim_name, 1);                       /* Publish simulator name */
-stop_cpu = 0;
-sim_interval = 0;
-sim_time = sim_rtime = 0;
-noqueue_time = 0;
-sim_clock_queue = QUEUE_LIST_END;
-sim_is_running = 0;
-sim_log = NULL;
-if (sim_emax <= 0)
-    sim_emax = 1;
-sim_timer_init ();
-
-if ((stat = sim_ttinit ()) != SCPE_OK) {
-    fprintf (stderr, "Fatal terminal initialization error\n%s\n",
-        sim_error_text (stat));
-    return 0;
-    }
-if ((sim_eval = (t_value *) calloc (sim_emax, sizeof (t_value))) == NULL) {
-    fprintf (stderr, "Unable to allocate examine buffer\n");
-    return 0;
-    };
-if ((stat = reset_all_p (0)) != SCPE_OK) {
-    fprintf (stderr, "Fatal simulator initialization error\n%s\n",
-        sim_error_text (stat));
-    return 0;
-    }
-if ((stat = sim_brk_init ()) != SCPE_OK) {
-    fprintf (stderr, "Fatal breakpoint table initialization error\n%s\n",
-        sim_error_text (stat));
-    return 0;
-    }
-if (!sim_quiet) {
-    printf ("\n");
-    show_version (stdout, NULL, NULL, 0, NULL);
-    }
-if (sim_dflt_dev == NULL)                               /* if no default */
-    sim_dflt_dev = sim_devices[0];
-if (*argv[0]) {                                         /* sim name arg? */
-    char *np;                                           /* "path.ini" */
-
-    strncpy (nbuf, argv[0], PATH_MAX + 1);              /* copy sim name */
-    if ((np = (char *)match_ext (nbuf, "EXE")))         /* remove .exe */
-        *np = 0;
-    np = strrchr (nbuf, '/');                           /* stript path and try again in cwd */
-    if (np == NULL)
-        np = strrchr (nbuf, '\\');                      /* windows path separator */
-    if (np == NULL)
-        np = strrchr (nbuf, ']');                       /* VMS path separator */
-    if (np != NULL)
-        setenv ("SIM_BIN_NAME", np+1, 1);               /* Publish simulator binary name */
-    }
-sim_argv = argv;
-cptr = getenv("HOME");
-if (cptr == NULL) {
-    cptr = getenv("HOMEPATH");
-    cptr2 = getenv("HOMEDRIVE");
-    }
+/* scp.c: simulator control program
+
+   Copyright (c) 1993-2016, Robert M Supnik
+
+   Permission is hereby granted, free of charge, to any person obtaining a
+   copy of this software and associated documentation files (the "Software"),
+   to deal in the Software without restriction, including without limitation
+   the rights to use, copy, modify, merge, publish, distribute, sublicense,
+   and/or sell copies of the Software, and to permit persons to whom the
+   Software is furnished to do so, subject to the following conditions:
+
+   The above copyright notice and this permission notice shall be included in
+   all copies or substantial portions of the Software.
+
+   THE SOFTWARE IS PROVIDED "AS IS", WITHOUT WARRANTY OF ANY KIND, EXPRESS OR
+   IMPLIED, INCLUDING BUT NOT LIMITED TO THE WARRANTIES OF MERCHANTABILITY,
+   FITNESS FOR A PARTICULAR PURPOSE AND NONINFRINGEMENT.  IN NO EVENT SHALL
+   ROBERT M SUPNIK BE LIABLE FOR ANY CLAIM, DAMAGES OR OTHER LIABILITY, WHETHER
+   IN AN ACTION OF CONTRACT, TORT OR OTHERWISE, ARISING FROM, OUT OF OR IN
+   CONNECTION WITH THE SOFTWARE OR THE USE OR OTHER DEALINGS IN THE SOFTWARE.
+
+   Except as contained in this notice, the name of Robert M Supnik shall not be
+   used in advertising or otherwise to promote the sale, use or other dealings
+   in this Software without prior written authorization from Robert M Supnik.
+
+   08-Mar-16    RMS     Added shutdown flag for detach_all
+   20-Mar-12    MP      Fixes to "SHOW <x> SHOW" commands
+   06-Jan-12    JDB     Fixed "SHOW DEVICE" with only one enabled unit (Dave Bryan)  
+   25-Sep-11    MP      Added the ability for a simulator built with 
+                        SIM_ASYNCH_IO to change whether I/O is actually done
+                        asynchronously by the new scp command SET ASYNCH and 
+                        SET NOASYNCH
+   22-Sep-11    MP      Added signal catching of SIGHUP and SIGTERM to cause 
+                        simulator STOP.  This allows an externally signalled
+                        event (i.e. system shutdown, or logoff) to signal a
+                        running simulator of these events and to allow 
+                        reasonable actions to be taken.  This will facilitate 
+                        running a simulator as a 'service' on *nix platforms, 
+                        given a sufficiently flexible simulator .ini file.  
+   20-Apr-11    MP      Added expansion of %STATUS% and %TSTATUS% in do command
+                        arguments.  STATUS is the numeric value of the last 
+                        command error status and TSTATUS is the text message
+                        relating to the last command error status
+   17-Apr-11    MP      Changed sim_rest to defer attaching devices until after
+                        device register contents have been restored since some
+                        attach activities may reference register contained info.
+   29-Jan-11    MP      Adjusted sim_debug to: 
+                          - include the simulator timestamp (sim_gtime)
+                            as part of the prefix for each line of output
+                          - write complete lines at a time (avoid asynch I/O issues).
+   05-Jan-11    MP      Added Asynch I/O support
+   22-Jan-11    MP      Added SET ON, SET NOON, ON, GOTO and RETURN command support
+   13-Jan-11    MP      Added "SHOW SHOW" and "SHOW <dev> SHOW" commands
+   05-Jan-11    RMS     Fixed bug in deposit stride for numeric input (John Dundas)
+   23-Dec-10    RMS     Clarified some help messages (Mark Pizzolato)
+   08-Nov-10    RMS     Fixed handling of DO with no arguments (Dave Bryan)
+   22-May-10    RMS     Added *nix READLINE support (Mark Pizzolato)
+   08-Feb-09    RMS     Fixed warnings in help printouts
+   29-Dec-08    RMS     Fixed implementation of MTAB_NC
+   24-Nov-08    RMS     Revised RESTORE unit logic for consistency
+   05-Sep-08    JDB     "detach_all" ignores error status returns if shutting down
+   17-Aug-08    RMS     Revert RUN/BOOT to standard, rather than powerup, reset
+   25-Jul-08    JDB     DO cmd missing params now default to null string
+   29-Jun-08    JDB     DO cmd sub_args now allows "\\" to specify literal backslash
+   04-Jun-08    JDB     label the patch delta more clearly
+   31-Mar-08    RMS     Fixed bug in local/global register search (Mark Pizzolato)
+                        Fixed bug in restore of RO units (Mark Pizzolato)
+   06-Feb-08    RMS     Added SET/SHO/NO BR with default argument
+   18-Jul-07    RMS     Modified match_ext for VMS ext;version support
+   28-Apr-07    RMS     Modified sim_instr invocation to call sim_rtcn_init_all
+                        Fixed bug in get_sim_opt
+                        Fixed bug in restoration with changed memory size
+   08-Mar-07    JDB     Fixed breakpoint actions in DO command file processing
+   30-Jan-07    RMS     Fixed bugs in get_ipaddr
+   17-Oct-06    RMS     Added idle support
+   04-Oct-06    JDB     DO cmd failure now echoes cmd unless -q
+   30-Aug-06    JDB     detach_unit returns SCPE_UNATT if not attached
+   14-Jul-06    RMS     Added sim_activate_abs
+   02-Jun-06    JDB     Fixed do_cmd to exit nested files on assertion failure
+                        Added -E switch to do_cmd to exit on any error
+   14-Feb-06    RMS     Upgraded save file format to V3.5
+   18-Jan-06    RMS     Added fprint_stopped_gen
+                        Added breakpoint spaces
+                        Fixed unaligned register access (Doug Carman)
+   22-Sep-05    RMS     Fixed declarations (Sterling Garwood)
+   30-Aug-05    RMS     Revised to trim trailing spaces on file names
+   25-Aug-05    RMS     Added variable default device support
+   23-Aug-05    RMS     Added Linux line history support
+   16-Aug-05    RMS     Fixed C++ declaration and cast problems
+   01-May-05    RMS     Revised syntax for SET DEBUG (Dave Bryan)
+   22-Mar-05    JDB     Modified DO command to allow ten-level nesting
+   18-Mar-05    RMS     Moved DETACH tests into detach_unit (Dave Bryan)
+                        Revised interface to fprint_sym, fparse_sym
+   13-Mar-05    JDB     ASSERT now requires a conditional operator
+   07-Feb-05    RMS     Added ASSERT command (Dave Bryan)
+   02-Feb-05    RMS     Fixed bug in global register search
+   26-Dec-04    RMS     Qualified SAVE examine, RESTORE deposit with SIM_SW_REST
+   10-Nov-04    JDB     Fixed logging of errors from cmds in "do" file
+   05-Nov-04    RMS     Moved SET/SHOW DEBUG under CONSOLE hierarchy
+                        Renamed unit OFFLINE/ONLINE to DISABLED/ENABLED (Dave Bryan)
+                        Revised to flush output files after simulation stop (Dave Bryan)
+   15-Oct-04    RMS     Fixed HELP to suppress duplicate descriptions
+   27-Sep-04    RMS     Fixed comma-separation options in set (David Bryan)
+   09-Sep-04    RMS     Added -p option for RESET
+   13-Aug-04    RMS     Qualified RESTORE detach with SIM_SW_REST
+   17-Jul-04    JDB     DO cmd file open failure retries with ".sim" appended
+   17-Jul-04    RMS     Added ECHO command (Dave Bryan)
+   12-Jul-04    RMS     Fixed problem ATTACHing to read only files
+                        (John Dundas)
+   28-May-04    RMS     Added SET/SHOW CONSOLE
+   14-Feb-04    RMS     Updated SAVE/RESTORE (V3.2)
+                RMS     Added debug print routines (Dave Hittner)
+                RMS     Added sim_vm_parse_addr and sim_vm_fprint_addr
+                RMS     Added REG_VMAD support
+                RMS     Split out libraries
+                RMS     Moved logging function to SCP
+                RMS     Exposed step counter interface(s)
+                RMS     Fixed double logging of SHOW BREAK (Mark Pizzolato)
+                RMS     Fixed implementation of REG_VMIO
+                RMS     Added SET/SHOW DEBUG, SET/SHOW <device> DEBUG,
+                        SHOW <device> MODIFIERS, SHOW <device> RADIX
+                RMS     Changed sim_fsize to take uptr argument
+   29-Dec-03    RMS     Added Telnet console output stall support
+   01-Nov-03    RMS     Cleaned up implicit detach on attach/restore
+                        Fixed bug in command line read while logging (Mark Pizzolato)
+   01-Sep-03    RMS     Fixed end-of-file problem in dep, idep
+                        Fixed error on trailing spaces in dep, idep
+   15-Jul-03    RMS     Removed unnecessary test in reset_all
+   15-Jun-03    RMS     Added register flag REG_VMIO
+   25-Apr-03    RMS     Added extended address support (V3.0)
+                        Fixed bug in SAVE (Peter Schorn)
+                        Added u5, u6 fields
+                        Added logical name support
+   03-Mar-03    RMS     Added sim_fsize
+   27-Feb-03    RMS     Fixed bug in multiword deposits to files
+   08-Feb-03    RMS     Changed sim_os_sleep to void, match_ext to char*
+                        Added multiple actions, .ini file support
+                        Added multiple switch evaluations per line
+   07-Feb-03    RMS     Added VMS support for ! (Mark Pizzolato)
+   01-Feb-03    RMS     Added breakpoint table extension, actions
+   14-Jan-03    RMS     Added missing function prototypes
+   10-Jan-03    RMS     Added attach/restore flag, dynamic memory size support,
+                        case sensitive SET options
+   22-Dec-02    RMS     Added ! (OS command) feature (Mark Pizzolato)
+   17-Dec-02    RMS     Added get_ipaddr
+   02-Dec-02    RMS     Added EValuate command
+   16-Nov-02    RMS     Fixed bug in register name match algorithm
+   13-Oct-02    RMS     Fixed Borland compiler warnings (Hans Pufal)
+   05-Oct-02    RMS     Fixed bugs in set_logon, ssh_break (David Hittner)
+                        Added support for fixed buffer devices
+                        Added support for Telnet console, removed VT support
+                        Added help <command>
+                        Added VMS file optimizations (Robert Alan Byer)
+                        Added quiet mode, DO with parameters, GUI interface,
+                           extensible commands (Brian Knittel)
+                        Added device enable/disable commands
+   14-Jul-02    RMS     Fixed exit bug in do, added -v switch (Brian Knittel)
+   17-May-02    RMS     Fixed bug in fxread/fxwrite error usage (found by
+                        Norm Lastovic)
+   02-May-02    RMS     Added VT emulation interface, changed {NO}LOG to SET {NO}LOG
+   22-Apr-02    RMS     Fixed laptop sleep problem in clock calibration, added
+                        magtape record length error (Jonathan Engdahl)
+   26-Feb-02    RMS     Fixed initialization bugs in do_cmd, get_aval
+                        (Brian Knittel)
+   10-Feb-02    RMS     Fixed problem in clock calibration
+   06-Jan-02    RMS     Moved device enable/disable to simulators
+   30-Dec-01    RMS     Generalized timer packaged, added circular arrays
+   19-Dec-01    RMS     Fixed DO command bug (John Dundas)
+   07-Dec-01    RMS     Implemented breakpoint package
+   05-Dec-01    RMS     Fixed bug in universal register logic
+   03-Dec-01    RMS     Added read-only units, extended SET/SHOW, universal registers
+   24-Nov-01    RMS     Added unit-based registers
+   16-Nov-01    RMS     Added DO command
+   28-Oct-01    RMS     Added relative range addressing
+   08-Oct-01    RMS     Added SHOW VERSION
+   30-Sep-01    RMS     Relaxed attach test in BOOT
+   27-Sep-01    RMS     Added queue count routine, fixed typo in ex/mod
+   17-Sep-01    RMS     Removed multiple console support
+   07-Sep-01    RMS     Removed conditional externs on function prototypes
+                        Added special modifier print
+   31-Aug-01    RMS     Changed int64 to t_int64 for Windoze (V2.7)
+   18-Jul-01    RMS     Minor changes for Macintosh port
+   12-Jun-01    RMS     Fixed bug in big-endian I/O (Dave Conroy)
+   27-May-01    RMS     Added multiple console support
+   16-May-01    RMS     Added logging
+   15-May-01    RMS     Added features from Tim Litt
+   12-May-01    RMS     Fixed missing return in disable_cmd
+   25-Mar-01    RMS     Added ENABLE/DISABLE
+   14-Mar-01    RMS     Revised LOAD/DUMP interface (again)
+   05-Mar-01    RMS     Added clock calibration support
+   05-Feb-01    RMS     Fixed bug, DETACH buffered unit with hwmark = 0
+   04-Feb-01    RMS     Fixed bug, RESTORE not using device's attach routine
+   21-Jan-01    RMS     Added relative time
+   22-Dec-00    RMS     Fixed find_device for devices ending in numbers
+   08-Dec-00    RMS     V2.5a changes
+   30-Oct-00    RMS     Added output file option to examine
+   11-Jul-99    RMS     V2.5 changes
+   13-Apr-99    RMS     Fixed handling of 32b addresses
+   04-Oct-98    RMS     V2.4 changes
+   20-Aug-98    RMS     Added radix commands
+   05-Jun-98    RMS     Fixed bug in ^D handling for UNIX
+   10-Apr-98    RMS     Added switches to all commands
+   26-Oct-97    RMS     Added search capability
+   25-Jan-97    RMS     Revised data types
+   23-Jan-97    RMS     Added bi-endian I/O
+   06-Sep-96    RMS     Fixed bug in variable length IEXAMINE
+   16-Jun-96    RMS     Changed interface to parse/print_sym
+   06-Apr-96    RMS     Added error checking in reset all
+   07-Jan-96    RMS     Added register buffers in save/restore
+   11-Dec-95    RMS     Fixed ordering bug in save/restore
+   22-May-95    RMS     Added symbolic input
+   13-Apr-95    RMS     Added symbolic printouts
+*/
+
+/* Macros and data structures */
+
+#define NOT_MUX_USING_CODE /* sim_tmxr library provider or agnostic */
+
+#include "sim_defs.h"
+#include "sim_rev.h"
+#include "sim_disk.h"
+#include "sim_tape.h"
+#include "sim_ether.h"
+#include "sim_serial.h"
+#include "sim_video.h"
+#include "sim_sock.h"
+#include "sim_frontpanel.h"
+#include <signal.h>
+#include <ctype.h>
+#include <time.h>
+#include <math.h>
+#if defined(_WIN32)
+#include <direct.h>
+#include <io.h>
+#include <fcntl.h>
+#else
+#include <unistd.h>
+#endif
+#include <sys/stat.h>
+#include <setjmp.h>
+
+#if defined(HAVE_DLOPEN)                                /* Dynamic Readline support */
+#include <dlfcn.h>
+#endif
+
+#ifdef OPCON
+#include "PDP11/opcon.h"
+#endif
+
+#ifndef MAX
+#define MAX(a,b)  (((a) >= (b)) ? (a) : (b))
+#endif
+
+/* search logical and boolean ops */
+
+#define SCH_OR          0                               /* search logicals */
+#define SCH_AND         1
+#define SCH_XOR         2
+#define SCH_E           0                               /* search booleans */
+#define SCH_N           1
+#define SCH_G           2
+#define SCH_L           3
+#define SCH_EE          4
+#define SCH_NE          5
+#define SCH_GE          6
+#define SCH_LE          7
+
+#define MAX_DO_NEST_LVL 20                              /* DO cmd nesting level */
+#define SRBSIZ          1024                            /* save/restore buffer */
+#define SIM_BRK_INILNT  4096                            /* bpt tbl length */
+#define SIM_BRK_ALLTYP  0xFFFFFFFB
+#define UPDATE_SIM_TIME                                         \
+    if (1) {                                                    \
+        int32 _x;                                               \
+        AIO_LOCK;                                               \
+        if (sim_clock_queue == QUEUE_LIST_END)                  \
+            _x = noqueue_time;                                  \
+        else                                                    \
+            _x = sim_clock_queue->time;                         \
+        sim_time = sim_time + (_x - sim_interval);              \
+        sim_rtime = sim_rtime + ((uint32) (_x - sim_interval)); \
+        if (sim_clock_queue == QUEUE_LIST_END)                  \
+            noqueue_time = sim_interval;                        \
+        else                                                    \
+            sim_clock_queue->time = sim_interval;               \
+        AIO_UNLOCK;                                             \
+        }                                                       \
+    else                                                        \
+        (void)0                                                 \
+
+#define SZ_D(dp) (size_map[((dp)->dwidth + CHAR_BIT - 1) / CHAR_BIT])
+#define SZ_R(rp) \
+    (size_map[((rp)->width + (rp)->offset + CHAR_BIT - 1) / CHAR_BIT])
+#if defined (USE_INT64)
+#define SZ_LOAD(sz,v,mb,j) \
+    if (sz == sizeof (uint8)) v = *(((uint8 *) mb) + ((uint32) j)); \
+    else if (sz == sizeof (uint16)) v = *(((uint16 *) mb) + ((uint32) j)); \
+    else if (sz == sizeof (uint32)) v = *(((uint32 *) mb) + ((uint32) j)); \
+    else v = *(((t_uint64 *) mb) + ((uint32) j));
+#define SZ_STORE(sz,v,mb,j) \
+    if (sz == sizeof (uint8)) *(((uint8 *) mb) + j) = (uint8) v; \
+    else if (sz == sizeof (uint16)) *(((uint16 *) mb) + ((uint32) j)) = (uint16) v; \
+    else if (sz == sizeof (uint32)) *(((uint32 *) mb) + ((uint32) j)) = (uint32) v; \
+    else *(((t_uint64 *) mb) + ((uint32) j)) = v;
+#else
+#define SZ_LOAD(sz,v,mb,j) \
+    if (sz == sizeof (uint8)) v = *(((uint8 *) mb) + ((uint32) j)); \
+    else if (sz == sizeof (uint16)) v = *(((uint16 *) mb) + ((uint32) j)); \
+    else v = *(((uint32 *) mb) + ((uint32) j));
+#define SZ_STORE(sz,v,mb,j) \
+    if (sz == sizeof (uint8)) *(((uint8 *) mb) + ((uint32) j)) = (uint8) v; \
+    else if (sz == sizeof (uint16)) *(((uint16 *) mb) + ((uint32) j)) = (uint16) v; \
+    else *(((uint32 *) mb) + ((uint32) j)) = v;
+#endif
+#define GET_SWITCHES(cp) \
+    if ((cp = get_sim_sw (cp)) == NULL) return SCPE_INVSW
+#define GET_RADIX(val,dft) \
+    if (sim_switches & SWMASK ('O')) val = 8; \
+    else if (sim_switches & SWMASK ('D')) val = 10; \
+    else if (sim_switches & SWMASK ('H')) val = 16; \
+    else val = dft;
+
+/* Asynch I/O support */
+#if defined (SIM_ASYNCH_IO)
+pthread_mutex_t sim_asynch_lock = PTHREAD_MUTEX_INITIALIZER;
+pthread_cond_t sim_asynch_wake = PTHREAD_COND_INITIALIZER;
+
+pthread_mutex_t sim_timer_lock     = PTHREAD_MUTEX_INITIALIZER;
+pthread_cond_t sim_timer_wake      = PTHREAD_COND_INITIALIZER;
+pthread_mutex_t sim_tmxr_poll_lock = PTHREAD_MUTEX_INITIALIZER;
+pthread_cond_t sim_tmxr_poll_cond  = PTHREAD_COND_INITIALIZER;
+int32 sim_tmxr_poll_count;
+pthread_t sim_asynch_main_threadid;
+UNIT * volatile sim_asynch_queue;
+t_bool sim_asynch_enabled = TRUE;
+int32 sim_asynch_check;
+int32 sim_asynch_latency = 4000;      /* 4 usec interrupt latency */
+int32 sim_asynch_inst_latency = 20;   /* assume 5 mip simulator */
+
+int sim_aio_update_queue (void)
+{
+int migrated = 0;
+
+if (AIO_QUEUE_VAL != QUEUE_LIST_END) {  /* List !Empty */
+    UNIT *q, *uptr;
+    int32 a_event_time;
+    do
+        q = AIO_QUEUE_VAL;
+        while (q != AIO_QUEUE_SET(QUEUE_LIST_END, q));  /* Grab current queue */
+    while (q != QUEUE_LIST_END) {       /* List !Empty */
+        sim_debug (SIM_DBG_AIO_QUEUE, sim_dflt_dev, "Migrating Asynch event for %s after %d instructions\n", sim_uname(q), q->a_event_time);
+        ++migrated;
+        uptr = q;
+        q = q->a_next;
+        uptr->a_next = NULL;        /* hygiene */
+        if (uptr->a_activate_call != &sim_activate_notbefore) {
+            a_event_time = uptr->a_event_time-((sim_asynch_inst_latency+1)/2);
+            if (a_event_time < 0)
+                a_event_time = 0;
+            }
+        else
+            a_event_time = uptr->a_event_time;
+        uptr->a_activate_call (uptr, a_event_time);
+        if (uptr->a_check_completion) {
+            sim_debug (SIM_DBG_AIO_QUEUE, sim_dflt_dev, "Calling Completion Check for asynch event on %s\n", sim_uname(uptr));
+            uptr->a_check_completion (uptr);
+            }
+        }
+    }
+return migrated;
+}
+
+void sim_aio_activate (ACTIVATE_API caller, UNIT *uptr, int32 event_time)
+{
+sim_debug (SIM_DBG_AIO_QUEUE, sim_dflt_dev, "Queueing Asynch event for %s after %d instructions\n", sim_uname(uptr), event_time);
+if (uptr->a_next) {
+    uptr->a_activate_call = sim_activate_abs;
+    }
+else {
+    UNIT *q;
+    uptr->a_event_time = event_time;
+    uptr->a_activate_call = caller;
+    do {
+        q = AIO_QUEUE_VAL;
+        uptr->a_next = q;                               /* Mark as on list */
+        } while (q != AIO_QUEUE_SET(uptr, q));
+    }
+sim_asynch_check = 0;                             /* try to force check */
+if (sim_idle_wait) {
+    sim_debug (TIMER_DBG_IDLE, &sim_timer_dev, "waking due to event on %s after %d instructions\n", sim_uname(uptr), event_time);
+    pthread_cond_signal (&sim_asynch_wake);
+    }
+}
+#else
+t_bool sim_asynch_enabled = FALSE;
+#endif
+
+/* The per-simulator init routine is a weak global that defaults to NULL
+   The other per-simulator pointers can be overrriden by the init routine */
+
+WEAK void (*sim_vm_init) (void);
+char* (*sim_vm_read) (char *ptr, int32 size, FILE *stream) = NULL;
+void (*sim_vm_post) (t_bool from_scp) = NULL;
+CTAB *sim_vm_cmd = NULL;
+void (*sim_vm_sprint_addr) (char *buf, DEVICE *dptr, t_addr addr) = NULL;
+void (*sim_vm_fprint_addr) (FILE *st, DEVICE *dptr, t_addr addr) = NULL;
+t_addr (*sim_vm_parse_addr) (DEVICE *dptr, CONST char *cptr, CONST char **tptr) = NULL;
+t_value (*sim_vm_pc_value) (void) = NULL;
+t_bool (*sim_vm_is_subroutine_call) (t_addr **ret_addrs) = NULL;
+t_bool (*sim_vm_fprint_stopped) (FILE *st, t_stat reason) = NULL;
+
+/* Prototypes */
+
+/* Set and show command processors */
+
+t_stat set_dev_radix (DEVICE *dptr, UNIT *uptr, int32 flag, CONST char *cptr);
+t_stat set_dev_enbdis (DEVICE *dptr, UNIT *uptr, int32 flag, CONST char *cptr);
+t_stat set_dev_debug (DEVICE *dptr, UNIT *uptr, int32 flag, CONST char *cptr);
+t_stat set_unit_enbdis (DEVICE *dptr, UNIT *uptr, int32 flag, CONST char *cptr);
+t_stat ssh_break (FILE *st, const char *cptr, int32 flg);
+t_stat show_cmd_fi (FILE *ofile, int32 flag, CONST char *cptr);
+t_stat show_config (FILE *st, DEVICE *dptr, UNIT *uptr, int32 flag, CONST char *cptr);
+t_stat show_queue (FILE *st, DEVICE *dptr, UNIT *uptr, int32 flag, CONST char *cptr);
+t_stat show_time (FILE *st, DEVICE *dptr, UNIT *uptr, int32 flag, CONST char *cptr);
+t_stat show_mod_names (FILE *st, DEVICE *dptr, UNIT *uptr, int32 flag, CONST char *cptr);
+t_stat show_show_commands (FILE *st, DEVICE *dptr, UNIT *uptr, int32 flag, CONST char *cptr);
+t_stat show_log_names (FILE *st, DEVICE *dptr, UNIT *uptr, int32 flag, CONST char *cptr);
+t_stat show_dev_radix (FILE *st, DEVICE *dptr, UNIT *uptr, int32 flag, CONST char *cptr);
+t_stat show_dev_debug (FILE *st, DEVICE *dptr, UNIT *uptr, int32 flag, CONST char *cptr);
+t_stat show_dev_logicals (FILE *st, DEVICE *dptr, UNIT *uptr, int32 flag, CONST char *cptr);
+t_stat show_dev_modifiers (FILE *st, DEVICE *dptr, UNIT *uptr, int32 flag, CONST char *cptr);
+t_stat show_dev_show_commands (FILE *st, DEVICE *dptr, UNIT *uptr, int32 flag, CONST char *cptr);
+t_stat show_version (FILE *st, DEVICE *dptr, UNIT *uptr, int32 flag, CONST char *cptr);
+t_stat show_default (FILE *st, DEVICE *dptr, UNIT *uptr, int32 flag, CONST char *cptr);
+t_stat show_break (FILE *st, DEVICE *dptr, UNIT *uptr, int32 flag, CONST char *cptr);
+t_stat show_on (FILE *st, DEVICE *dptr, UNIT *uptr, int32 flag, CONST char *cptr);
+t_stat sim_show_send (FILE *st, DEVICE *dptr, UNIT *uptr, int32 flag, CONST char *cptr);
+t_stat sim_show_expect (FILE *st, DEVICE *dptr, UNIT *uptr, int32 flag, CONST char *cptr);
+t_stat show_device (FILE *st, DEVICE *dptr, int32 flag);
+t_stat show_unit (FILE *st, DEVICE *dptr, UNIT *uptr, int32 flag);
+t_stat show_all_mods (FILE *st, DEVICE *dptr, UNIT *uptr, int32 flg, int32 *toks);
+t_stat show_one_mod (FILE *st, DEVICE *dptr, UNIT *uptr, MTAB *mptr, CONST char *cptr, int32 flag);
+t_stat sim_save (FILE *sfile);
+t_stat sim_rest (FILE *rfile);
+
+/* Breakpoint package */
+
+t_stat sim_brk_init (void);
+t_stat sim_brk_set (t_addr loc, int32 sw, int32 ncnt, CONST char *act);
+t_stat sim_brk_clr (t_addr loc, int32 sw);
+t_stat sim_brk_clrall (int32 sw);
+t_stat sim_brk_show (FILE *st, t_addr loc, int32 sw);
+t_stat sim_brk_showall (FILE *st, int32 sw);
+CONST char *sim_brk_getact (char *buf, int32 size);
+BRKTAB *sim_brk_new (t_addr loc, uint32 btyp);
+char *sim_brk_clract (void);
+
+FILE *stdnul;
+
+/* Command support routines */
+
+SCHTAB *get_rsearch (CONST char *cptr, int32 radix, SCHTAB *schptr);
+SCHTAB *get_asearch (CONST char *cptr, int32 radix, SCHTAB *schptr);
+int32 test_search (t_value *val, SCHTAB *schptr);
+static const char *get_glyph_gen (const char *iptr, char *optr, char mchar, t_bool uc, t_bool quote, char escape_char);
+int32 get_switches (const char *cptr);
+CONST char *get_sim_sw (CONST char *cptr);
+t_stat get_aval (t_addr addr, DEVICE *dptr, UNIT *uptr);
+t_value get_rval (REG *rptr, uint32 idx);
+void put_rval (REG *rptr, uint32 idx, t_value val);
+void fprint_help (FILE *st);
+void fprint_stopped (FILE *st, t_stat r);
+void fprint_capac (FILE *st, DEVICE *dptr, UNIT *uptr);
+void fprint_sep (FILE *st, int32 *tokens);
+char *read_line (char *ptr, int32 size, FILE *stream);
+char *read_line_p (const char *prompt, char *ptr, int32 size, FILE *stream);
+REG *find_reg_glob (CONST char *ptr, CONST char **optr, DEVICE **gdptr);
+char *sim_trim_endspc (char *cptr);
+
+/* Forward references */
+
+t_stat scp_attach_unit (DEVICE *dptr, UNIT *uptr, const char *cptr);
+t_stat scp_detach_unit (DEVICE *dptr, UNIT *uptr);
+t_bool qdisable (DEVICE *dptr);
+t_stat attach_err (UNIT *uptr, t_stat stat);
+t_stat detach_all (int32 start_device, t_bool shutdown);
+t_stat assign_device (DEVICE *dptr, const char *cptr);
+t_stat deassign_device (DEVICE *dptr);
+t_stat ssh_break_one (FILE *st, int32 flg, t_addr lo, int32 cnt, CONST char *aptr);
+t_stat exdep_reg_loop (FILE *ofile, SCHTAB *schptr, int32 flag, CONST char *cptr,
+    REG *lowr, REG *highr, uint32 lows, uint32 highs);
+t_stat ex_reg (FILE *ofile, t_value val, int32 flag, REG *rptr, uint32 idx);
+t_stat dep_reg (int32 flag, CONST char *cptr, REG *rptr, uint32 idx);
+t_stat exdep_addr_loop (FILE *ofile, SCHTAB *schptr, int32 flag, const char *cptr,
+    t_addr low, t_addr high, DEVICE *dptr, UNIT *uptr);
+t_stat ex_addr (FILE *ofile, int32 flag, t_addr addr, DEVICE *dptr, UNIT *uptr);
+t_stat dep_addr (int32 flag, const char *cptr, t_addr addr, DEVICE *dptr,
+    UNIT *uptr, int32 dfltinc);
+void fprint_fields (FILE *stream, t_value before, t_value after, BITFIELD* bitdefs);
+t_stat step_svc (UNIT *ptr);
+t_stat expect_svc (UNIT *ptr);
+t_stat shift_args (char *do_arg[], size_t arg_count);
+t_stat set_on (int32 flag, CONST char *cptr);
+t_stat set_verify (int32 flag, CONST char *cptr);
+t_stat set_message (int32 flag, CONST char *cptr);
+t_stat set_quiet (int32 flag, CONST char *cptr);
+t_stat set_asynch (int32 flag, CONST char *cptr);
+t_stat sim_show_asynch (FILE *st, DEVICE *dptr, UNIT *uptr, int32 flag, CONST char *cptr);
+t_stat do_cmd_label (int32 flag, CONST char *cptr, CONST char *label);
+void int_handler (int signal);
+t_stat set_prompt (int32 flag, CONST char *cptr);
+t_stat sim_set_asynch (int32 flag, CONST char *cptr);
+t_stat sim_set_environment (int32 flag, CONST char *cptr);
+static const char *get_dbg_verb (uint32 dbits, DEVICE* dptr);
+
+/* Global data */
+
+DEVICE *sim_dflt_dev = NULL;
+UNIT *sim_clock_queue = QUEUE_LIST_END;
+int32 sim_interval = 0;
+int32 sim_switches = 0;
+FILE *sim_ofile = NULL;
+TMLN *sim_oline = NULL;
+SCHTAB *sim_schrptr = FALSE;
+SCHTAB *sim_schaptr = FALSE;
+DEVICE *sim_dfdev = NULL;
+UNIT *sim_dfunit = NULL;
+DEVICE **sim_internal_devices = NULL;
+uint32 sim_internal_device_count = 0;
+int32 sim_opt_out = 0;
+int32 sim_is_running = 0;
+t_bool sim_processing_event = FALSE;
+uint32 sim_brk_summ = 0;
+uint32 sim_brk_types = 0;
+BRKTYPTAB *sim_brk_type_desc = NULL;                  /* type descriptions */
+uint32 sim_brk_dflt = 0;
+uint32 sim_brk_match_type;
+t_addr sim_brk_match_addr;
+char *sim_brk_act[MAX_DO_NEST_LVL];
+char *sim_brk_act_buf[MAX_DO_NEST_LVL];
+BRKTAB **sim_brk_tab = NULL;
+int32 sim_brk_ent = 0;
+int32 sim_brk_lnt = 0;
+int32 sim_brk_ins = 0;
+int32 sim_quiet = 0;
+int32 sim_step = 0;
+static double sim_time;
+static uint32 sim_rtime;
+static int32 noqueue_time;
+volatile int32 stop_cpu = 0;
+static char **sim_argv;
+t_value *sim_eval = NULL;
+static t_value sim_last_val;
+static t_addr sim_last_addr;
+FILE *sim_log = NULL;                                   /* log file */
+FILEREF *sim_log_ref = NULL;                            /* log file file reference */
+FILE *sim_deb = NULL;                                   /* debug file */
+FILEREF *sim_deb_ref = NULL;                            /* debug file file reference */
+int32 sim_deb_switches = 0;                             /* debug switches */
+struct timespec sim_deb_basetime;                       /* debug timestamp relative base time */
+char *sim_prompt = NULL;                                /* prompt string */
+static FILE *sim_gotofile;                              /* the currently open do file */
+static int32 sim_goto_line[MAX_DO_NEST_LVL+1];          /* the current line number in the currently open do file */
+#ifdef OPCON
+int32 sim_do_echo = 0;                                  /* the echo status of the currently open do file */
+#else
+static int32 sim_do_echo = 0;                           /* the echo status of the currently open do file */
+#endif
+static int32 sim_show_message = 1;                      /* the message display status of the currently open do file */
+static int32 sim_on_inherit = 0;                        /* the inherit status of on state and conditions when executing do files */
+static int32 sim_do_depth = 0;
+
+static int32 sim_on_check[MAX_DO_NEST_LVL+1];
+static char *sim_on_actions[MAX_DO_NEST_LVL+1][SCPE_MAX_ERR+1];
+static char sim_do_filename[MAX_DO_NEST_LVL+1][CBUFSIZE];
+static const char *sim_do_ocptr[MAX_DO_NEST_LVL+1];
+static const char *sim_do_label[MAX_DO_NEST_LVL+1];
+
+t_stat sim_last_cmd_stat;                               /* Command Status */
+
+static SCHTAB sim_stabr;                                /* Register search specifier */
+static SCHTAB sim_staba;                                /* Memory search specifier */
+
+static UNIT sim_step_unit = { UDATA (&step_svc, 0, 0)  };
+static UNIT sim_expect_unit = { UDATA (&expect_svc, 0, 0)  };
+#if defined USE_INT64
+static const char *sim_si64 = "64b data";
+#else
+static const char *sim_si64 = "32b data";
+#endif
+#if defined USE_ADDR64
+static const char *sim_sa64 = "64b addresses";
+#else
+static const char *sim_sa64 = "32b addresses";
+#endif
+const char *sim_savename = sim_name;      /* Simulator Name used in SAVE/RESTORE images */
+
+/* Tables and strings */
+
+const char save_vercur[] = "V4.0";
+const char save_ver40[] = "V4.0";
+const char save_ver35[] = "V3.5";
+const char save_ver32[] = "V3.2";
+const char save_ver30[] = "V3.0";
+const struct scp_error {
+    const char *code;
+    const char *message;
+    } scp_errors[1+SCPE_MAX_ERR-SCPE_BASE] =
+        {{"NXM",     "Address space exceeded"},
+         {"UNATT",   "Unit not attached"},
+         {"IOERR",   "I/O error"},
+         {"CSUM",    "Checksum error"},
+         {"FMT",     "Format error"},
+         {"NOATT",   "Unit not attachable"},
+         {"OPENERR", "File open error"},
+         {"MEM",     "Memory exhausted"},
+         {"ARG",     "Invalid argument"},
+         {"STEP",    "Step expired"},
+         {"UNK",     "Unknown command"},
+         {"RO",      "Read only argument"},
+         {"INCOMP",  "Command not completed"},
+         {"STOP",    "Simulation stopped"},
+         {"EXIT",    "Goodbye"},
+         {"TTIERR",  "Console input I/O error"},
+         {"TTOERR",  "Console output I/O error"},
+         {"EOF",     "End of file"},
+         {"REL",     "Relocation error"},
+         {"NOPARAM", "No settable parameters"},
+         {"ALATT",   "Unit already attached"},
+         {"TIMER",   "Hardware timer error"},
+         {"SIGERR",  "Signal handler setup error"},
+         {"TTYERR",  "Console terminal setup error"},
+         {"SUB",     "Subscript out of range"},
+         {"NOFNC",   "Command not allowed"},
+         {"UDIS",    "Unit disabled"},
+         {"NORO",    "Read only operation not allowed"},
+         {"INVSW",   "Invalid switch"},
+         {"MISVAL",  "Missing value"},
+         {"2FARG",   "Too few arguments"},
+         {"2MARG",   "Too many arguments"},
+         {"NXDEV",   "Non-existent device"},
+         {"NXUN",    "Non-existent unit"},
+         {"NXREG",   "Non-existent register"},
+         {"NXPAR",   "Non-existent parameter"},
+         {"NEST",    "Nested DO command limit exceeded"},
+         {"IERR",    "Internal error"},
+         {"MTRLNT",  "Invalid magtape record length"},
+         {"LOST",    "Console Telnet connection lost"},
+         {"TTMO",    "Console Telnet connection timed out"},
+         {"STALL",   "Console Telnet output stall"},
+         {"AFAIL",   "Assertion failed"},
+         {"INVREM",  "Invalid remote console command"},
+         {"NOTATT",  "Not attached"},
+         {"EXPECT",  "Expect matched"},
+         {"REMOTE",  "remote console command"},
+    };
+
+const size_t size_map[] = { sizeof (int8),
+    sizeof (int8), sizeof (int16), sizeof (int32), sizeof (int32)
+#if defined (USE_INT64)
+    , sizeof (t_int64), sizeof (t_int64), sizeof (t_int64), sizeof (t_int64)
+#endif
+};
+
+const t_value width_mask[] = { 0,
+    0x1, 0x3, 0x7, 0xF,
+    0x1F, 0x3F, 0x7F, 0xFF,
+    0x1FF, 0x3FF, 0x7FF, 0xFFF,
+    0x1FFF, 0x3FFF, 0x7FFF, 0xFFFF,
+    0x1FFFF, 0x3FFFF, 0x7FFFF, 0xFFFFF,
+    0x1FFFFF, 0x3FFFFF, 0x7FFFFF, 0xFFFFFF,
+    0x1FFFFFF, 0x3FFFFFF, 0x7FFFFFF, 0xFFFFFFF,
+    0x1FFFFFFF, 0x3FFFFFFF, 0x7FFFFFFF, 0xFFFFFFFF
+#if defined (USE_INT64)
+    , 0x1FFFFFFFF, 0x3FFFFFFFF, 0x7FFFFFFFF, 0xFFFFFFFFF,
+    0x1FFFFFFFFF, 0x3FFFFFFFFF, 0x7FFFFFFFFF, 0xFFFFFFFFFF,
+    0x1FFFFFFFFFF, 0x3FFFFFFFFFF, 0x7FFFFFFFFFF, 0xFFFFFFFFFFF,
+    0x1FFFFFFFFFFF, 0x3FFFFFFFFFFF, 0x7FFFFFFFFFFF, 0xFFFFFFFFFFFF,
+    0x1FFFFFFFFFFFF, 0x3FFFFFFFFFFFF, 0x7FFFFFFFFFFFF, 0xFFFFFFFFFFFFF,
+    0x1FFFFFFFFFFFFF, 0x3FFFFFFFFFFFFF, 0x7FFFFFFFFFFFFF, 0xFFFFFFFFFFFFFF,
+    0x1FFFFFFFFFFFFFF, 0x3FFFFFFFFFFFFFF,
+    0x7FFFFFFFFFFFFFF, 0xFFFFFFFFFFFFFFF,
+    0x1FFFFFFFFFFFFFFF, 0x3FFFFFFFFFFFFFFF,
+    0x7FFFFFFFFFFFFFFF, 0xFFFFFFFFFFFFFFFF
+#endif
+    };
+
+static const char simh_help[] =
+       /***************** 80 character line width template *************************/
+      "1Commands\n"
+#define HLP_RESET       "*Commands Resetting Devices"
+       /***************** 80 character line width template *************************/
+      "2Resetting Devices\n"
+      " The RESET command (abbreviation RE) resets a device or the entire simulator\n"
+      " to a predefined condition.  If switch -p is specified, the device is reset\n"
+      " to its power-up state:\n\n"
+      "++RESET                  reset all devices\n"
+      "++RESET -p               powerup all devices\n"
+      "++RESET ALL              reset all devices\n"
+      "++RESET <device>         reset specified device\n\n"
+      " Typically, RESET stops any in-progress I/O operation, clears any interrupt\n"
+      " request, and returns the device to a quiescent state.  It does not clear\n"
+      " main memory or affect I/O connections.\n"
+#define HLP_EXAMINE     "*Commands Examining_and_Changing_State"
+#define HLP_IEXAMINE    "*Commands Examining_and_Changing_State"
+#define HLP_DEPOSIT     "*Commands Examining_and_Changing_State"
+#define HLP_IDEPOSIT    "*Commands Examining_and_Changing_State"
+       /***************** 80 character line width template *************************/
+      "2Examining and Changing State\n"
+      " There are four commands to examine and change state:\n\n"
+      "++EXAMINE (abbreviated E) examines state\n"
+      "++DEPOSIT (abbreviated D) changes state\n"
+      "++IEXAMINE (interactive examine, abbreviated IE) examines state and allows\n"
+      "++++the user to interactively change it\n"
+      "++IDEPOSIT (interactive deposit, abbreviated ID) allows the user to\n"
+      "++++interactively change state\n\n"
+      " All four commands take the form\n\n"
+      "++command {modifiers} <object list>\n\n"
+      " Deposit must also include a deposit value at the end of the command.\n\n"
+      " There are four kinds of modifiers: switches, device/unit name, search\n"
+      " specifier, and for EXAMINE, output file.  Switches have been described\n"
+      " previously.  A device/unit name identifies the device and unit whose\n"
+      " address space is to be examined or modified.  If no device is specified,\n"
+      " the CPU (main memory)is selected; if a device but no unit is specified,\n"
+      " unit 0 of the device is selected.\n\n"
+      " The search specifier provides criteria for testing addresses or registers\n"
+      " to see if they should be processed.  A specifier consists of a logical\n"
+      " operator, a relational operator, or both, optionally separated by spaces.\n\n"
+      "++{<logical op> <value>} <relational op> <value>\n\n"
+       /***************** 80 character line width template *************************/
+      " where the logical operator is & (and), | (or), or ^ (exclusive or), and the\n"
+      " relational operator is = or == (equal), ! or != (not equal), >= (greater\n"
+      " than or equal), > (greater than), <= (less than or equal), or < (less than).\n"
+      " If a logical operator is specified without a relational operator, it is\n"
+      " ignored.  If a relational operator is specified without a logical operator,\n"
+      " no logical operation is performed.  All comparisons are unsigned.\n\n"
+      " The output file modifier redirects command output to a file instead of the\n"
+      " console.  An output file modifier consists of @ followed by a valid file\n"
+      " name.\n\n"
+      " Modifiers may be specified in any order.  If multiple modifiers of the\n"
+      " same type are specified, later modifiers override earlier modifiers.  Note\n"
+      " that if the device/unit name comes after the search specifier, the search\n"
+      " values will interpreted in the radix of the CPU, rather than of the\n"
+      " device/unit.\n\n"
+      " The \"object list\" consists of one or more of the following, separated by\n"
+      " commas:\n\n"
+       /***************** 80 character line width template *************************/
+      "++register               the specified register\n"
+      "++register[sub1-sub2]    the specified register array locations,\n"
+      "++                       starting at location sub1 up to and\n"
+      "++                       including location sub2\n"
+      "++register[sub1/length]  the specified register array locations,\n"
+      "++                       starting at location sub1 up to but\n"
+      "++                       not including sub1+length\n"
+      "++register[ALL]          all locations in the specified register\n"
+      "++                       array\n"
+      "++register1-register2    all the registers starting at register1\n"
+      "++                       up to and including register2\n"
+      "++address                the specified location\n"
+      "++address1-address2      all locations starting at address1 up to\n"
+      "++                       and including address2\n"
+      "++address/length         all location starting at address up to\n"
+      "++                       but not including address+length\n"
+      "++STATE                  all registers in the device\n"
+      "++ALL                    all locations in the unit\n"
+      "++$                      the last value displayed by an EXAMINE command\n"
+      "                         interpreted as an address\n"
+      "3Switches\n"
+      " Switches can be used to control the format of display information:\n\n"
+       /***************** 80 character line width template *************************/
+      "++-a                 display as ASCII\n"
+      "++-c                 display as character string\n"
+      "++-m                 display as instruction mnemonics\n"
+      "++-o                 display as octal\n"
+      "++-d                 display as decimal\n"
+      "++-h                 display as hexadecimal\n\n"
+      " The simulators typically accept symbolic input (see documentation with each\n"
+      " simulator).\n\n"
+      "3Examples\n"
+      " Examples:\n\n"
+      "++ex 1000-1100           examine 1000 to 1100\n"
+      "++de PC 1040             set PC to 1040\n"
+      "++ie 40-50               interactively examine 40:50\n"
+      "++ie >1000 40-50         interactively examine the subset\n"
+      "++                       of locations 40:50 that are >1000\n"
+      "++ex rx0 50060           examine 50060, RX unit 0\n"
+      "++ex rx sbuf[3-6]        examine SBUF[3] to SBUF[6] in RX\n"
+      "++de all 0               set main memory to 0\n"
+      "++de &77>0 0             set all addresses whose low order\n"
+      "++                       bits are non-zero to 0\n"
+      "++ex -m @memdump.txt 0-7777  dump memory to file\n\n"
+      " Note: to terminate an interactive command, simply type a bad value\n"
+      "       (eg, XYZ) when input is requested.\n"
+#define HLP_EVALUATE    "*Commands Evaluating_Instructions"
+       /***************** 80 character line width template *************************/
+      "2Evaluating Instructions\n"
+      " The EVAL command evaluates a symbolic expression and returns the equivalent\n"
+      " numeric value.  This is useful for obtaining numeric arguments for a search\n"
+      " command:\n\n"
+      "++EVAL <expression>\n"
+       /***************** 80 character line width template *************************/
+      "2Loading and Saving Programs\n"
+#define HLP_LOAD        "*Commands Loading_and_Saving_Programs LOAD"
+      "3LOAD\n"
+      " The LOAD command (abbreviation LO) loads a file in binary loader format:\n\n"
+      "++LOAD <filename> {implementation options}\n\n"
+      " The types of formats supported are implementation specific.  Options (such\n"
+      " as load within range) are also implementation specific.\n\n"
+#define HLP_DUMP        "*Commands Loading_and_Saving_Programs DUMP"
+      "3DUMP\n"
+      " The DUMP command (abbreviation DU) dumps memory in binary loader format:\n\n"
+      "++DUMP <filename> {implementation options}\n\n"
+      " The types of formats supported are implementation specific.  Options (such\n"
+      " as dump within range) are also implementation specific.\n"
+       /***************** 80 character line width template *************************/
+      "2Saving and Restoring State\n"
+#define HLP_SAVE        "*Commands Saving_and_Restoring_State SAVE"
+      "3SAVE\n"
+      " The SAVE command (abbreviation SA) save the complete state of the simulator\n"
+      " to a file.  This includes the contents of main memory and all registers,\n"
+      " and the I/O connections of devices:\n\n"
+      "++SAVE <filename>\n\n"
+#define HLP_RESTORE     "*Commands Saving_and_Restoring_State RESTORE"
+      "3RESTORE\n"
+      " The RESTORE command (abbreviation REST, alternately GET) restores a\n"
+      " previously saved simulator state:\n\n"
+      "++RESTORE <filename>\n"
+      "4Switches\n"
+      " Switches can influence the output and behavior of the RESTORE command\n\n"
+      "++-Q      Suppresses version warning messages\n"
+      "++-D      Suppress detaching and attaching devices during a restore\n"
+      "++-F      Overrides the related file timestamp validation check\n"
+      "\n"
+      "4Notes:\n"
+      " 1) SAVE file format compresses zeroes to minimize file size.\n"
+      " 2) The simulator can't restore active incoming telnet sessions to\n"
+      " multiplexer devices, but the listening ports will be restored across a\n"
+      " save/restore.\n"
+       /***************** 80 character line width template *************************/
+      "2Running A Simulated Program\n"
+#define HLP_RUN         "*Commands Running_A_Simulated_Program RUN"
+      "3RUN\n"
+      " The RUN command (abbreviated RU) resets all devices, deposits its argument\n"
+      " (if given) in the PC, and starts execution.  If no argument is given,\n"
+      " execution starts at the current PC.\n"
+#define HLP_GO          "*Commands Running_A_Simulated_Program GO"
+      "3GO\n"
+      " The GO command does not reset devices, deposits its argument (if given)\n"
+      " in the PC, and starts execution.  If no argument is given, execution\n"
+      " starts at the current PC.\n"
+#define HLP_CONTINUE    "*Commands Running_A_Simulated_Program CONTINUE"
+      "3CONTINUE\n"
+      " The CONT command (abbreviated CO) does not reset devices and resumes\n"
+      " execution at the current PC.\n"
+#define HLP_STEP        "*Commands Running_A_Simulated_Program STEP"
+      "3STEP\n"
+      " The STEP command (abbreviated S) resumes execution at the current PC for\n"
+      " the number of instructions given by its argument.  If no argument is\n"
+      " supplied, one instruction is executed.\n"
+      "4Switches\n"
+      " If the STEP command is invoked with the -T switch, the step command will\n"
+      " cause execution to run for microseconds rather than instructions.\n"
+#define HLP_NEXT        "*Commands Running_A_Simulated_Program NEXT"
+      "3NEXT\n"
+      " The NEXT command (abbreviated N) resumes execution at the current PC for\n"
+      " one instruction, attempting to execute through a subroutine calls.\n"
+      " If the next instruction to be executed is not a subroutine call,\n"
+      " one instruction is executed.\n"
+#define HLP_BOOT        "*Commands Running_A_Simulated_Program BOOT"
+      "3BOOT\n"
+      " The BOOT command (abbreviated BO) resets all devices and bootstraps the\n"
+      " device and unit given by its argument.  If no unit is supplied, unit 0 is\n"
+      " bootstrapped.  The specified unit must be attached.\n"
+       /***************** 80 character line width template *************************/
+      "2Stopping The Simulator\n"
+      " Programs run until the simulator detects an error or stop condition, or\n"
+      " until the user forces a stop condition.\n"
+      "3Simulator Detected Stop Conditions\n"
+      " These simulator-detected conditions stop simulation:\n\n"
+      "++-  HALT instruction.  If a HALT instruction is decoded, simulation stops.\n"
+      "++-  Breakpoint.  The simulator may support breakpoints (see below).\n"
+      "++-  I/O error.  If an I/O error occurs during simulation of an I/O\n"
+      "+++operation, and the device stop-on-I/O-error flag is set, simulation\n"
+      "+++usually stops.\n\n"
+      "++-  Processor condition.  Certain processor conditions can stop\n"
+      "+++simulation; these are described with the individual simulators.\n"
+      "3User Specified Stop Conditions\n"
+      " Typing the interrupt character stops simulation.  The interrupt character\n"
+      " is defined by the WRU (where are you) console option and is initially set\n"
+      " to 005 (^E).\n\n"
+       /***************** 80 character line width template *************************/
+#define HLP_BREAK       "*Commands Stopping_The_Simulator User_Specified_Stop_Conditions BREAK"
+#define HLP_NOBREAK     "*Commands Stopping_The_Simulator User_Specified_Stop_Conditions BREAK"
+      "4Breakpoints\n"
+      " A simulator may offer breakpoint capability.  A simulator may define\n"
+      " breakpoints of different types, identified by letter (for example, E for\n"
+      " execution, R for read, W for write, etc).  At the moment, most simulators\n"
+      " support only E (execution) breakpoints.\n\n"
+      " Associated with a breakpoint are a count and, optionally, one or more\n"
+      " actions.  Each time the breakpoint is taken, the associated count is\n"
+      " decremented.  If the count is less than or equal to 0, the breakpoint\n"
+      " occurs; otherwise, it is deferred.  When the breakpoint occurs, the\n"
+      " optional actions are automatically executed.\n\n"
+      " A breakpoint is set by the BREAK or the SET BREAK commands:\n\n"
+      "++BREAK {-types} {<addr range>{[count]},{addr range...}}{;action;action...}\n"
+      "++SET BREAK {-types} {<addr range>{[count]},{addr range...}}{;action;action...}\n\n"
+      " If no type is specified, the simulator-specific default breakpoint type\n"
+      " (usually E for execution) is used.  If no address range is specified, the\n"
+      " current PC is used.  As with EXAMINE and DEPOSIT, an address range may be a\n"
+      " single address, a range of addresses low-high, or a relative range of\n"
+      " address/length.\n"
+       /***************** 80 character line width template *************************/
+      "5Displaying Breakpoints\n"
+      " Currently set breakpoints can be displayed with the SHOW BREAK command:\n\n"
+      "++SHOW {-C} {-types} BREAK {ALL|<addr range>{,<addr range>...}}\n\n"
+      " Locations with breakpoints of the specified type are displayed.\n\n"
+      " The -C switch displays the selected breakpoint(s) formatted as commands\n"
+      " which may be subsequently used to establish the same breakpoint(s).\n\n"
+      "5Removing Breakpoints\n"
+      " Breakpoints can be cleared by the NOBREAK or the SET NOBREAK commands.\n"
+      "5Examples\n"
+      "++BREAK                      set E break at current PC\n"
+      "++BREAK -e 200               set E break at 200\n"
+      "++BREAK 2000/2[2]            set E breaks at 2000,2001 with count = 2\n"
+      "++BREAK 100;EX AC;D MQ 0     set E break at 100 with actions EX AC and\n"
+      "+++++++++D MQ 0\n"
+      "++BREAK 100;                 delete action on break at 100\n\n"
+       /***************** 80 character line width template *************************/
+      "2Connecting and Disconnecting Devices\n"
+      " Except for main memory and network devices, units are simulated as\n"
+      " unstructured binary disk files in the host file system.  Before using a\n"
+      " simulated unit, the user must specify the file to be accessed by that unit.\n"
+#define HLP_ATTACH      "*Commands Connecting_and_Disconnecting_Devices ATTACH"
+      "3ATTACH\n"
+      " The ATTACH (abbreviation AT) command associates a unit and a file:\n"
+      "++ATTACH <unit> <filename>\n\n"
+      " Some devices have more detailed or specific help available with:\n\n"
+      "++HELP <device> ATTACH\n\n"
+      "4Switches\n"
+      "5-n\n"
+      " If the -n switch is specified when an attach is executed, a new file is\n"
+      " created, and an appropriate message is printed.\n"
+      "5-e\n"
+      " If the file does not exist, and the -e switch was not specified, a new\n"
+      " file is created, and an appropriate message is printed.  If the -e switch\n"
+      " was specified, a new file is not created, and an error message is printed.\n"
+      "5-r\n"
+      " If the -r switch is specified, or the file is write protected, ATTACH tries\n"
+      " to open the file read only.  If the file does not exist, or the unit does\n"
+      " not support read only operation, an error occurs.  Input-only devices, such\n"
+      " as paper-tape readers, and devices with write lock switches, such as disks\n"
+      " and tapes, support read only operation; other devices do not.  If a file is\n"
+      " attached read only, its contents can be examined but not modified.\n"
+      "5-q\n"
+      " If the -q switch is specified when creating a new file (-n) or opening one\n"
+      " read only (-r), the message announcing this fact is suppressed.\n"
+      "5-f\n"
+      " For simulated magnetic tapes, the ATTACH command can specify the format of\n"
+      " the attached tape image file:\n\n"
+      "++ATTACH -f <tape_unit> <format> <filename>\n\n"
+      " The currently supported tape image file formats are:\n\n"
+      "++SIMH                   SIMH simulator format\n"
+      "++E11                    E11 simulator format\n"
+      "++TPC                    TPC format\n"
+      "++P7B                    Pierce simulator 7-track format\n\n"
+       /***************** 80 character line width template *************************/
+      " For some simulated disk devices, the ATTACH command can specify the format\n"
+      " of the attached disk image file:\n\n"
+      "++ATTACH -f <disk_unit> <format> <filename>\n\n"
+      " The currently supported disk image file formats are:\n\n"
+      "++SIMH                   SIMH simulator format\n"
+      "++VHD                    Virtual Disk format\n"
+      "++RAW                    platform specific access to physical disk or\n"
+      "++                       CDROM drives\n"
+      " The disk format can also be set with the SET command prior to ATTACH:\n\n"
+      "++SET <disk_unit> FORMAT=<format>\n"
+      "++ATT <disk_unit> <filename>\n\n"
+       /***************** 80 character line width template *************************/
+      " The format of an attached tape or disk file can be displayed with the SHOW\n"
+      " command:\n"
+      "++SHOW <unit> FORMAT\n"
+      " For Telnet-based terminal emulation devices, the ATTACH command associates\n"
+      " the master unit with a TCP/IP listening port:\n\n"
+      "++ATTACH <unit> <port>\n\n"
+      " The port is a decimal number between 1 and 65535 that is not already used\n"
+      " other TCP/IP applications.\n"
+      " For Ethernet emulators, the ATTACH command associates the simulated Ethernet\n"
+      " with a physical Ethernet device:\n\n"
+      "++ATTACH <unit> <physical device name>\n"
+       /***************** 80 character line width template *************************/
+#define HLP_DETACH      "*Commands Connecting_and_Disconnecting_Devices DETACH"
+      "3DETACH\n"
+      " The DETACH (abbreviation DET) command breaks the association between a unit\n"
+      " and a file, port, or network device:\n\n"
+      "++DETACH ALL             detach all units\n"
+      "++DETACH <unit>          detach specified unit\n"
+      " The EXIT command performs an automatic DETACH ALL.\n"
+      "2Controlling Simulator Operating Environment\n"
+      "3Working Directory\n"
+#define HLP_CD          "*Commands Controlling_Simulator_Operating_Environment Working_Directory CD"
+      "4CD\n"
+      " Set the current working directory:\n"
+      "++CD path\n"
+      "4SET_DEFAULT\n"
+      " Set the current working directory:\n"
+      "++SET DEFAULT path\n"
+#define HLP_PWD         "*Commands Controlling_Simulator_Operating_Environment Working_Directory PWD"
+      "4PWD\n"
+      "++PWD\n"
+      " Display the current working directory:\n"
+      "2Listing Files\n"
+#define HLP_DIR         "*Commands Listing_Files DIR"
+      "3DIR\n"
+      "++DIR {path}                list directory files\n"
+#define HLP_LS          "*Commands Listing_Files LS"
+      "3LS\n"
+      "++LS {path}                 list directory files\n"
+      "2Displaying Files\n"
+#define HLP_TYPE         "*Commands Displaying_Files TYPE"
+      "3TYPE\n"
+      "++TYPE {file}               display a file contents\n"
+#define HLP_CAT          "*Commands Displaying_Files CAT"
+      "3CAT\n"
+      "++CAT {file}                display a file contents\n"
+#define HLP_SET         "*Commands SET"
+      "2SET\n"
+       /***************** 80 character line width template *************************/
+#define HLP_SET_CONSOLE "*Commands SET CONSOLE"
+      "3Console\n"
+      "+set console arg{,arg...}    set console options\n"
+      "+set console WRU             specify console drop to simh character\n"
+      "+set console BRK             specify console Break character\n"
+      "+set console DEL             specify console delete character\n"
+      "+set console PCHAR           specify console printable characters\n"
+      "+set console SPEED=speed{*factor}\n"
+      "++++++++                     specify console input data rate\n"
+      "+set console TELNET=port     specify console telnet port\n"
+      "+set console TELNET=LOG=log_file\n"
+      "++++++++                     specify console telnet logging to the\n"
+      "++++++++                     specified destination {LOG,STDOUT,STDERR,\n"
+      "++++++++                     DEBUG or filename)\n"
+      "+set console TELNET=NOLOG    disables console telnet logging\n"
+      "+set console TELNET=BUFFERED[=bufsize]\n"
+      "++++++++                     specify console telnet buffering\n"
+      "+set console TELNET=NOBUFFERED\n"
+      "++++++++                     disables console telnet buffering\n"
+      "+set console TELNET=UNBUFFERED\n"
+      "++++++++                     disables console telnet buffering\n"
+      "+set console NOTELNET        disable console telnet\n"
+      "+set console SERIAL=serialport[;config]\n"
+      "++++++++                     specify console serial port and optionally\n"
+      "++++++++                     the port config (i.e. ;9600-8n1)\n"
+      "+set console NOSERIAL        disable console serial session\n"
+      "+set console SPEED=nn{*fac}  specifies the maximum console port input rate\n"
+       /***************** 80 character line width template *************************/
+#define HLP_SET_REMOTE "*Commands SET REMOTE"
+      "3Remote\n"
+      "+set remote TELNET=port      specify remote console telnet port\n"
+      "+set remote NOTELNET         disables remote console\n"
+      "+set remote BUFFERSIZE=bufsize\n"
+      "++++++++                     specify remote console command output buffer\n"
+      "++++++++                     size\n"
+      "+set remote CONNECTIONS=n    specify number of concurrent remote\n"
+      "++++++++                     console sessions\n"
+      "+set remote TIMEOUT=n        specify number of seconds without input\n"
+      "++++++++                     before automatic continue\n"
+      "+set remote MASTER           enable master mode remote console\n"
+      "+set remote NOMASTER         disable remote master mode console\n"
+#define HLP_SET_DEFAULT "*Commands SET Working_Directory"
+      "3Working Directory\n"
+      "+set default <dir>           set the current directory\n"
+      "+cd <dir>                    set the current directory\n"
+#define HLP_SET_LOG    "*Commands SET Log"
+      "3Log\n"
+      " Interactions with the simulator session (at the \"sim>\" prompt\n"
+      " can be recorded to a log file\n\n"
+      "+set log log_file            specify the log destination\n"
+      "++++++++                     (STDOUT,DEBUG or filename)\n"
+      "+set nolog                   disables any currently active logging\n"
+      "4Switches\n"
+      " By default, log output is written at the end of the specified log file.\n"
+      " A new log file can created if the -N switch is used on the command line.\n"
+#define HLP_SET_DEBUG  "*Commands SET Debug"
+       /***************** 80 character line width template *************************/
+      "3Debug\n"
+      "+set debug debug_file        specify the debug destination\n"
+      "++++++++                     (STDOUT,STDERR,LOG or filename)\n"
+      "+set nodebug                 disables any currently active debug output\n"
+      "4Switches\n"
+      " Debug message output contains a timestamp which indicates the number of\n"
+      " simulated instructions which have been executed prior to the debug event.\n\n"
+      " Debug message output can be enhanced to contain additional, potentially\n"
+      " useful information.\n"
+      "5-T\n"
+      " The -T switch causes debug output to contain a time of day displayed\n"
+      " as hh:mm:ss.msec.\n"
+      "5-A\n"
+      " The -A switch causes debug output to contain a time of day displayed\n"
+      " as seconds.msec.\n"
+      "5-R\n"
+      " The -R switch causes the time of day displayed due to the -T or -A\n"
+      " switches to be relative to the start time of debugging.  If neither\n"
+      " -T or -A is explicitly specified, -T is implied.\n"
+      "5-P\n"
+      " The -P switch adds the output of the PC (Program Counter) to each debug\n"
+      " message.\n"
+      "5-N\n"
+      " The -N switch causes a new/empty file to be written to.  The default\n"
+      " is to append to an existing debug log file.\n"
+      "5-D\n"
+      " The -D switch causes data blob output to also display the data as\n"
+      " RADIX-50 characters.\n"
+      "5-E\n"
+      " The -E switch causes data blob output to also display the data as\n"
+      " EBCDIC characters.\n"
+#define HLP_SET_BREAK  "*Commands SET Breakpoints"
+      "3Breakpoints\n"
+      "+set break <list>            set breakpoints\n"
+      "+set nobreak <list>          clear breakpoints\n"
+       /***************** 80 character line width template *************************/
+#define HLP_SET_THROTTLE "*Commands SET Throttle"
+      "3Throttle\n"
+      "+set throttle {x{M|K|%%}}|{x/t}\n"
+      "++++++++                     set simulation rate\n"
+      "+set nothrottle              set simulation rate to maximum\n"
+#define HLP_SET_CLOCKS "*Commands SET Clocks"
+      "3Clock\n"
+#if defined (SIM_ASYNCH_CLOCKS)
+      "+set clock asynch            enable asynchronous clocks\n"
+      "+set clock noasynch          disable asynchronous clocks\n"
+#endif
+      "+set clock nocatchup         disable catchup clock ticks\n"
+      "+set clock catchup           enable catchup clock ticks\n"
+      "+set clock calib=n%%          specify idle calibration skip %%\n"
+#define HLP_SET_ASYNCH "*Commands SET Asynch"
+      "3Asynch\n"
+      "+set asynch                  enable asynchronous I/O\n"
+      "+set noasynch                disable asynchronous I/O\n"
+#define HLP_SET_ENVIRON "*Commands SET Asynch"
+      "3Environment\n"
+      "+set environment name=val    set environment variable\n"
+      "+set environment name        clear environment variable\n"
+#define HLP_SET_ON      "*Commands SET Command_Status_Trap_Dispatching"
+      "3Command Status Trap Dispatching\n"
+      "+set on                      enables error checking after command\n"
+      "++++++++                     execution\n"
+      "+set noon                    disables error checking after command\n"
+      "++++++++                     execution\n"
+      "+set on inherit              enables inheritance of ON state and\n"
+      "++++++++                     actions into do command files\n"
+      "+set on noinherit            disables inheritance of ON state and\n"
+      "++++++++                     actions into do command files\n"
+#define HLP_SET_VERIFY "*Commands SET Command_Execution_Display"
+#define HLP_SET_VERIFY "*Commands SET Command_Execution_Display"
+      "3Command Execution Display\n"
+      "+set verify                  re-enables display of command file\n"
+      "++++++++                     processed commands\n"
+      "+set verbose                 re-enables display of command file\n"
+      "++++++++                     processed commands\n"
+      "+set noverify                disables display of command file processed\n"
+      "++++++++                     commands\n"
+      "+set noverbose               disables display of command file processed\n"
+      "++++++++                     commands\n"
+#define HLP_SET_MESSAGE "*Commands SET Command_Error_Status_Display"
+      "3Command Error Status Display\n"
+      "+set message                 re-enables display of command file error\n"
+      "++++++++                     messages\n"
+      "+set nomessage               disables display of command file error\n"
+      "++++++++                     messages\n"
+#define HLP_SET_QUIET "*Commands SET Command_Output_Display"
+      "3Command Output Display\n"
+      "+set quiet                   disables suppression of some output and\n"
+      "++++++++                     messages\n"
+      "+set noquiet                 re-enables suppression of some output and\n"
+      "++++++++                     messages\n"
+#define HLP_SET_PROMPT "*Commands SET Command_Prompt"
+      "3Command Prompt\n"
+      "+set prompt \"string\"        sets an alternate simulator prompt string\n"
+      "3Device and Unit\n"
+      "+set <dev> OCT|DEC|HEX       set device display radix\n"
+      "+set <dev> ENABLED           enable device\n"
+      "+set <dev> DISABLED          disable device\n"
+      "+set <dev> DEBUG{=arg}       set device debug flags\n"
+      "+set <dev> NODEBUG={arg}     clear device debug flags\n"
+      "+set <dev> arg{,arg...}      set device parameters (see show modifiers)\n"
+      "+set <unit> ENABLED          enable unit\n"
+      "+set <unit> DISABLED         disable unit\n"
+      "+set <unit> arg{,arg...}     set unit parameters (see show modifiers)\n"
+      "+help <dev> set              displays the device specific set commands\n"
+      "++++++++                     available\n"
+       /***************** 80 character line width template *************************/
+#define HLP_SHOW        "*Commands SHOW"
+      "2SHOW\n"
+      "+sh{ow} {-c} br{eak} <list>  show breakpoints\n"
+      "+sh{ow} con{figuration}      show configuration\n"
+      "+sh{ow} cons{ole} {arg}      show console options\n"
+      "+sh{ow} {-ei} dev{ices}      show devices\n"
+      "+sh{ow} fea{tures}           show system devices with descriptions\n"
+      "+sh{ow} m{odifiers}          show modifiers for all devices\n" 
+      "+sh{ow} s{how}               show SHOW commands for all devices\n" 
+      "+sh{ow} n{ames}              show logical names\n"
+      "+sh{ow} q{ueue}              show event queue\n"
+      "+sh{ow} ti{me}               show simulated time\n"
+      "+sh{ow} th{rottle}           show simulation rate\n"
+      "+sh{ow} a{synch}             show asynchronouse I/O state\n" 
+      "+sh{ow} ve{rsion}            show simulator version\n"
+      "+sh{ow} def{ault}            show current directory\n" 
+      "+sh{ow} re{mote}             show remote console configuration\n" 
+      "+sh{ow} <dev> RADIX          show device display radix\n"
+      "+sh{ow} <dev> DEBUG          show device debug flags\n"
+      "+sh{ow} <dev> MODIFIERS      show device modifiers\n"
+      "+sh{ow} <dev> NAMES          show device logical name\n"
+      "+sh{ow} <dev> SHOW           show device SHOW commands\n"
+      "+sh{ow} <dev> {arg,...}      show device parameters\n"
+      "+sh{ow} <unit> {arg,...}     show unit parameters\n"
+      "+sh{ow} ethernet             show ethernet devices\n"
+      "+sh{ow} serial               show serial devices\n"
+      "+sh{ow} multiplexer          show open multiplexer devices\n"
+#if defined(USE_SIM_VIDEO)
+      "+sh{ow} video                show video capabilities\n"
+#endif
+      "+sh{ow} clocks               show calibrated timer information\n"
+      "+sh{ow} throttle             show throttle info\n"
+      "+sh{ow} on                   show on condition actions\n"
+      "+h{elp} <dev> show           displays the device specific show commands\n"
+      "++++++++                     available\n"
+#define HLP_SHOW_CONFIG         "*Commands SHOW"
+#define HLP_SHOW_DEVICES        "*Commands SHOW"
+#define HLP_SHOW_FEATURES       "*Commands SHOW"
+#define HLP_SHOW_QUEUE          "*Commands SHOW"
+#define HLP_SHOW_TIME           "*Commands SHOW"
+#define HLP_SHOW_MODIFIERS      "*Commands SHOW"
+#define HLP_SHOW_NAMES          "*Commands SHOW"
+#define HLP_SHOW_SHOW           "*Commands SHOW"
+#define HLP_SHOW_VERSION        "*Commands SHOW"
+#define HLP_SHOW_DEFAULT        "*Commands SHOW"
+#define HLP_SHOW_CONSOLE        "*Commands SHOW"
+#define HLP_SHOW_REMOTE         "*Commands SHOW"
+#define HLP_SHOW_BREAK          "*Commands SHOW"
+#define HLP_SHOW_LOG            "*Commands SHOW"
+#define HLP_SHOW_DEBUG          "*Commands SHOW"
+#define HLP_SHOW_THROTTLE       "*Commands SHOW"
+#define HLP_SHOW_ASYNCH         "*Commands SHOW"
+#define HLP_SHOW_ETHERNET       "*Commands SHOW"
+#define HLP_SHOW_SERIAL         "*Commands SHOW"
+#define HLP_SHOW_MULTIPLEXER    "*Commands SHOW"
+#define HLP_SHOW_VIDEO          "*Commands SHOW"
+#define HLP_SHOW_CLOCKS         "*Commands SHOW"
+#define HLP_SHOW_ON             "*Commands SHOW"
+#define HLP_SHOW_SEND           "*Commands SHOW"
+#define HLP_SHOW_EXPECT         "*Commands SHOW"
+#define HLP_HELP                "*Commands HELP"
+       /***************** 80 character line width template *************************/
+      "2HELP\n"
+      "+h{elp}                      type this message\n"
+      "+h{elp} <command>            type help for command\n" 
+      "+h{elp} <dev>                type help for device\n"
+      "+h{elp} <dev> registers      type help for device register variables\n"
+      "+h{elp} <dev> attach         type help for device specific ATTACH command\n"
+      "+h{elp} <dev> set            type help for device specific SET commands\n"
+      "+h{elp} <dev> show           type help for device specific SHOW commands\n"
+      "+h{elp} <dev> <command>      type help for device specific <command> command\n"
+       /***************** 80 character line width template *************************/
+      "2Altering The Simulated Configuration\n"
+      " In most simulators, the SET <device> DISABLED command removes the\n"
+      " specified device from the configuration.  A DISABLED device is invisible\n"
+      " to running programs.  The device can still be RESET, but it cannot be\n"
+      " ATTAChed, DETACHed, or BOOTed.  SET <device> ENABLED restores a disabled\n"
+      " device to a configuration.\n\n"
+      " Most multi-unit devices allow units to be enabled or disabled:\n\n"
+      "++SET <unit> ENABLED\n"
+      "++SET <unit> DISABLED\n\n"
+      " When a unit is disabled, it will not be displayed by SHOW DEVICE.\n\n"
+#define HLP_ASSIGN      "*Commands Logical_Names"
+#define HLP_DEASSIGN    "*Commands Logical_Names"
+      "2Logical Names\n"
+      " The standard device names can be supplemented with logical names.  Logical\n"
+      " names must be unique within a simulator (that is, they cannot be the same\n"
+      " as an existing device name).  To assign a logical name to a device:\n\n"
+      "++ASSIGN <device> <log-name>      assign log-name to device\n\n"
+      " To remove a logical name:\n\n"
+      "++DEASSIGN <device>               remove logical name\n\n"
+      " To show the current logical name assignment:\n\n"
+      "++SHOW <device> NAMES            show logical name, if any\n\n"
+      " To show all logical names:\n\n"
+      "++SHOW NAMES\n\n"
+       /***************** 80 character line width template *************************/
+#define HLP_DO          "*Commands Executing_Command_Files"
+      "2Executing Command Files\n"
+      " The simulator can execute command files with the DO command:\n\n"
+      "++DO <filename> {arguments...}       execute commands in file\n\n"
+      " The DO command allows command files to contain substitutable arguments.\n"
+      " The string %%n, where n is between 1 and 9, is replaced with argument n\n"
+      " from the DO command line. The string %%0 is replaced with <filename>.\n"
+      " The sequences \\%% and \\\\ are replaced with the literal characters %% and \\,\n"
+      " respectively.  Arguments with spaces can be enclosed in matching single\n"
+      " or double quotation marks.\n\n"
+      " DO commands may be nested up to ten invocations deep.\n\n"
+      "3Switches\n"
+      " If the switch -v is specified, the commands in the file are echoed before\n"
+      " they are executed.\n\n"
+      " If the switch -e is specified, command processing (including nested command\n"
+      " invocations) will be aborted if a command error is encountered.\n"
+      " (Simulation stop never abort processing; use ASSERT to catch unexpected\n"
+      " stops.)  Without the switch, all errors except ASSERT failures will be\n"
+      " ignored, and command processing will continue.\n\n"
+      " If the switch -o is specified, the on conditions and actions from the\n"
+      " calling command file will be inherited in the command file being invoked.\n"
+      " If the switch -q is specified, the quiet mode will be explicitly enabled\n"
+      " for the called command file, otherwise quiet mode is inherited from the\n"
+      " calling context.\n"
+       /***************** 80 character line width template *************************/
+#define HLP_GOTO        "*Commands Executing_Command_Files GOTO"
+      "3GOTO\n"
+      " Commands in a command file execute in sequence until either an error\n"
+      " trap occurs (when a command completes with an error status), or when an\n"
+      " explict request is made to start command execution elsewhere with the\n"
+      " GOTO command:\n\n"
+      "++GOTO <label>\n\n"
+      " Labels are lines in a command file which the first non whitespace\n"
+      " character is a \":\".  The target of a goto is the first matching label\n"
+      " in the current do command file which is encountered.  Since labels\n"
+      " don't do anything else besides being the targets of goto's, they could\n"
+      " also be used to provide comments in do command files.\n\n"
+      "4Examples\n\n"
+      "++:: This is a comment\n"
+      "++echo Some Message to Output\n"
+      "++:Target\n"
+      "++:: This is a comment\n"
+      "++GOTO Target\n\n"
+#define HLP_RETURN      "*Commands Executing_Command_Files RETURN"
+       /***************** 80 character line width template *************************/
+      "3RETURN\n"
+      " The RETURN command causes the current procedure call to be restored to the\n"
+      " calling context, possibly returning a specific return status.\n"
+      " If no return status is specified, the return status from the last command\n"
+      " executed will be returned.  The calling context may have ON traps defined\n"
+      " which may redirect command flow in that context.\n\n"
+      "++return                   return from command file with last command status\n"
+      "++return {-Q} <status>     return from command file with specific status\n\n"
+      " The status return can be any numeric value or one of the standard SCPE_\n"
+      " condition names.\n\n"
+      " The -Q switch on the RETURN command will cause the specified status to\n"
+      " be returned, but normal error status message printing to be suppressed.\n"
+      "4Condition Names\n"
+      " The available standard SCPE_ condition names are\n"
+      "5 NXM\n"
+      " Address space exceeded\n"
+      "5 UNATT\n"
+      " Unit not attached\n"
+      "5 IOERR\n"
+      " I/O error\n"
+      "5 CSUM\n"
+      " Checksum error\n"
+      "5 FMT\n"
+      " Format error\n"
+      "5 NOATT\n"
+      " Unit not attachable\n"
+      "5 OPENERR\n"
+      " File open error\n"
+      "5 MEM\n"
+      " Memory exhausted\n"
+      "5 ARG\n"
+      " Invalid argument\n"
+      "5 STEP\n"
+      " Step expired\n"
+      "5 UNK\n"
+      " Unknown command\n"
+      "5 RO\n"
+      " Read only argument\n"
+      "5 INCOMP\n"
+      " Command not completed\n"
+      "5 STOP\n"
+      " Simulation stopped\n"
+      "5 EXIT\n"
+      " Goodbye\n"
+      "5 TTIERR\n"
+      " Console input I/O error\n"
+      "5 TTOERR\n"
+      " Console output I/O error\n"
+      "5 EOF\n"
+      " End of file\n"
+      "5 REL\n"
+      " Relocation error\n"
+      "5 NOPARAM\n"
+      " No settable parameters\n"
+      "5 ALATT\n"
+      " Unit already attached\n"
+      "5 TIMER\n"
+      " Hardware timer error\n"
+      "5 SIGERR\n"
+      " Signal handler setup error\n"
+      "5 TTYERR\n"
+      " Console terminal setup error\n"
+      "5 NOFNC\n"
+      " Command not allowed\n"
+      "5 UDIS\n"
+      " Unit disabled\n"
+      "5 NORO\n"
+      " Read only operation not allowed\n"
+      "5 INVSW\n"
+      " Invalid switch\n"
+      "5 MISVAL\n"
+      " Missing value\n"
+      "5 2FARG\n"
+      " Too few arguments\n"
+      "5 2MARG\n"
+      " Too many arguments\n"
+      "5 NXDEV\n"
+      " Non-existent device\n"
+      "5 NXUN\n"
+      " Non-existent unit\n"
+      "5 NXREG\n"
+      " Non-existent register\n"
+      "5 NXPAR\n"
+      " Non-existent parameter\n"
+      "5 NEST\n"
+      " Nested DO command limit exceeded\n"
+      "5 IERR\n"
+      " Internal error\n"
+      "5 MTRLNT\n"
+      " Invalid magtape record length\n"
+      "5 LOST\n"
+      " Console Telnet connection lost\n"
+      "5 TTMO\n"
+      " Console Telnet connection timed out\n"
+      "5 STALL\n"
+      " Console Telnet output stall\n"
+      "5 AFAIL\n"
+      " Assertion failed\n"
+      "5 INVREM\n"
+      " Invalid remote console command\n"
+#define HLP_SHIFT       "*Commands Executing_Command_Files SHIFT"
+      "3SHIFT\n"
+      "++shift                    shift the command file's positional parameters\n"
+#define HLP_CALL        "*Commands Executing_Command_Files CALL"
+      "3CALL\n"
+      "++call                     transfer control to a labeled subroutine\n"
+      "                         a command file.\n"
+#define HLP_ON          "*Commands Executing_Command_Files ON"
+      "3ON\n"
+      "++on <condition> <action>  perform action(s) after condition\n"
+      "++on <condition>           clear action for specific condition\n"
+#define HLP_PROCEED     "*Commands Executing_Command_Files PROCEED"
+#define HLP_IGNORE      "*Commands Executing_Command_Files PROCEED"
+       /***************** 80 character line width template *************************/
+      "3PROCEED/IGNORE\n"
+      " The PROCEED or IGNORE commands do nothing.  They are potentially useful\n"
+      " placeholders for an ON action condition which should be explicitly ignored\n"
+      "++proceed                  continue command file execution without doing anything\n"
+      "++ignore                   continue command file execution without doing anything\n"
+
+#if 0
+
+    SET ON                       Enables error trapping for currently defined 
+                                 traps (by ON commands)
+    SET NOON                     Disables error trapping for currently 
+                                 defined traps (by ON commands)
+    ON <statusvalue> commandtoprocess{; additionalcommandtoprocess}
+                                 Sets the action(s) to take when the specific 
+                                 error status is returned by a command in the 
+                                 currently running do command file.  Multiple 
+                                 actions can be specified with each delimited 
+                                 by a semicolon character (just like 
+                                 breakpoint action commands).
+    ON ERROR commandtoprocess{; additionalcommandtoprocess}
+                                 Sets the default action(s) to take when any 
+                                 otherwise unspecified error status is returned 
+                                 by a command in the currently running do 
+                                 command file.  Multiple actions can be 
+                                 specified with each delimited by a semicolon 
+                                 character (just like breakpoint action 
+                                 commands).
+    ON <statusvalue>                   
+    ON ERROR                     Clears the default actions to take when any 
+                                 otherwise unspecified error status is 
+                                 returned by a command in the currently 
+                                 running do command file.
+
+
+Error traps can be taken for any command which returns a status other than SCPE_STEP, SCPE_OK, and SCPE_EXIT.   
+
+ON Traps can specify any status value from the following list: NXM, UNATT, IOERR, CSUM, FMT, NOATT, OPENERR, MEM, ARG, STEP, UNK, RO, INCOMP, STOP, TTIERR, TTOERR, EOF, REL, NOPARAM, ALATT, TIMER, SIGERR, TTYERR, SUB, NOFNC, UDIS, NORO, INVSW, MISVAL, 2FARG, 2MARG, NXDEV, NXUN, NXREG, NXPAR, NEST, IERR, MTRLNT, LOST, TTMO, STALL, AFAIL.  These values can be indicated by name or by their internal numeric value (not recommended).
+
+Interactions with ASSERT command and "DO -e":
+DO -e       is equivalent to SET ON, which by itself it equivalent to "SET ON; ON ERROR RETURN".
+ASSERT      failure have several different actions:
+       If error trapping is not enabled then AFAIL causes exit from the current do command file.
+       If error trapping is enabled and an explicit "ON AFAIL" action is defined, then the specified action is performed.
+       If error trapping is enabled and no "ON AFAIL" action is defined, then an AFAIL causes exit from the current do command file.
+
+#endif
+
+
+#define HLP_ECHO        "*Commands Executing_Command_Files Displaying_Arbitrary_Text"
+       /***************** 80 character line width template *************************/
+      "3Displaying Arbitrary Text\n"
+      " The ECHO command is a useful way of annotating command files.  ECHO prints\n"
+      " out its arguments on the console (and log):\n\n"
+      "++ECHO <string>      output string to console\n\n"
+      " If there is no argument, ECHO prints a blank line on the console.  This\n"
+      " may be used to provide spacing in the console display or log.\n"
+       /***************** 80 character line width template *************************/
+#define HLP_SEND        "*Commands Executing_Command_Files Injecting_Console_Input"
+       /***************** 80 character line width template *************************/
+      "3Injecting Console Input\n"
+      " The SEND command provides a way to insert input into the console device of\n"
+      " a simulated system as if it was entered by a user.\n\n"
+      "++SEND {-t} {after=nn,}{delay=nn,}\"<string>\"\n\n"
+      " The string argument must be delimited by quote characters.  Quotes may\n"
+      " be either single or double but the opening and closing quote characters\n"
+      " must match.  Data in the string may contain escaped character strings.\n\n"
+      " The SEND command can also insert input into any serial device on a\n"
+      " simulated system as if it was entered by a user.\n\n"
+      "++SEND {-t} <dev>:line {after=nn,}{delay=nn,}\"<string>\"\n\n"
+      "4Delay\n"
+      " Specifies a positive integer representing a minimal instruction delay\n"
+      " between characters being sent.  The value specified in a delay\n"
+      " argument persists across SEND commands to the same device (console or\n"
+      " serial device).  The delay parameter can be set by itself with:\n\n"
+      "++SEND DELAY=n\n\n"
+      " The default value of the delay parameter is 1000.\n"
+       /***************** 80 character line width template *************************/
+      "4After\n"
+      " Specifies a positive integer representing a minimal number of instructions\n"
+      " which must execute before the first character in the string is sent.\n"
+      " The value specified as the after parameter persists across SEND commands\n"
+      " to the same device (console or serial device).   The after parameter value\n"
+      " can be set by itself with:\n\n"
+      "++SEND AFTER=n\n\n"
+      " If the after parameter isn't explicitly set, it defaults to the value of\n"
+      " the delay parameter.\n"
+      "4Escaping String Data\n"
+      " The following character escapes are explicitly supported:\n"
+      "++\\r  Sends the ASCII Carriage Return character (Decimal value 13)\n"
+      "++\\n  Sends the ASCII Linefeed character (Decimal value 10)\n"
+      "++\\f  Sends the ASCII Formfeed character (Decimal value 12)\n"
+      "++\\t  Sends the ASCII Horizontal Tab character (Decimal value 9)\n"
+      "++\\v  Sends the ASCII Vertical Tab character (Decimal value 11)\n"
+      "++\\b  Sends the ASCII Backspace character (Decimal value 8)\n"
+      "++\\\\  Sends the ASCII Backslash character (Decimal value 92)\n"
+      "++\\'  Sends the ASCII Single Quote character (Decimal value 39)\n"
+      "++\\\"  Sends the ASCII Double Quote character (Decimal value 34)\n"
+      "++\\?  Sends the ASCII Question Mark character (Decimal value 63)\n"
+      "++\\e  Sends the ASCII Escape character (Decimal value 27)\n"
+      " as well as octal character values of the form:\n"
+      "++\\n{n{n}} where each n is an octal digit (0-7)\n"
+      " and hext character values of the form:\n"
+      "++\\xh{h} where each h is a hex digit (0-9A-Fa-f)\n"
+      "4Switches\n"
+      " Switches can be used to influence the behavior of SEND commands\n\n"
+      "5-t\n"
+      " The -t switch indicates that the Delay and After values are in\n"
+      " units of microseconds rather than instructions.\n"
+       /***************** 80 character line width template *************************/
+#define HLP_EXPECT      "*Commands Executing_Command_Files Reacting_To_Console_Output"
+       /***************** 80 character line width template *************************/
+      "3Reacting To Console Output\n"
+      " The EXPECT command provides a way to stop execution and take actions\n"
+      " when specific output has been generated by the simulated system.\n\n"
+      "++EXPECT {dev:line} {[count]} {HALTAFTER=n,}\"<string>\" {actioncommand {; actioncommand}...}\n\n"
+      "++NOEXPECT {dev:line} \"<string>\"\n\n"
+      " The string argument must be delimited by quote characters.  Quotes may\n"
+      " be either single or double but the opening and closing quote characters\n"
+      " must match.  Data in the string may contain escaped character strings.\n"
+      " If a [count] is specified, the rule will match after the match string\n"
+      " has matched count times.\n\n"
+      " When multiple expect rules are defined with the same match string, they\n"
+      " will match in the same order they were defined in.\n\n"
+      " When expect rules are defined, they are evaluated agains recently\n"
+      " produced output as each character is output to the device.  Since this\n"
+      " evaluation processing is done on each output character, rule matching\n"
+      " is not specifically line oriented.  If line oriented matching is desired\n"
+      " then rules should be defined which contain the simulated system's line\n"
+      " ending character sequence (i.e. \"\\r\\n\").\n"
+      " Once data has matched any expect rule, that data is no longer eligible\n"
+      " to match other expect rules which may already be defined.\n"
+      " Data which is output prior to the definition of an expect rule is not\n"
+      " eligible to be matched against.\n\n"
+      " The NOEXPECT command removes a previously defined EXPECT command.\n"
+       /***************** 80 character line width template *************************/
+      "4Switches\n"
+      " Switches can be used to influence the behavior of EXPECT rules\n\n"
+      "5-p\n"
+      " EXPECT rules default to be one shot activities.  That is a rule is\n"
+      " automatically removed when it matches unless it is designated as a\n"
+      " persistent rule by using a -p switch when the rule is defined.\n"
+      "5-c\n"
+      " If an expect rule is defined with the -c switch, it will cause all\n"
+      " pending expect rules on the current device to be cleared when the rule\n"
+      " matches data in the device output stream.\n"
+      "5-r\n"
+      " If an expect rule is defined with the -r switch, the string is interpreted\n"
+      " as a regular expression applied to the output data stream.  This regular\n"
+      " expression may contain parentheses delimited sub-groups.\n\n"
+       /***************** 80 character line width template *************************/
+#if defined (HAVE_PCREPOSIX_H)
+      " The syntax of the regular expressions available are those supported by\n"
+      " the Perl Compatible Regular Expression package (aka PCRE).  As the name\n"
+      " implies, the syntax is generally the same as Perl regular expressions.\n"
+      " See http://perldoc.perl.org/perlre.html for more details\n"
+#elif defined (HAVE_REGEX_H)
+      " The syntax of the regular expressions available are those supported by\n"
+      " your local system's Regular Expression library using the Extended POSIX\n"
+      " Regular Expressiona\n"
+#else
+      " Regular expression support is not currently available on your environment.\n"
+      " This simulator could use regular expression support provided by the\n"
+      " Perl Compatible Regular Expression (PCRE) package if it was available\n"
+      " when you simulator was compiled.\n"
+#endif
+      "5-i\n"
+      " If a regular expression expect rule is defined with the -i switch,\n"
+      " character matching for that expression will be case independent.\n"
+      " The -i switch is only valid for regular expression expect rules.\n"
+      "5-t\n"
+      " The -t switch indicates that the value specified by the HaltAfter\n"
+      " parameter are in units of microseconds rather than instructions.\n"
+      "4Determining Which Output Matched\n"
+      " When an expect rule matches data in the output stream, the rule which\n"
+      " matched is recorded in the environment variable _EXPECT_MATCH_PATTERN.\n"
+      " If the expect rule was a regular expression rule, then the environment\n"
+      " variable _EXPECT_MATCH_GROUP_0 is set to the whole string which matched\n"
+      " and if the match pattern had any parentheses delimited sub-groups, the\n"
+      " environment variables _EXPECT_MATCH_PATTERN_1 thru _EXPECT_MATCH_PATTERN_n\n"
+      " are set to the values within the string which matched the respective\n"
+      " sub-groups.\n"
+       /***************** 80 character line width template *************************/
+      "4Escaping String Data\n"
+      " The following character escapes are explicitly supported when NOT using\n"
+      " regular expression match patterns:\n"
+      "++\\r  Expect the ASCII Carriage Return character (Decimal value 13)\n"
+      "++\\n  Expect the ASCII Linefeed character (Decimal value 10)\n"
+      "++\\f  Expect the ASCII Formfeed character (Decimal value 12)\n"
+      "++\\t  Expect the ASCII Horizontal Tab character (Decimal value 9)\n"
+      "++\\v  Expect the ASCII Vertical Tab character (Decimal value 11)\n"
+      "++\\b  Expect the ASCII Backspace character (Decimal value 8)\n"
+      "++\\\\  Expect the ASCII Backslash character (Decimal value 92)\n"
+      "++\\'  Expect the ASCII Single Quote character (Decimal value 39)\n"
+      "++\\\"  Expect the ASCII Double Quote character (Decimal value 34)\n"
+      "++\\?  Expect the ASCII Question Mark character (Decimal value 63)\n"
+      "++\\e  Expect the ASCII Escape character (Decimal value 27)\n"
+      " as well as octal character values of the form:\n"
+      "++\\n{n{n}} where each n is an octal digit (0-7)\n"
+      " and hext character values of the form:\n"
+      "++\\xh{h} where each h is a hex digit (0-9A-Fa-f)\n"
+      "4HaltAfter\n"
+      " Specifies the number of instructions which should be executed before\n"
+      " simulator instruction execution should stop.  The default is to stop\n"
+      " executing instructions immediately (i.e. HALTAFTER=0).\n"
+      " The HaltAfter delay, once set, persists for all expect behaviors for\n"
+      " that device.\n"
+      " The HaltAfter parameter value can be set by itself with:\n\n"
+      "++EXPECT HALTAFTER=n\n\n"
+      " To avoid potentially unpredictable system hehavior that will happen\n"
+      " if multiple expect rules are in effect and a haltafter value is large\n"
+      " enough for more than one expect rule to match before an earlier haltafter\n"
+      " delay has expired, only a single EXPECT rule can be defined if a non-zero\n"
+      " HaltAfter parameter has been set.\n"
+      /***************** 80 character line width template *************************/
+#define HLP_ASSERT      "*Commands Executing_Command_Files Testing_Simulator_State"
+#define HLP_IF          "*Commands Executing_Command_Files Testing_Simulator_State"
+      "3Testing Simulator State\n"
+      " There are two ways for a command file to examine simulator state and\n"
+      " then take action based on that state:\n"
+      "4ASSERT\n"
+      " The ASSERT command tests a simulator state condition and halts command\n"
+      " file execution if the condition is false:\n\n"
+      "++ASSERT <Simulator State Expressions>\n\n"
+      " If the indicated expression evaluates to false, the command completes\n"
+      " with an AFAIL condition.  By default, when a command file encounters a\n"
+      " command which returns the AFAIL condition, it will exit the running\n"
+      " command file with the AFAIL status to the calling command file.  This\n"
+      " behavior can be changed with the ON command as well as switches to the\n"
+      " invoking DO command.\n\n"
+      "5Examples:\n"
+      " A command file might be used to bootstrap an operating system that\n"
+      " halts after the initial load from disk.  The ASSERT command is then\n"
+      " used to confirm that the load completed successfully by examining the\n"
+      " CPU's \"A\" register for the expected value:\n\n"
+      "++; OS bootstrap command file\n"
+      "++;\n"
+      "++ATTACH DS0 os.disk\n"
+      "++BOOT DS\n"
+      "++; A register contains error code; 0 = good boot\n"
+      "++ASSERT A=0\n"
+      "++ATTACH MT0 sys.tape\n"
+      "++ATTACH MT1 user.tape\n"
+      "++RUN\n\n"
+       /***************** 80 character line width template *************************/
+      " In the example, if the A register is not 0, the \"ASSERT A=0\" command will\n"
+      " be echoed, the command file will be aborted with an \"Assertion failed\"\n"
+      " message.  Otherwise, the command file will continue to bring up the\n"
+      " operating system.\n"
+      "4IF\n"
+      " The IF command tests a simulator state condition and executes additional\n"
+      " commands if the condition is true:\n\n"
+      "++IF <Simulator State Expressions> commandtoprocess{; additionalcommandtoprocess}...\n\n"
+      "5Examples:\n"
+      " A command file might be used to bootstrap an operating system that\n"
+      " halts after the initial load from disk.  The ASSERT command is then\n"
+      " used to confirm that the load completed successfully by examining the\n"
+      " CPU's \"A\" register for the expected value:\n\n"
+      "++; OS bootstrap command file\n"
+      "++;\n"
+      "++ATTACH DS0 os.disk\n"
+      "++BOOT DS\n"
+      "++; A register contains error code; 0 = good boot\n"
+      "++IF NOT A=0 echo Boot failed - Failure Code; EX A; exit AFAIL\n"
+      "++ATTACH MT0 sys.tape\n"
+      "++ATTACH MT1 user.tape\n"
+      "++RUN\n\n"
+       /***************** 80 character line width template *************************/
+      " In the example, if the A register is not 0, the message \"Boot failed -\n"
+      " Failure Code:\" command will be displayed, the contents of the A register\n"
+      " will be displayed and the command file will be aborted with an \"Assertion\n"
+      " failed\" message.  Otherwise, the command file will continue to bring up\n"
+      " the operating system.\n"
+      "4Conditional Expressions\n"
+      " The IF and ASSERT commands evaluate two different forms of conditional\n"
+      " expressions.:\n\n"
+      "5Simulator State Expressions\n"
+      " The values of simulator registers can be evaluated with:\n\n"
+      "++{NOT} {<dev>} <reg>|<addr>{<logical-op><value>}<conditional-op><value>\n\n"
+      " If <dev> is not specified, CPU is assumed.  <reg> is a register (scalar\n"
+      " or subscripted) belonging to the indicated device.  <addr> is an address\n"
+      " in the address space of the indicated device.  The <conditional-op>\n"
+      " and optional <logical-op> are the same as those used for \"search\n"
+      " specifiers\" by the EXAMINE and DEPOSIT commands.  The <value>s are\n"
+      " expressed in the radix specified for <reg>, not in the radix for the\n"
+      " device when referencing a register and when an address is referenced\n"
+      " the device radix is used as the default.\n\n"
+      " If the <logical-op> and <value> are specified, the target register value\n"
+      " is first altered as indicated.  The result is then compared to the\n"
+      " <value> via the <conditional-op>.  If the result is true, the additional\n"
+      " command(s) are executed before proceeding to the next line in the command\n"
+      " file.  Otherwise, the next command in the command file is processed.\n\n"
+      "5String Comparison Expressions\n"
+      " String Values can be compared with:\n"
+      "++{-i} {NOT} \"<string1>\" <compare-op> \"<string2>\"\n\n"
+      " The -i switch, if present, causes comparisons to be case insensitive.\n"
+      " <string1> and <string2> are quoted string values which may have\n"
+      " environment variables substituted as desired.\n"
+      " <compare-op> may be one of:\n\n"
+      "++==  - equal\n"
+      "++EQU - equal\n"
+      "++!=  - not equal\n"
+      "++NEQ - not equal\n"
+      "++<   - less than\n"
+      "++LSS - less than\n"
+      "++<=  - less than or equal\n"
+      "++LEQ - less than or equal\n"
+      "++>   - greater than\n"
+      "++GTR - greater than\n"
+      "++>=  - greater than or equal\n"
+      "++GEQ - greater than or equal\n\n"
+      " Comparisons are generic.  This means that if both string1 and string2 are\n"
+      " comprised of all numeric digits, then the strings are converted to numbers\n"
+      " and a numeric comparison is performed. For example: \"+1\" EQU \"1\" will be\n"
+      " true.\n"
+       /***************** 80 character line width template *************************/
+#define HLP_EXIT        "*Commands Exiting_The_Simulator"
+      "2Exiting The Simulator\n"
+      " EXIT (synonyms QUIT and BYE) returns control to the operating system.\n"
+#ifdef OPCON
+#define HLP_SHOW_OC     "*Commands SHOW"
+      "2HELP\n"
+      "+h{elp}                      type this message\n"
+      "+h{elp} <command>            type help for command\n"
+      "+h{elp} <dev>                type help for device\n"
+      "+h{elp} <dev> attach         type help for device specific ATTACH command\n"
+      "+h{elp} <dev> set            type help for device specific SET commands\n"
+      "+h{elp} <dev> show           type help for device specific SHOW commands\n"
+      "+h{elp} <dev> <command>      type help for device specific <command> command\n"
+       /***************** 80 character line width template *************************/
+      "2Altering The Simulated Configuration\n"
+      " In most simulators, the SET <device> DISABLED command removes the\n"
+      " specified device from the configuration.  A DISABLED device is invisible\n"
+      " to running programs.  The device can still be RESET, but it cannot be\n"
+      " ATTAChed, DETACHed, or BOOTed.  SET <device> ENABLED restores a disabled\n"
+      " device to a configuration.\n\n"
+      " Most multi-unit devices allow units to be enabled or disabled:\n\n"
+      "++SET <unit> ENABLED\n"
+      "++SET <unit> DISABLED\n\n"
+      " When a unit is disabled, it will not be displayed by SHOW DEVICE.\n\n"
+#endif
+       /***************** 80 character line width template *************************/
+#define HLP_SCREENSHOT  "*Commands Screenshot_Video_Window"
+      "2Screenshot Video Window\n"
+      " Simulators with Video devices display the simulated video in a window\n"
+      " on the local system.  The contents of that display can be saved in a\n"
+      " file with the SCREENSHOT command:\n\n"
+      " +SCREENSHOT screenshotfile\n\n"
+#if defined(HAVE_LIBPNG)
+      " which will create a screen shot file called screenshotfile.png\n"
+#else
+      " which will create a screen shot file called screenshotfile.bmp\n"
+#endif
+#define HLP_SPAWN       "*Commands Executing_System_Commands"
+      "2Executing System Commands\n"
+      " The simulator can execute operating system commands with the ! (spawn)\n"
+      " command:\n\n"
+      "++!                    execute local command interpreter\n"
+      "++! <command>          execute local host command\n"
+      " If no operating system command is provided, the simulator attempts to\n"
+      " launch the host operating system's command shell.\n"
+      " The exit status from the command which was executed is set as the command\n"
+      " completion status for the ! command.  This may influence any enabled ON\n"
+      " condition traps\n";
+
+
+static CTAB cmd_table[] = {
+    { "RESET",      &reset_cmd,     0,          HLP_RESET },
+    { "EXAMINE",    &exdep_cmd,     EX_E,       HLP_EXAMINE },
+    { "IEXAMINE",   &exdep_cmd,     EX_E+EX_I,  HLP_IEXAMINE },
+    { "DEPOSIT",    &exdep_cmd,     EX_D,       HLP_DEPOSIT },
+    { "IDEPOSIT",   &exdep_cmd,     EX_D+EX_I,  HLP_IDEPOSIT },
+    { "EVALUATE",   &eval_cmd,      0,          HLP_EVALUATE },
+    { "RUN",        &run_cmd,       RU_RUN,     HLP_RUN,        NULL, &run_cmd_message },
+    { "GO",         &run_cmd,       RU_GO,      HLP_GO,         NULL, &run_cmd_message },
+    { "STEP",       &run_cmd,       RU_STEP,    HLP_STEP,       NULL, &run_cmd_message },
+    { "NEXT",       &run_cmd,       RU_NEXT,    HLP_NEXT,       NULL, &run_cmd_message },
+    { "CONTINUE",   &run_cmd,       RU_CONT,    HLP_CONTINUE,   NULL, &run_cmd_message },
+    { "BOOT",       &run_cmd,       RU_BOOT,    HLP_BOOT,       NULL, &run_cmd_message },
+    { "BREAK",      &brk_cmd,       SSH_ST,     HLP_BREAK },
+    { "NOBREAK",    &brk_cmd,       SSH_CL,     HLP_NOBREAK },
+    { "ATTACH",     &attach_cmd,    0,          HLP_ATTACH },
+    { "DETACH",     &detach_cmd,    0,          HLP_DETACH },
+    { "ASSIGN",     &assign_cmd,    0,          HLP_ASSIGN },
+    { "DEASSIGN",   &deassign_cmd,  0,          HLP_DEASSIGN },
+    { "SAVE",       &save_cmd,      0,          HLP_SAVE  },
+    { "RESTORE",    &restore_cmd,   0,          HLP_RESTORE },
+    { "GET",        &restore_cmd,   0,          NULL },
+    { "LOAD",       &load_cmd,      0,          HLP_LOAD },
+    { "DUMP",       &load_cmd,      1,          HLP_DUMP },
+    { "EXIT",       &exit_cmd,      0,          HLP_EXIT },
+    { "QUIT",       &exit_cmd,      0,          NULL },
+    { "BYE",        &exit_cmd,      0,          NULL },
+    { "CD",         &set_default_cmd, 0,        HLP_CD },
+    { "PWD",        &pwd_cmd,       0,          HLP_PWD },
+    { "DIR",        &dir_cmd,       0,          HLP_DIR },
+    { "LS",         &dir_cmd,       0,          HLP_LS },
+    { "TYPE",       &type_cmd,      0,          HLP_TYPE },
+    { "CAT",        &type_cmd,      0,          HLP_CAT },
+    { "SET",        &set_cmd,       0,          HLP_SET },
+    { "SHOW",       &show_cmd,      0,          HLP_SHOW },
+    { "DO",         &do_cmd,        1,          HLP_DO },
+    { "GOTO",       &goto_cmd,      1,          HLP_GOTO },
+    { "RETURN",     &return_cmd,    0,          HLP_RETURN },
+    { "SHIFT",      &shift_cmd,     0,          HLP_SHIFT },
+    { "CALL",       &call_cmd,      0,          HLP_CALL },
+    { "ON",         &on_cmd,        0,          HLP_ON },
+    { "IF",         &assert_cmd,    0,          HLP_IF },
+    { "PROCEED",    &noop_cmd,      0,          HLP_PROCEED },
+    { "IGNORE",     &noop_cmd,      0,          HLP_IGNORE },
+    { "ECHO",       &echo_cmd,      0,          HLP_ECHO },
+    { "ASSERT",     &assert_cmd,    1,          HLP_ASSERT },
+    { "SEND",       &send_cmd,      0,          HLP_SEND },
+    { "EXPECT",     &expect_cmd,    1,          HLP_EXPECT },
+    { "NOEXPECT",   &expect_cmd,    0,          HLP_EXPECT },
+    { "!",          &spawn_cmd,     0,          HLP_SPAWN },
+    { "HELP",       &help_cmd,      0,          HLP_HELP },
+#if defined(USE_SIM_VIDEO)
+    { "SCREENSHOT", &screenshot_cmd,0,          HLP_SCREENSHOT },
+#endif
+    { NULL, NULL, 0 }
+    };
+
+static CTAB set_glob_tab[] = {
+    { "CONSOLE",    &sim_set_console,           0, HLP_SET_CONSOLE },
+    { "REMOTE",     &sim_set_remote_console,    0, HLP_SET_REMOTE },
+    { "BREAK",      &brk_cmd,              SSH_ST, HLP_SET_BREAK },
+    { "NOBREAK",    &brk_cmd,              SSH_CL, HLP_SET_BREAK },
+    { "DEFAULT",    &set_default_cmd,           1, HLP_SET_DEFAULT },
+    { "TELNET",     &sim_set_telnet,            0 },            /* deprecated */
+    { "NOTELNET",   &sim_set_notelnet,          0 },            /* deprecated */
+    { "LOG",        &sim_set_logon,             0, HLP_SET_LOG  },
+    { "NOLOG",      &sim_set_logoff,            0, HLP_SET_LOG  },
+    { "DEBUG",      &sim_set_debon,             0, HLP_SET_DEBUG  },
+    { "NODEBUG",    &sim_set_deboff,            0, HLP_SET_DEBUG  },
+    { "THROTTLE",   &sim_set_throt,             1, HLP_SET_THROTTLE },
+    { "NOTHROTTLE", &sim_set_throt,             0, HLP_SET_THROTTLE },
+    { "CLOCKS",     &sim_set_timers,            1, HLP_SET_CLOCKS },
+    { "ASYNCH",     &sim_set_asynch,            1, HLP_SET_ASYNCH },
+    { "NOASYNCH",   &sim_set_asynch,            0, HLP_SET_ASYNCH },
+    { "ENVIRONMENT", &sim_set_environment,      1, HLP_SET_ENVIRON },
+    { "ON",         &set_on,                    1, HLP_SET_ON },
+    { "NOON",       &set_on,                    0, HLP_SET_ON },
+    { "VERIFY",     &set_verify,                1, HLP_SET_VERIFY },
+    { "VERBOSE",    &set_verify,                1, HLP_SET_VERIFY },
+    { "NOVERIFY",   &set_verify,                0, HLP_SET_VERIFY },
+    { "NOVERBOSE",  &set_verify,                0, HLP_SET_VERIFY },
+    { "MESSAGE",    &set_message,               1, HLP_SET_MESSAGE },
+    { "NOMESSAGE",  &set_message,               0, HLP_SET_MESSAGE },
+    { "QUIET",      &set_quiet,                 1, HLP_SET_QUIET },
+    { "NOQUIET",    &set_quiet,                 0, HLP_SET_QUIET },
+    { "PROMPT",     &set_prompt,                0, HLP_SET_PROMPT },
+    { NULL,         NULL,                       0 }
+    };
+
+static C1TAB set_dev_tab[] = {
+    { "OCTAL",      &set_dev_radix,     8 },
+    { "DECIMAL",    &set_dev_radix,     10 },
+    { "HEX",        &set_dev_radix,     16 },
+    { "ENABLED",    &set_dev_enbdis,    1 },
+    { "DISABLED",   &set_dev_enbdis,    0 },
+    { "DEBUG",      &set_dev_debug,     1 },
+    { "NODEBUG",    &set_dev_debug,     0 },
+    { NULL,         NULL,               0 }
+    };
+
+static C1TAB set_unit_tab[] = {
+    { "ENABLED",    &set_unit_enbdis,   1 },
+    { "DISABLED",   &set_unit_enbdis,   0 },
+    { NULL,         NULL,               0 }
+    };
+
+static SHTAB show_glob_tab[] = {
+    { "CONFIGURATION",  &show_config,               0, HLP_SHOW_CONFIG },
+    { "DEVICES",        &show_config,               1, HLP_SHOW_DEVICES },
+    { "FEATURES",       &show_config,               2, HLP_SHOW_FEATURES },
+    { "QUEUE",          &show_queue,                0, HLP_SHOW_QUEUE },
+    { "TIME",           &show_time,                 0, HLP_SHOW_TIME },
+    { "MODIFIERS",      &show_mod_names,            0, HLP_SHOW_MODIFIERS },
+    { "NAMES",          &show_log_names,            0, HLP_SHOW_NAMES },
+    { "SHOW",           &show_show_commands,        0, HLP_SHOW_SHOW },
+    { "VERSION",        &show_version,              1, HLP_SHOW_VERSION },
+    { "DEFAULT",        &show_default,              0, HLP_SHOW_DEFAULT },
+    { "CONSOLE",        &sim_show_console,          0, HLP_SHOW_CONSOLE },
+    { "REMOTE",         &sim_show_remote_console,   0, HLP_SHOW_REMOTE },
+    { "BREAK",          &show_break,                0, HLP_SHOW_BREAK },
+    { "LOG",            &sim_show_log,              0, HLP_SHOW_LOG },
+    { "TELNET",         &sim_show_telnet,           0 },    /* deprecated */
+    { "DEBUG",          &sim_show_debug,            0, HLP_SHOW_DEBUG },
+    { "THROTTLE",       &sim_show_throt,            0, HLP_SHOW_THROTTLE },
+    { "ASYNCH",         &sim_show_asynch,           0, HLP_SHOW_ASYNCH },
+    { "ETHERNET",       &eth_show_devices,          0, HLP_SHOW_ETHERNET },
+    { "SERIAL",         &sim_show_serial,           0, HLP_SHOW_SERIAL },
+    { "MULTIPLEXER",    &tmxr_show_open_devices,    0, HLP_SHOW_MULTIPLEXER },
+    { "MUX",            &tmxr_show_open_devices,    0, HLP_SHOW_MULTIPLEXER },
+#if defined(USE_SIM_VIDEO)
+    { "VIDEO",          &vid_show,                  0, HLP_SHOW_VIDEO },
+#endif
+    { "CLOCKS",         &sim_show_timers,           0, HLP_SHOW_CLOCKS },
+    { "SEND",           &sim_show_send,             0, HLP_SHOW_SEND },
+    { "EXPECT",         &sim_show_expect,           0, HLP_SHOW_EXPECT },
+    { "ON",             &show_on,                   0, HLP_SHOW_ON },
+    { NULL,             NULL,                       0 }
+    };
+
+static SHTAB show_dev_tab[] = {
+    { "RADIX",      &show_dev_radix,            0 },
+    { "DEBUG",      &show_dev_debug,            0 },
+    { "MODIFIERS",  &show_dev_modifiers,        0 },
+    { "NAMES",      &show_dev_logicals,         0 },
+    { "SHOW",       &show_dev_show_commands,    0 },
+    { NULL,         NULL,                       0 }
+    };
+
+static SHTAB show_unit_tab[] = {
+    { NULL, NULL, 0 }
+    };
+
+
+#if defined(_WIN32) || defined(__hpux)
+static
+int setenv(const char *envname, const char *envval, int overwrite)
+{
+char *envstr = (char *)malloc(strlen(envname)+strlen(envval)+2);
+int r;
+
+sprintf(envstr, "%s=%s", envname, envval);
+#if defined(_WIN32)
+r = _putenv(envstr);
+free(envstr);
+#else
+r = putenv(envstr);
+#endif
+return r;
+}
+
+static
+int unsetenv(const char *envname)
+{
+setenv(envname, "", 1);
+return 0;
+}
+#endif
+
+t_stat process_stdin_commands (t_stat stat, char *argv[]);
+
+/* Main command loop */
+
+int main (int argc, char *argv[])
+{
+char cbuf[4*CBUFSIZE], *cptr, *cptr2;
+char nbuf[PATH_MAX + 7];
+char **targv = NULL;
+int32 i, sw;
+t_bool lookswitch;
+t_stat stat;
+
+#if defined (__MWERKS__) && defined (macintosh)
+argc = ccommand (&argv);
+#endif
+
+/* Make sure that argv has at least 10 elements and that it ends in a NULL pointer */
+targv = (char **)calloc (1+MAX(10, argc), sizeof(*targv));
+for (i=0; i<argc; i++)
+    targv[i] = argv[i];
+argv = targv;
+set_prompt (0, "sim>");                                 /* start with set standard prompt */
+*cbuf = 0;                                              /* init arg buffer */
+sim_switches = 0;                                       /* init switches */
+lookswitch = TRUE;
+stdnul = fopen(NULL_DEVICE,"wb");
+for (i = 1; i < argc; i++) {                            /* loop thru args */
+    if (argv[i] == NULL)                                /* paranoia */
+        continue;
+    if ((*argv[i] == '-') && lookswitch) {              /* switch? */
+        if ((sw = get_switches (argv[i])) < 0) {
+            fprintf (stderr, "Invalid switch %s\n", argv[i]);
+            return 0;
+            }
+        sim_switches = sim_switches | sw;
+        }
+    else {
+        if ((strlen (argv[i]) + strlen (cbuf) + 3) >= sizeof(cbuf)) {
+            fprintf (stderr, "Argument string too long\n");
+            return 0;
+            }
+        if (*cbuf)                                      /* concat args */
+            strcat (cbuf, " "); 
+        sprintf(&cbuf[strlen(cbuf)], "%s%s%s", strchr(argv[i], ' ') ? "\"" : "", argv[i], strchr(argv[i], ' ') ? "\"" : "");
+        lookswitch = FALSE;                             /* no more switches */
+        }
+    }                                                   /* end for */
+sim_quiet = sim_switches & SWMASK ('Q');                /* -q means quiet */
+sim_on_inherit = sim_switches & SWMASK ('O');           /* -o means inherit on state */
+
+sim_init_sock ();                                       /* init socket capabilities */
+AIO_INIT;                                               /* init Asynch I/O */
+if (sim_vm_init != NULL)                                /* call once only */
+    (*sim_vm_init)();
+sim_finit ();                                           /* init fio package */
+setenv ("SIM_NAME", sim_name, 1);                       /* Publish simulator name */
+stop_cpu = 0;
+sim_interval = 0;
+sim_time = sim_rtime = 0;
+noqueue_time = 0;
+sim_clock_queue = QUEUE_LIST_END;
+sim_is_running = 0;
+sim_log = NULL;
+if (sim_emax <= 0)
+    sim_emax = 1;
+sim_timer_init ();
+
+if ((stat = sim_ttinit ()) != SCPE_OK) {
+    fprintf (stderr, "Fatal terminal initialization error\n%s\n",
+        sim_error_text (stat));
+    return 0;
+    }
+if ((sim_eval = (t_value *) calloc (sim_emax, sizeof (t_value))) == NULL) {
+    fprintf (stderr, "Unable to allocate examine buffer\n");
+    return 0;
+    };
+if ((stat = reset_all_p (0)) != SCPE_OK) {
+    fprintf (stderr, "Fatal simulator initialization error\n%s\n",
+        sim_error_text (stat));
+    return 0;
+    }
+if ((stat = sim_brk_init ()) != SCPE_OK) {
+    fprintf (stderr, "Fatal breakpoint table initialization error\n%s\n",
+        sim_error_text (stat));
+    return 0;
+    }
+if (!sim_quiet) {
+    printf ("\n");
+    show_version (stdout, NULL, NULL, 0, NULL);
+    }
+if (sim_dflt_dev == NULL)                               /* if no default */
+    sim_dflt_dev = sim_devices[0];
+if (*argv[0]) {                                         /* sim name arg? */
+    char *np;                                           /* "path.ini" */
+
+    strncpy (nbuf, argv[0], PATH_MAX + 1);              /* copy sim name */
+    if ((np = (char *)match_ext (nbuf, "EXE")))         /* remove .exe */
+        *np = 0;
+    np = strrchr (nbuf, '/');                           /* stript path and try again in cwd */
+    if (np == NULL)
+        np = strrchr (nbuf, '\\');                      /* windows path separator */
+    if (np == NULL)
+        np = strrchr (nbuf, ']');                       /* VMS path separator */
+    if (np != NULL)
+        setenv ("SIM_BIN_NAME", np+1, 1);               /* Publish simulator binary name */
+    }
+sim_argv = argv;
+cptr = getenv("HOME");
+if (cptr == NULL) {
+    cptr = getenv("HOMEPATH");
+    cptr2 = getenv("HOMEDRIVE");
+    }
+else
+    cptr2 = NULL;
+if (cptr && sizeof (nbuf) > strlen (cptr) + strlen ("/simh.ini") + 1) {
+    sprintf(nbuf, "\"%s%s%ssimh.ini\"", cptr2 ? cptr2 : "", cptr, strchr (cptr, '/') ? "/" : "\\");
+    stat = do_cmd (-1, nbuf) & ~SCPE_NOMESSAGE;         /* simh.ini proc cmd file */
+    }
+if (stat == SCPE_OPENERR)
+    stat = do_cmd (-1, "simh.ini");                     /* simh.ini proc cmd file */
+if (*cbuf)                                              /* cmd file arg? */
+    stat = do_cmd (0, cbuf);                            /* proc cmd file */
+else if (*argv[0]) {                                    /* sim name arg? */
+    char *np;                                           /* "path.ini" */
+    nbuf[0] = '"';                                      /* starting " */
+    strncpy (nbuf + 1, argv[0], PATH_MAX + 1);          /* copy sim name */
+    if ((np = (char *)match_ext (nbuf, "EXE")))         /* remove .exe */
+        *np = 0;
+    strcat (nbuf, ".ini\"");                            /* add .ini" */
+    stat = do_cmd (-1, nbuf) & ~SCPE_NOMESSAGE;         /* proc default cmd file */
+    if (stat == SCPE_OPENERR) {                         /* didn't exist/can't open? */
+        np = strrchr (nbuf, '/');                       /* stript path and try again in cwd */
+        if (np == NULL)
+            np = strrchr (nbuf, '\\');                  /* windows path separator */
+        if (np == NULL)
+            np = strrchr (nbuf, ']');                   /* VMS path separator */
+        if (np != NULL) {
+            *np = '"';
+            stat = do_cmd (-1, np) & ~SCPE_NOMESSAGE;   /* proc default cmd file */
+            }
+        }
+    }
+
+stat = process_stdin_commands (SCPE_BARE_STATUS(stat), argv);
+
+detach_all (0, TRUE);                                   /* close files */
+sim_set_deboff (0, NULL);                               /* close debug */
+sim_set_logoff (0, NULL);                               /* close log */
+sim_set_notelnet (0, NULL);                             /* close Telnet */
+vid_close ();                                           /* close video */
+sim_ttclose ();                                         /* close console */
+AIO_CLEANUP;                                            /* Asynch I/O */
+sim_cleanup_sock ();                                    /* cleanup sockets */
+fclose (stdnul);                                        /* close bit bucket file handle */
+free (targv);                                           /* release any argv copy that was made */
+return 0;
+}
+
+t_stat process_stdin_commands (t_stat stat, char *argv[])
+{
+char cbuf[4*CBUFSIZE], gbuf[CBUFSIZE];
+CONST char *cptr;
+t_stat stat_nomessage;
+CTAB *cmdp;
+
+stat = SCPE_BARE_STATUS(stat);                          /* remove possible flag */
+while (stat != SCPE_EXIT) {                             /* in case exit */
+    if ((cptr = sim_brk_getact (cbuf, sizeof(cbuf))))   /* pending action? */
+        printf ("%s%s\n", sim_prompt, cptr);            /* echo */
+    else if (sim_vm_read != NULL) {                     /* sim routine? */
+        printf ("%s", sim_prompt);                      /* prompt */
+        cptr = (*sim_vm_read) (cbuf, sizeof(cbuf), stdin);
+        }
+#ifdef OPCON
+    else cptr = oc_read_line_p (sim_prompt, cbuf, sizeof(cbuf), stdin);/* read with prmopt*/
+#else
+    else cptr = read_line_p (sim_prompt, cbuf, sizeof(cbuf), stdin);/* read with prmopt*/
+#endif
+    if (cptr == NULL) {                                 /* EOF? */
+        if (sim_ttisatty()) continue;                   /* ignore tty EOF */
+        else break;                                     /* otherwise exit */
+        }
+    if (*cptr == 0)                                     /* ignore blank */
+        continue;
+    sim_sub_args (cbuf, sizeof(cbuf), argv);
+    if (sim_log)                                        /* log cmd */
+        fprintf (sim_log, "%s%s\n", sim_prompt, cptr);
+    if (sim_deb && (sim_deb != sim_log) && (sim_deb != stdout))
+        fprintf (sim_deb, "%s%s\n", sim_prompt, cptr);
+    cptr = get_glyph_cmd (cptr, gbuf);                  /* get command glyph */
+    sim_switches = 0;                                   /* init switches */
+    if ((cmdp = find_cmd (gbuf)))                       /* lookup command */
+        stat = cmdp->action (cmdp->arg, cptr);          /* if found, exec */
+    else
+        stat = SCPE_UNK;
+    stat_nomessage = stat & SCPE_NOMESSAGE;             /* extract possible message supression flag */
+    stat_nomessage = stat_nomessage || (!sim_show_message);/* Apply global suppression */
+    stat = SCPE_BARE_STATUS(stat);                      /* remove possible flag */
+    sim_last_cmd_stat = stat;                           /* save command error status */
+    if (!stat_nomessage) {                              /* displaying message status? */
+        if (cmdp && (cmdp->message))                    /* special message handler? */
+            cmdp->message (NULL, stat);                 /* let it deal with display */
+        else
+            if (stat >= SCPE_BASE)                      /* error? */
+                sim_printf ("%s\n", sim_error_text (stat));
+        }
+    if (sim_vm_post != NULL)
+        (*sim_vm_post) (TRUE);
+    }                                                   /* end while */
+return stat;
+}
+
+/* Set prompt routine */
+
+t_stat set_prompt (int32 flag, CONST char *cptr)
+{
+char gbuf[CBUFSIZE], *gptr;
+
+if ((!cptr) || (*cptr == '\0'))
+    return SCPE_ARG;
+
+cptr = get_glyph_nc (cptr, gbuf, '"');                  /* get quote delimited token */
+if (gbuf[0] == '\0') {                                  /* Token started with quote */
+    gbuf[sizeof (gbuf)-1] = '\0';
+    strncpy (gbuf, cptr, sizeof (gbuf)-1);
+    gptr = strchr (gbuf, '"');
+    if (gptr)
+        *gptr = '\0';
+    }
+sim_prompt = (char *)realloc (sim_prompt, strlen (gbuf) + 2);   /* nul terminator and trailing blank */
+sprintf (sim_prompt, "%s ", gbuf);
+return SCPE_OK;
+}
+
+/* Find command routine */
+
+CTAB *find_cmd (const char *gbuf)
+{
+CTAB *cmdp = NULL;
+
+if (sim_vm_cmd)                                         /* try ext commands */
+    cmdp = find_ctab (sim_vm_cmd, gbuf);
+if (cmdp == NULL)                                       /* try regular cmds */
+    cmdp = find_ctab (cmd_table, gbuf);
+return cmdp;
+}
+
+/* Exit command */
+
+t_stat exit_cmd (int32 flag, CONST char *cptr)
+{
+return SCPE_EXIT;
+}
+
+/* Help command */
+
+
+/* Used when sorting a list of command names */
+static int _cmd_name_compare (const void *pa, const void *pb)
+{
+CTAB * const *a = (CTAB * const *)pa;
+CTAB * const *b = (CTAB * const *)pb;
+
+return strcmp((*a)->name, (*b)->name);
+}
+
+void fprint_help (FILE *st)
+{
+CTAB *cmdp;
+CTAB **hlp_cmdp = NULL;
+int cmd_cnt = 0;
+int cmd_size = 0;
+size_t max_cmdname_size = 0;
+int i, line_offset;
+
+for (cmdp = sim_vm_cmd; cmdp && (cmdp->name != NULL); cmdp++) {
+    if (cmdp->help) {
+        if (cmd_cnt >= cmd_size) {
+            cmd_size += 20;
+            hlp_cmdp = (CTAB **)realloc (hlp_cmdp, sizeof(*hlp_cmdp)*cmd_size);
+            }
+        hlp_cmdp[cmd_cnt] = cmdp;
+        ++cmd_cnt;
+        if (strlen(cmdp->name) > max_cmdname_size)
+            max_cmdname_size = strlen(cmdp->name);
+        }
+    }
+for (cmdp = cmd_table; cmdp && (cmdp->name != NULL); cmdp++) {
+    if (cmdp->help && (!sim_vm_cmd || !find_ctab (sim_vm_cmd, cmdp->name))) {
+        if (cmd_cnt >= cmd_size) {
+            cmd_size += 20;
+            hlp_cmdp = (CTAB **)realloc (hlp_cmdp, sizeof(*hlp_cmdp)*cmd_size);
+            }
+        hlp_cmdp[cmd_cnt] = cmdp;
+        ++cmd_cnt;
+        if (strlen (cmdp->name) > max_cmdname_size)
+            max_cmdname_size = strlen(cmdp->name);
+        }
+    }
+fprintf (st, "Help is available for the following commands:\n\n    ");
+qsort (hlp_cmdp, cmd_cnt, sizeof(*hlp_cmdp), _cmd_name_compare);
+line_offset = 4;
+for (i=0; i<cmd_cnt; ++i) {
+    fputs (hlp_cmdp[i]->name, st);
+    line_offset += 5 + max_cmdname_size;
+    if (line_offset + max_cmdname_size > 79) {
+        line_offset = 4;
+        fprintf (st, "\n    ");
+        }
+    else
+        fprintf (st, "%*s", (int)(max_cmdname_size + 5 - strlen (hlp_cmdp[i]->name)), "");
+    }
+free (hlp_cmdp);
+fprintf (st, "\n");
+return;
+}
+
+static void fprint_header (FILE *st, t_bool *pdone, char *context)
+{
+if (!*pdone)
+    fprintf (st, "%s", context);
+*pdone = TRUE;
+}
+
+void fprint_reg_help_ex (FILE *st, DEVICE *dptr, t_bool silent)
+{
+REG *rptr, *trptr;
+t_bool found = FALSE;
+t_bool all_unique = TRUE;
+size_t max_namelen = 0;
+DEVICE *tdptr;
+CONST char *tptr;
+char *namebuf;
+char rangebuf[32];
+
+if (dptr->registers)
+    for (rptr = dptr->registers; rptr->name != NULL; rptr++) {
+        if (rptr->flags & REG_HIDDEN)
+            continue;
+        if (rptr->depth > 1)
+            sprintf (rangebuf, "[%d:%d]", 0, rptr->depth-1);
+        else
+            strcpy (rangebuf, "");
+        if (max_namelen < (strlen(rptr->name) + strlen (rangebuf)))
+            max_namelen = strlen(rptr->name) + strlen (rangebuf);
+        found = TRUE;
+        trptr = find_reg_glob (rptr->name, &tptr, &tdptr);
+        if ((trptr == NULL) || (tdptr != dptr))
+            all_unique = FALSE;
+        }
+if (!found) {
+    if (!silent)
+        fprintf (st, "No register help is available for the %s device\n", dptr->name);
+    }
+else {
+    namebuf = (char *)calloc (max_namelen + 1, sizeof (*namebuf));
+    fprintf (st, "\nThe %s device implements these registers:\n\n", dptr->name);
+    for (rptr = dptr->registers; rptr->name != NULL; rptr++) {
+        if (rptr->flags & REG_HIDDEN)
+            continue;
+        if (rptr->depth <= 1)
+            sprintf (namebuf, "%*s", -((int)max_namelen), rptr->name);
+        else {
+            sprintf (rangebuf, "[%d:%d]", 0, rptr->depth-1);
+            sprintf (namebuf, "%s%*s", rptr->name, (int)(strlen(rptr->name))-((int)max_namelen), rangebuf);
+            }
+        if (all_unique) {
+            fprintf (st, "  %s %4d  %s\n", namebuf, rptr->width, rptr->desc ? rptr->desc : "");
+            continue;
+            }
+        trptr = find_reg_glob (rptr->name, &tptr, &tdptr);
+        if ((trptr == NULL) || (tdptr != dptr))
+            fprintf (st, "  %s %s %4d  %s\n", dptr->name, namebuf, rptr->width, rptr->desc ? rptr->desc : "");
+        else
+            fprintf (st, "  %*s %s %4d  %s\n", (int)strlen(dptr->name), "", namebuf, rptr->width, rptr->desc ? rptr->desc : "");
+        }
+    free (namebuf);
+    }
+}
+
+void fprint_reg_help (FILE *st, DEVICE *dptr)
+{
+fprint_reg_help_ex (st, dptr, TRUE);
+}
+
+void fprint_attach_help_ex (FILE *st, DEVICE *dptr, t_bool silent)
+{
+if (dptr->attach_help) {
+    fprintf (st, "\n%s device attach commands:\n\n", dptr->name);
+    dptr->attach_help (st, dptr, NULL, 0, NULL);
+    return;
+    }
+if (DEV_TYPE(dptr) == DEV_MUX) {
+    fprintf (st, "\n%s device attach commands:\n\n", dptr->name);
+    tmxr_attach_help (st, dptr, NULL, 0, NULL);
+    return;
+    }
+if (DEV_TYPE(dptr) == DEV_DISK) {
+    fprintf (st, "\n%s device attach commands:\n\n", dptr->name);
+    sim_disk_attach_help (st, dptr, NULL, 0, NULL);
+    return;
+    }
+if (DEV_TYPE(dptr) == DEV_TAPE) {
+    fprintf (st, "\n%s device attach commands:\n\n", dptr->name);
+    sim_tape_attach_help (st, dptr, NULL, 0, NULL);
+    return;
+    }
+if (DEV_TYPE(dptr) == DEV_ETHER) {
+    fprintf (st, "\n%s device attach commands:\n\n", dptr->name);
+    eth_attach_help (st, dptr, NULL, 0, NULL);
+    return;
+    }
+if (!silent) {
+    fprintf (st, "No ATTACH help is available for the %s device\n", dptr->name);
+    if (dptr->help)
+        dptr->help (st, dptr, NULL, 0, NULL);
+    }
+}
+
+void fprint_set_help_ex (FILE *st, DEVICE *dptr, t_bool silent)
+{
+MTAB *mptr;
+DEBTAB *dep;
+t_bool found = FALSE;
+char buf[CBUFSIZE], header[CBUFSIZE];
+
+sprintf (header, "\n%s device SET commands:\n\n", dptr->name);
+if (dptr->modifiers) {
+    for (mptr = dptr->modifiers; mptr->mask != 0; mptr++) {
+        if (!MODMASK(mptr,MTAB_VDV) && MODMASK(mptr,MTAB_VUN) && (dptr->numunits != 1))
+            continue;                                       /* skip unit only extended modifiers */
+        if ((dptr->numunits != 1) && !(mptr->mask & MTAB_XTD))
+            continue;                                       /* skip unit only simple modifiers */
+        if (mptr->mstring) {
+            fprint_header (st, &found, header);
+            sprintf (buf, "set %s %s%s", sim_dname (dptr), mptr->mstring, (strchr(mptr->mstring, '=')) ? "" : (MODMASK(mptr,MTAB_VALR) ? "=val" : (MODMASK(mptr,MTAB_VALO) ? "{=val}" : "")));
+            if ((strlen (buf) < 30) || (!mptr->help))
+                fprintf (st, "%-30s\t%s\n", buf, mptr->help ? mptr->help : "");
+            else
+                fprintf (st, "%s\n%-30s\t%s\n", buf, "", mptr->help);
+            }
+        }
+    }
+if (dptr->flags & DEV_DISABLE) {
+    fprint_header (st, &found, header);
+    sprintf (buf, "set %s ENABLE", sim_dname (dptr));
+    fprintf (st,  "%-30s\tEnables device %s\n", buf, sim_dname (dptr));
+    sprintf (buf, "set %s DISABLE", sim_dname (dptr));
+    fprintf (st,  "%-30s\tDisables device %s\n", buf, sim_dname (dptr));
+    }
+if (dptr->flags & DEV_DEBUG) {
+    fprint_header (st, &found, header);
+    sprintf (buf, "set %s DEBUG", sim_dname (dptr));
+    fprintf (st,  "%-30s\tEnables debugging for device %s\n", buf, sim_dname (dptr));
+    sprintf (buf, "set %s NODEBUG", sim_dname (dptr));
+    fprintf (st,  "%-30s\tDisables debugging for device %s\n", buf, sim_dname (dptr));
+    if (dptr->debflags) {
+        t_bool desc_available = FALSE;
+
+        strcpy (buf, "");
+        fprintf (st, "set %s DEBUG=", sim_dname (dptr));
+        for (dep = dptr->debflags; dep->name != NULL; dep++) {
+            fprintf (st, "%s%s", ((dep == dptr->debflags) ? "" : ";"), dep->name);
+            desc_available |= ((dep->desc != NULL) && (dep->desc[0] != '\0'));
+            }
+        fprintf (st, "\n");
+        fprintf (st,  "%-30s\tEnables specific debugging for device %s\n", buf, sim_dname (dptr));
+        fprintf (st, "set %s NODEBUG=", sim_dname (dptr));
+        for (dep = dptr->debflags; dep->name != NULL; dep++)
+            fprintf (st, "%s%s", ((dep == dptr->debflags) ? "" : ";"), dep->name);
+        fprintf (st, "\n");
+        fprintf (st,  "%-30s\tDisables specific debugging for device %s\n", buf, sim_dname (dptr));
+        if (desc_available) {
+            fprintf (st, "\n*%s device DEBUG settings:\n", sim_dname (dptr));
+            for (dep = dptr->debflags; dep->name != NULL; dep++)
+                fprintf (st, "%4s%-12s%s\n", "", dep->name, dep->desc ? dep->desc : "");
+            }
+        }
+    }
+if ((dptr->modifiers) && (dptr->units) && (dptr->numunits != 1)) {
+    if (dptr->units->flags & UNIT_DISABLE) {
+        fprint_header (st, &found, header);
+        sprintf (buf, "set %sn ENABLE", sim_dname (dptr));
+        fprintf (st,  "%-30s\tEnables unit %sn\n", buf, sim_dname (dptr));
+        sprintf (buf, "set %sn DISABLE", sim_dname (dptr));
+        fprintf (st,  "%-30s\tDisables unit %sn\n", buf, sim_dname (dptr));
+        }
+    for (mptr = dptr->modifiers; mptr->mask != 0; mptr++) {
+        if ((!MODMASK(mptr,MTAB_VUN)) && MODMASK(mptr,MTAB_XTD))
+            continue;                                           /* skip device only modifiers */
+        if ((!mptr->valid) && MODMASK(mptr,MTAB_XTD))
+            continue;                                           /* skip show only modifiers */
+        if (mptr->mstring) {
+            fprint_header (st, &found, header);
+            sprintf (buf, "set %s%s %s%s", sim_dname (dptr), (dptr->numunits > 1) ? "n" : "0", mptr->mstring, (strchr(mptr->mstring, '=')) ? "" : (MODMASK(mptr,MTAB_VALR) ? "=val" : (MODMASK(mptr,MTAB_VALO) ? "{=val}": "")));
+            fprintf (st, "%-30s\t%s\n", buf, (strchr(mptr->mstring, '=')) ? "" : (mptr->help ? mptr->help : ""));
+            }
+        }
+    }
+if (!found && !silent)
+    fprintf (st, "No SET help is available for the %s device\n", dptr->name);
+}
+
+void fprint_set_help (FILE *st, DEVICE *dptr)
+    {
+    fprint_set_help_ex (st, dptr, TRUE);
+    }
+
+void fprint_show_help_ex (FILE *st, DEVICE *dptr, t_bool silent)
+{
+MTAB *mptr;
+t_bool found = FALSE;
+char buf[CBUFSIZE], header[CBUFSIZE];
+
+sprintf (header, "\n%s device SHOW commands:\n\n", dptr->name);
+if (dptr->modifiers) {
+    for (mptr = dptr->modifiers; mptr->mask != 0; mptr++) {
+        if (!MODMASK(mptr,MTAB_VDV) && MODMASK(mptr,MTAB_VUN) && (dptr->numunits != 1))
+            continue;                                       /* skip unit only extended modifiers */
+        if ((dptr->numunits != 1) && !(mptr->mask & MTAB_XTD))
+            continue;                                       /* skip unit only simple modifiers */
+        if ((!mptr->disp) || (!mptr->pstring) || !(*mptr->pstring))
+            continue;
+        fprint_header (st, &found, header);
+        sprintf (buf, "show %s %s%s", sim_dname (dptr), mptr->pstring, MODMASK(mptr,MTAB_SHP) ? "=arg" : "");
+        fprintf (st, "%-30s\t%s\n", buf, mptr->help ? mptr->help : "");
+        }
+    }
+if (dptr->flags & DEV_DEBUG) {
+    fprint_header (st, &found, header);
+    sprintf (buf, "show %s DEBUG", sim_dname (dptr));
+    fprintf (st, "%-30s\tDisplays debugging status for device %s\n", buf, sim_dname (dptr));
+    }
+if ((dptr->modifiers) && (dptr->units) && (dptr->numunits != 1)) {
+    for (mptr = dptr->modifiers; mptr->mask != 0; mptr++) {
+        if ((!MODMASK(mptr,MTAB_VUN)) && MODMASK(mptr,MTAB_XTD))
+            continue;                                           /* skip device only modifiers */
+        if ((!mptr->disp) || (!mptr->pstring))
+            continue;
+        fprint_header (st, &found, header);
+        sprintf (buf, "show %s%s %s%s", sim_dname (dptr), (dptr->numunits > 1) ? "n" : "0", mptr->pstring, MODMASK(mptr,MTAB_SHP) ? "=arg" : "");
+        fprintf (st, "%-30s\t%s\n", buf, mptr->help ? mptr->help : "");
+        }
+    }
+if (!found && !silent)
+    fprintf (st, "No SHOW help is available for the %s device\n", dptr->name);
+}
+
+void fprint_show_help (FILE *st, DEVICE *dptr)
+    {
+    fprint_show_help_ex (st, dptr, TRUE);
+    }
+
+void fprint_brk_help_ex (FILE *st, DEVICE *dptr, t_bool silent)
+{
+BRKTYPTAB *brkt = dptr->brk_types;
+char gbuf[CBUFSIZE];
+
+if (sim_brk_types == 0) {
+    if ((dptr != sim_dflt_dev) && (!silent)) {
+        fprintf (st, "Breakpoints are not supported in the %s simulator\n", sim_name);
+        if (dptr->help)
+            dptr->help (st, dptr, NULL, 0, NULL);
+        }
+    return;
+    }
+if (brkt == NULL) {
+    int i;
+
+    if (dptr == sim_dflt_dev) {
+        if (sim_brk_types & ~sim_brk_dflt) {
+            fprintf (st, "%s supports the following breakpoint types:\n", sim_dname (dptr));
+            for (i=0; i<26; i++) {
+                if (sim_brk_types & (1<<i))
+                    fprintf (st, "  -%c\n", 'A'+i);
+                }
+            }
+        fprintf (st, "The default breakpoint type is: %s\n", put_switches (gbuf, sizeof(gbuf), sim_brk_dflt));
+        }
+    return;
+    }
+fprintf (st, "%s supports the following breakpoint types:\n", sim_dname (dptr));
+while (brkt->btyp) {
+    fprintf (st, "  %s     %s\n", put_switches (gbuf, sizeof(gbuf), brkt->btyp), brkt->desc);
+    ++brkt;
+    }
+fprintf (st, "The default breakpoint type is: %s\n", put_switches (gbuf, sizeof(gbuf), sim_brk_dflt));
+}
+
+t_stat help_dev_help (FILE *st, DEVICE *dptr, UNIT *uptr, int32 flag, const char *cptr)
+{
+char gbuf[CBUFSIZE];
+CTAB *cmdp;
+
+if (*cptr) {
+    const char *gptr = get_glyph (cptr, gbuf, 0);
+    if ((cmdp = find_cmd (gbuf))) {
+        if (cmdp->action == &exdep_cmd) {
+            if (dptr->help) /* Shouldn't this pass cptr so the device knows which command invoked? */
+                return dptr->help (st, dptr, uptr, flag, gptr);
+            else
+                fprintf (st, "No help available for the %s %s command\n", cmdp->name, sim_dname(dptr));
+            return SCPE_OK;
+            }
+        if (cmdp->action == &set_cmd) {
+            fprint_set_help_ex (st, dptr, FALSE);
+            return SCPE_OK;
+            }
+        if (cmdp->action == &show_cmd) {
+            fprint_show_help_ex (st, dptr, FALSE);
+            return SCPE_OK;
+            }
+        if (cmdp->action == &attach_cmd) {
+            fprint_attach_help_ex (st, dptr, FALSE);
+            return SCPE_OK;
+            }
+        if (cmdp->action == &brk_cmd) {
+            fprint_brk_help_ex (st, dptr, FALSE);
+            return SCPE_OK;
+            }
+        if (dptr->help)
+            return dptr->help (st, dptr, uptr, flag, cptr);
+        fprintf (st, "No %s help is available for the %s device\n", cmdp->name, dptr->name);
+        return SCPE_OK;
+        }
+    if (MATCH_CMD (gbuf, "REGISTERS") == 0) {
+        fprint_reg_help_ex (st, dptr, FALSE);
+        return SCPE_OK;
+        }
+    if (dptr->help)
+        return dptr->help (st, dptr, uptr, flag, cptr);
+    fprintf (st, "No %s help is available for the %s device\n", gbuf, dptr->name);
+    return SCPE_OK;
+    }
+if (dptr->help) {
+    return dptr->help (st, dptr, uptr, flag, cptr);
+    }
+if (dptr->description)
+    fprintf (st, "%s %s help\n", dptr->description (dptr), dptr->name);
+else
+    fprintf (st, "%s help\n", dptr->name);
+fprint_set_help_ex (st, dptr, TRUE);
+fprint_show_help_ex (st, dptr, TRUE);
+fprint_attach_help_ex (st, dptr, TRUE);
+fprint_reg_help_ex (st, dptr, TRUE);
+fprint_brk_help_ex (st, dptr, TRUE);
+return SCPE_OK;
+}
+
+t_stat help_cmd_output (int32 flag, const char *help, const char *help_base)
+{
+switch (help[0]) {
+    case '*':
+        scp_help (stdout, NULL, NULL, flag, help_base ? help_base : simh_help, help+1);
+        if (sim_log)
+            scp_help (sim_log, NULL, NULL, flag | SCP_HELP_FLAT, help_base ? help_base : simh_help, help+1);
+        break;
+    default:
+        fputs (help, stdout);
+        if (sim_log)
+            fputs (help, sim_log);
+        break;
+    }
+return SCPE_OK;
+}
+
+t_stat help_cmd (int32 flag, CONST char *cptr)
+{
+char gbuf[CBUFSIZE];
+CTAB *cmdp;
+
+GET_SWITCHES (cptr);
+if (sim_switches & SWMASK ('F'))
+    flag = flag | SCP_HELP_FLAT;
+if (*cptr) {
+    cptr = get_glyph (cptr, gbuf, 0);
+    if ((cmdp = find_cmd (gbuf))) {
+        if (*cptr) {
+            if ((cmdp->action == &set_cmd) || (cmdp->action == &show_cmd)) {
+                DEVICE *dptr;
+                UNIT *uptr;
+                t_stat r;
+
+                cptr = get_glyph (cptr, gbuf, 0);
+                dptr = find_unit (gbuf, &uptr);
+                if (dptr == NULL)
+                    dptr = find_dev (gbuf);
+                if (dptr != NULL) {
+                    r = help_dev_help (stdout, dptr, uptr, flag, (cmdp->action == &set_cmd) ? "SET" : "SHOW");
+                    if (sim_log)
+                        help_dev_help (sim_log, dptr, uptr, flag | SCP_HELP_FLAT, (cmdp->action == &set_cmd) ? "SET" : "SHOW");
+                    return r;
+                    }
+                if (cmdp->action == &set_cmd) { /* HELP SET xxx (not device or unit) */
+                    if ((cmdp = find_ctab (set_glob_tab, gbuf)) &&
+                         (cmdp->help))
+                        return help_cmd_output (flag, cmdp->help, cmdp->help_base);
+                    }
+                else { /* HELP SHOW xxx (not device or unit) */
+                    SHTAB *shptr = find_shtab (show_glob_tab, gbuf);
+
+                    if ((shptr == NULL) || (shptr->help == NULL) || (*shptr->help == '\0'))
+                        return SCPE_ARG;
+                    return help_cmd_output (flag, shptr->help, NULL);
+                    }
+                return SCPE_ARG;
+                }
+            else
+                return SCPE_2MARG;
+            }
+        if (cmdp->help) {
+            if (strcmp (cmdp->name, "HELP") == 0) {
+                DEVICE *dptr;
+                int i;
+
+                for (i = 0; (dptr = sim_devices[i]) != NULL; i++) {
+                    if (dptr->help)
+                        sim_printf ("h{elp} %-17s display help for device %s\n", dptr->name, dptr->name);
+                    if (dptr->attach_help || 
+                        (DEV_TYPE(dptr) == DEV_MUX) ||
+                        (DEV_TYPE(dptr) == DEV_DISK) ||
+                        (DEV_TYPE(dptr) == DEV_TAPE)) {
+                        sim_printf ("h{elp} %s ATTACH\t display help for device %s ATTACH command\n", dptr->name, dptr->name);
+                        }
+                    if (dptr->registers) {
+                        if (dptr->registers->name != NULL)
+                            sim_printf ("h{elp} %s REGISTERS\t display help for device %s register variables\n", dptr->name, dptr->name);
+                        }
+                    if (dptr->modifiers) {
+                        MTAB *mptr;
+
+                        for (mptr = dptr->modifiers; mptr->pstring != NULL; mptr++) {
+                            if (mptr->help) {
+                                sim_printf ("h{elp} %s SET\t\t display help for device %s SET commands (modifiers)\n", dptr->name, dptr->name);
+                                break;
+                                }
+                            }
+                        }
+                    }
+                }
+            else {
+                if (((cmdp->action == &exdep_cmd) || (0 == strcmp(cmdp->name, "BOOT"))) &&
+                    sim_dflt_dev->help) {
+                        sim_dflt_dev->help (stdout, sim_dflt_dev, sim_dflt_dev->units, 0, cmdp->name);
+                        if (sim_log)
+                            sim_dflt_dev->help (sim_log, sim_dflt_dev, sim_dflt_dev->units, 0, cmdp->name);
+                    }
+                }
+            help_cmd_output (flag, cmdp->help, cmdp->help_base);
+            }
+        else { /* no help so it is likely a command alias */
+            CTAB *cmdpa;
+
+            for (cmdpa=cmd_table; cmdpa->name != NULL; cmdpa++)
+                if ((cmdpa->action == cmdp->action) && (cmdpa->help)) {
+                    sim_printf ("%s is an alias for the %s command:\n%s", 
+                                cmdp->name, cmdpa->name, cmdpa->help);
+                    break;
+                    }
+            if (cmdpa->name == NULL)                /* not found? */
+                sim_printf ("No help available for the %s command\n", cmdp->name);
+            }
+        }
+    else { 
+        DEVICE *dptr;
+        UNIT *uptr;
+        t_stat r;
+
+        dptr = find_unit (gbuf, &uptr);
+        if (dptr == NULL) {
+            dptr = find_dev (gbuf);
+            if (dptr == NULL)
+                return SCPE_ARG;
+            if (dptr->flags & DEV_DISABLE)
+                sim_printf ("Device %s is currently disabled\n", dptr->name);
+            }
+        r = help_dev_help (stdout, dptr, uptr, flag, cptr);
+        if (sim_log)
+            help_dev_help (sim_log, dptr, uptr, flag | SCP_HELP_FLAT, cptr);
+        return r;
+        }
+    }
+else {
+    fprint_help (stdout);
+    if (sim_log)
+        fprint_help (sim_log);
+    }
+return SCPE_OK;
+}
+
+/* Spawn command */
+
+t_stat spawn_cmd (int32 flag, CONST char *cptr)
+{
+t_stat status;
+if ((cptr == NULL) || (strlen (cptr) == 0))
+    cptr = getenv("SHELL");
+if ((cptr == NULL) || (strlen (cptr) == 0))
+    cptr = getenv("ComSpec");
+#if defined (VMS)
+if ((cptr == NULL) || (strlen (cptr) == 0))
+    cptr = "SPAWN/INPUT=SYS$COMMAND:";
+#endif
+fflush(stdout);                                         /* flush stdout */
+if (sim_log)                                            /* flush log if enabled */
+    fflush (sim_log);
+if (sim_deb)                                            /* flush debug if enabled */
+    fflush (sim_deb);
+status = system (cptr);
+#if defined (VMS)
+printf ("\n");
+#endif
+
+return status;
+}
+
+/* Screenshot command */
+
+t_stat screenshot_cmd (int32 flag, CONST char *cptr)
+{
+if ((cptr == NULL) || (strlen (cptr) == 0))
+    return SCPE_ARG;
+#if defined (USE_SIM_VIDEO)
+return vid_screenshot (cptr);
+#else
+sim_printf ("No video device\n");
+return SCPE_UNK|SCPE_NOMESSAGE;
+#endif
+}
+
+/* Echo command */
+
+t_stat echo_cmd (int32 flag, CONST char *cptr)
+{
+sim_printf ("%s\n", cptr);
+return SCPE_OK;
+}
+
+/* Do command
+
+   Syntax: DO {-E} {-V} <filename> {<arguments>...}
+
+   -E causes all command errors to be fatal; without it, only EXIT and ASSERT
+   failure will stop a command file.
+
+   -V causes commands to be echoed before execution.
+
+   Note that SCPE_STEP ("Step expired") is considered a note and not an error
+   and so does not abort command execution when using -E.
+
+   Inputs:
+        flag    =   caller and nesting level indicator
+        fcptr   =   filename and optional arguments, space-separated
+   Outputs:
+        status  =   error status
+
+   The "flag" input value indicates the source of the call, as follows:
+
+        -1      =   initialization file (no error if not found)
+         0      =   command line file
+         1      =   "DO" command
+        >1      =   nested "DO" command
+*/
+
+t_stat do_cmd (int32 flag, CONST char *fcptr)
+{
+return do_cmd_label (flag, fcptr, NULL);
+}
+
+#ifdef OPCON
+char *do_position(void)
+#else
+static char *do_position(void)
+#endif
+{
+static char cbuf[CBUFSIZE];
+
+sprintf (cbuf, "%s%s%s-%d", sim_do_filename[sim_do_depth], sim_do_label[sim_do_depth] ? "::" : "", sim_do_label[sim_do_depth] ? sim_do_label[sim_do_depth] : "", sim_goto_line[sim_do_depth]);
+return cbuf;
+}
+
+t_stat do_cmd_label (int32 flag, CONST char *fcptr, CONST char *label)
+{
+char cbuf[4*CBUFSIZE], gbuf[CBUFSIZE], abuf[4*CBUFSIZE], quote, *c, *do_arg[11];
+CONST char *cptr;
+FILE *fpin;
+CTAB *cmdp = NULL;
+int32 echo, nargs, errabort, i;
+int32 saved_sim_do_echo = sim_do_echo, 
+      saved_sim_show_message = sim_show_message,
+      saved_sim_on_inherit = sim_on_inherit,
+      saved_sim_quiet = sim_quiet;
+t_bool staying;
+t_stat stat, stat_nomessage;
+
+stat = SCPE_OK;
+staying = TRUE;
+if (flag > 0)                                           /* need switches? */
+    GET_SWITCHES (fcptr);                               /* get switches */
+echo = (sim_switches & SWMASK ('V')) || sim_do_echo;    /* -v means echo */
+sim_quiet = (sim_switches & SWMASK ('Q')) || sim_quiet; /* -q means quiet */
+sim_on_inherit =(sim_switches & SWMASK ('O')) || sim_on_inherit; /* -o means inherit ON condition actions */
+
+errabort = sim_switches & SWMASK ('E');                 /* -e means abort on error */
+
+abuf[sizeof(abuf)-1] = '\0';
+strncpy (abuf, fcptr, sizeof(abuf)-1);
+c = abuf;
+do_arg[10] = NULL;                                      /* make sure the argument list always ends with a NULL */
+for (nargs = 0; nargs < 10; ) {                         /* extract arguments */
+    while (sim_isspace (*c))                                /* skip blanks */
+        c++;
+    if (*c == 0)                                        /* all done? */
+        do_arg [nargs++] = NULL;                        /* null argument */
+    else {
+        if (*c == '\'' || *c == '"')                    /* quoted string? */
+            quote = *c++;
+        else quote = 0;
+        do_arg[nargs++] = c;                            /* save start */
+        while (*c && (quote ? (*c != quote) : !sim_isspace (*c)))
+            c++;
+        if (*c)                                         /* term at quote/spc */
+            *c++ = 0;
+        }
+    }                                                   /* end for */
+
+if (do_arg [0] == NULL)                                 /* need at least 1 */
+    return SCPE_2FARG;
+if ((fpin = fopen (do_arg[0], "r")) == NULL) {          /* file failed to open? */
+    strcat (strcpy (cbuf, do_arg[0]), ".sim");          /* try again with .sim extension */
+    if ((fpin = fopen (cbuf, "r")) == NULL) {           /* failed a second time? */
+        if (flag == 0)                                  /* cmd line file? */
+             fprintf (stderr, "Can't open file %s\n", do_arg[0]);
+        return SCPE_OPENERR;                            /* return failure */
+        }
+    }
+if (flag >= 0) {                                        /* Only bump nesting from command or nested */
+    ++sim_do_depth;
+    if (sim_on_inherit) {                               /* inherit ON condition actions? */
+        sim_on_check[sim_do_depth] = sim_on_check[sim_do_depth-1]; /* inherit On mode */
+        for (i=0; i<SCPE_MAX_ERR; i++) {                /* replicate any on commands */
+            if (sim_on_actions[sim_do_depth-1][i]) {
+                sim_on_actions[sim_do_depth][i] = (char *)malloc(1+strlen(sim_on_actions[sim_do_depth-1][i]));
+                if (NULL == sim_on_actions[sim_do_depth][i]) {
+                    while (--i >= 0) {
+                        free(sim_on_actions[sim_do_depth][i]);
+                        sim_on_actions[sim_do_depth][i] = NULL;
+                        }
+                    sim_on_check[sim_do_depth] = 0;
+                    sim_brk_clract ();                  /* defang breakpoint actions */
+                    --sim_do_depth;                     /* unwind nesting */
+                    return SCPE_MEM;
+                    }
+                strcpy(sim_on_actions[sim_do_depth][i], sim_on_actions[sim_do_depth-1][i]);
+                }
+            }
+        }
+    }
+
+strcpy( sim_do_filename[sim_do_depth], do_arg[0]);      /* stash away do file name for possible use by 'call' command */
+sim_do_label[sim_do_depth] = label;                     /* stash away do label for possible use in messages */
+sim_goto_line[sim_do_depth] = 0;
+if (label) {
+    sim_gotofile = fpin;
+    sim_do_echo = echo;
+    stat = goto_cmd (0, label);
+    if (stat != SCPE_OK) {
+        strcpy(cbuf, "RETURN SCPE_ARG");
+        cptr = get_glyph (cbuf, gbuf, 0);               /* get command glyph */
+        cmdp = find_cmd (gbuf);                         /* return the errorStage things to the stat will be returned */
+        goto Cleanup_Return;
+        }
+    }
+if (errabort)                                           /* -e flag? */
+    set_on (1, NULL);                                   /* equivalent to ON ERROR RETURN */
+
+do {
+    sim_do_ocptr[sim_do_depth] = cptr = sim_brk_getact (cbuf, sizeof(cbuf)); /* get bkpt action */
+    if (!sim_do_ocptr[sim_do_depth]) {                  /* no pending action? */
+        sim_do_ocptr[sim_do_depth] = cptr = read_line (cbuf, sizeof(cbuf), fpin);/* get cmd line */
+        sim_goto_line[sim_do_depth] += 1;
+        }
+    sim_sub_args (cbuf, sizeof(cbuf), do_arg);          /* substitute args */
+    if (cptr == NULL) {                                 /* EOF? */
+        stat = SCPE_OK;                                 /* set good return */
+        break;
+        }
+    if (*cptr == 0)                                     /* ignore blank */
+        continue;
+    if (echo)                                           /* echo if -v */
+        sim_printf("%s> %s\n", do_position(), cptr);
+    if (*cptr == ':')                                   /* ignore label */
+        continue;
+    cptr = get_glyph_cmd (cptr, gbuf);                  /* get command glyph */
+    sim_switches = 0;                                   /* init switches */
+    sim_gotofile = fpin;
+    sim_do_echo = echo;
+    if ((cmdp = find_cmd (gbuf))) {                     /* lookup command */
+        if (cmdp->action == &return_cmd)                /* RETURN command? */
+            break;                                      /*    done! */
+        if (cmdp->action == &do_cmd) {                  /* DO command? */
+            if (sim_do_depth >= MAX_DO_NEST_LVL)        /* nest too deep? */
+                stat = SCPE_NEST;
+            else
+                stat = do_cmd (sim_do_depth+1, cptr);   /* exec DO cmd */
+            }
+        else
+            if (cmdp->action == &shift_cmd)             /* SHIFT command */
+                stat = shift_args(do_arg, sizeof(do_arg)/sizeof(do_arg[0]));
+            else
+                stat = cmdp->action (cmdp->arg, cptr);  /* exec other cmd */
+        }
+    else stat = SCPE_UNK;                               /* bad cmd given */
+    echo = sim_do_echo;                                 /* Allow for SET VERIFY */
+    stat_nomessage = stat & SCPE_NOMESSAGE;             /* extract possible message supression flag */
+    stat_nomessage = stat_nomessage || (!sim_show_message);/* Apply global suppression */
+    stat = SCPE_BARE_STATUS(stat);                      /* remove possible flag */
+    if (((stat != SCPE_OK) && (stat != SCPE_EXPECT)) ||
+        ((cmdp->action != &return_cmd) &&
+         (cmdp->action != &goto_cmd) &&
+         (cmdp->action != &on_cmd) &&
+         (cmdp->action != &echo_cmd)))
+        sim_last_cmd_stat = stat;                       /* save command error status */
+    switch (stat) {
+        case SCPE_AFAIL:
+            staying = (sim_on_check[sim_do_depth] &&        /* if trap action defined */
+                       sim_on_actions[sim_do_depth][stat]); /* use it, otherwise exit */
+            break;
+        case SCPE_EXIT:
+            staying = FALSE;
+            break;
+        case SCPE_OK:
+        case SCPE_STEP:
+            break;
+        default:
+            break;
+        }
+    if ((stat >= SCPE_BASE) && (stat != SCPE_EXIT) &&   /* error from cmd? */
+        (stat != SCPE_STEP)) {
+        if (!echo && !sim_quiet &&                      /* report if not echoing */
+            !stat_nomessage &&                          /* and not suppressing messages */
+            !(cmdp && cmdp->message)) {                 /* and not handling them specially */
+            sim_printf("%s> %s\n", do_position(), sim_do_ocptr[sim_do_depth]);
+            }
+        }
+    if (!stat_nomessage) {                              /* report error if not suppressed */
+        if (cmdp && cmdp->message)                      /* special message handler */
+            cmdp->message ((!echo && !sim_quiet) ? sim_do_ocptr[sim_do_depth] : NULL, stat);
+        else
+            if (stat >= SCPE_BASE)                      /* report error if not suppressed */
+                sim_printf ("%s\n", sim_error_text (stat));
+        }
+    if (stat == SCPE_EXPECT)                            /* EXPECT status is non actionable */
+        stat = SCPE_OK;                                 /* so adjust it to SCPE_OK */
+    if (staying &&
+        (sim_on_check[sim_do_depth]) && 
+        (stat != SCPE_OK) &&
+        (stat != SCPE_STEP)) {
+        if ((stat <= SCPE_MAX_ERR) && sim_on_actions[sim_do_depth][stat])
+            sim_brk_setact (sim_on_actions[sim_do_depth][stat]);
+        else
+            sim_brk_setact (sim_on_actions[sim_do_depth][0]);
+        }
+    if (sim_vm_post != NULL)
+        (*sim_vm_post) (TRUE);
+    } while (staying);
+Cleanup_Return:
+fclose (fpin);                                          /* close file */
+sim_gotofile = NULL;
+if (flag >= 0) {
+    sim_do_echo = saved_sim_do_echo;                    /* restore echo state we entered with */
+    sim_show_message = saved_sim_show_message;          /* restore message display state we entered with */
+    sim_on_inherit = saved_sim_on_inherit;              /* restore ON inheritance state we entered with */
+    }
+sim_quiet = saved_sim_quiet;                            /* restore quiet mode we entered with */
+if ((flag >= 0) || (!sim_on_inherit)) {
+    for (i=0; i<SCPE_MAX_ERR; i++) {                    /* release any on commands */
+        free (sim_on_actions[sim_do_depth][i]);
+        sim_on_actions[sim_do_depth][i] = NULL;
+        }
+    sim_on_check[sim_do_depth] = 0;                     /* clear on mode */
+    }
+if (flag >= 0)
+    --sim_do_depth;                                     /* unwind nesting */
+sim_brk_clract ();                                      /* defang breakpoint actions */
+if (cmdp && (cmdp->action == &return_cmd) && (0 != *cptr)) { /* return command with argument? */
+    sim_string_to_stat (cptr, &stat);
+    sim_last_cmd_stat = stat;                           /* save explicit status as command error status */
+    if (sim_switches & SWMASK ('Q'))
+        stat |= SCPE_NOMESSAGE;                         /* suppress error message display (in caller) if requested */
+    return stat;                                        /* return with explicit return status */
+    }
+return stat | SCPE_NOMESSAGE;                           /* suppress message since we've already done that here */
+}
+
+/* Substitute_args - replace %n tokens in 'instr' with the do command's arguments
+                     and other enviroment variables
+
+   Calling sequence
+   instr        =       input string
+   instr_size   =       sizeof input string buffer
+   do_arg[10]   =       arguments
+
+   Token "%0" expands to the command file name. 
+   Token %n (n being a single digit) expands to the n'th argument
+   Tonen %* expands to the whole set of arguments (%1 ... %9)
+
+   The input sequence "\%" represents a literal "%", and "\\" represents a
+   literal "\".  All other character combinations are rendered literally.
+
+   Omitted parameters result in null-string substitutions.
+
+   A Tokens preceeded and followed by % characters are expanded as environment
+   variables, and if one isn't found then can be one of several special 
+   variables: 
+          %DATE%              yyyy-mm-dd
+          %TIME%              hh:mm:ss
+          %STIME%             hh_mm_ss
+          %CTIME%             Www Mmm dd hh:mm:ss yyyy
+          %STATUS%            Status value from the last command executed
+          %TSTATUS%           The text form of the last status value
+          %SIM_VERIFY%        The Verify/Verbose mode of the current Do command file
+          %SIM_VERBOSE%       The Verify/Verbose mode of the current Do command file
+          %SIM_QUIET%         The Quiet mode of the current Do command file
+          %SIM_MESSAGE%       The message display status of the current Do command file
+   Environment variable lookups are done first with the precise name between 
+   the % characters and if that fails, then the name between the % characters
+   is upcased and a lookup of that valus is attempted.
+
+   The first Space delimited token on the line is extracted in uppercase and 
+   then looked up as an environment variable.  If found it the value is 
+   supstituted for the original string before expanding everything else.  If 
+   it is not found, then the original beginning token on the line is left 
+   untouched.
+*/
+
+void sim_sub_args (char *instr, size_t instr_size, char *do_arg[])
+{
+char gbuf[CBUFSIZE];
+char *ip = instr, *op, *oend, *istart, *tmpbuf;
+const char *ap;
+char rbuf[CBUFSIZE];
+int i;
+time_t now;
+struct tm *tmnow;
+
+time(&now);
+tmnow = localtime(&now);
+tmpbuf = (char *)malloc(instr_size);
+op = tmpbuf;
+oend = tmpbuf + instr_size - 2;
+while (sim_isspace (*ip))                                   /* skip leading spaces */
+    *op++ = *ip++;
+istart = ip;
+for (; *ip && (op < oend); ) {
+    if ((ip [0] == '\\') &&                             /* literal escape? */
+        ((ip [1] == '%') || (ip [1] == '\\'))) {        /*   and followed by '%' or '\'? */
+        ip++;                                           /* skip '\' */
+        *op++ = *ip++;                                  /* copy escaped char */
+        }
+    else 
+        if ((*ip == '%') && 
+            (sim_isalnum(ip[1]) || (ip[1] == '*') || (ip[1] == '_'))) {/* sub? */
+            if ((ip[1] >= '0') && (ip[1] <= ('9'))) {   /* %n = sub */
+                ap = do_arg[ip[1] - '0'];
+                for (i=0; i<ip[1] - '0'; ++i)           /* make sure we're not past the list end */
+                    if (do_arg[i] == NULL) {
+                        ap = NULL;
+                        break;
+                        }
+                ip = ip + 2;
+                }
+            else if (ip[1] == '*') {                    /* %1 ... %9 = sub */
+                memset (rbuf, '\0', sizeof(rbuf));
+                ap = rbuf;
+                for (i=1; i<=9; ++i)
+                    if (do_arg[i] == NULL)
+                        break;
+                    else
+                        if ((sizeof(rbuf)-strlen(rbuf)) < (2 + strlen(do_arg[i]))) {
+                            if (strchr(do_arg[i], ' ')) { /* need to surround this argument with quotes */
+                                char quote = '"';
+                                if (strchr(do_arg[i], quote))
+                                    quote = '\'';
+                                sprintf(&rbuf[strlen(rbuf)], "%s%c%s%c\"", (i != 1) ? " " : "", quote, do_arg[i], quote);
+                                }
+                            else
+                                sprintf(&rbuf[strlen(rbuf)], "%s%s", (i != 1) ? " " : "", do_arg[i]);
+                            }
+                        else
+                            break;
+                ip = ip + 2;
+                }
+            else {                                      /* environment variable */
+                ap = NULL;
+                get_glyph_nc (ip+1, gbuf, '%');         /* first try using the literal name */
+                ap = getenv(gbuf);
+                if (!ap) {
+                    get_glyph (ip+1, gbuf, '%');        /* now try using the upcased name */
+                    ap = getenv(gbuf);
+                    }
+                ip += 1 + strlen (gbuf);
+                if (*ip == '%') ++ip;
+                if (!ap) {
+                    /* ISO 8601 format date/time info */
+                    if (!strcmp ("DATE", gbuf)) {
+                        sprintf (rbuf, "%4d-%02d-%02d", tmnow->tm_year+1900, tmnow->tm_mon+1, tmnow->tm_mday);
+                        ap = rbuf;
+                        }
+                    else if (!strcmp ("TIME", gbuf)) {
+                        sprintf (rbuf, "%02d:%02d:%02d", tmnow->tm_hour, tmnow->tm_min, tmnow->tm_sec);
+                        ap = rbuf;
+                        }
+                    else if (!strcmp ("DATETIME", gbuf)) {
+                        sprintf (rbuf, "%04d-%02d-%02dT%02d:%02d:%02d", tmnow->tm_year+1900, tmnow->tm_mon+1, tmnow->tm_mday, tmnow->tm_hour, tmnow->tm_min, tmnow->tm_sec);
+                        ap = rbuf;
+                        }
+                    /* Locale oriented formatted date/time info */
+                    if (!strcmp ("LDATE", gbuf)) {
+                        strftime (rbuf, sizeof(rbuf), "%x", tmnow);
+                        ap = rbuf;
+                        }
+                    else if (!strcmp ("LTIME", gbuf)) {
+#if defined(HAVE_C99_STRFTIME)
+                        strftime (rbuf, sizeof(rbuf), "%r", tmnow);
+#else
+                        strftime (rbuf, sizeof(rbuf), "%p", tmnow);
+                        if (rbuf[0])
+                            strftime (rbuf, sizeof(rbuf), "%I:%M:%S %p", tmnow);
+                        else
+                            strftime (rbuf, sizeof(rbuf), "%H:%M:%S", tmnow);
+#endif
+                        ap = rbuf;
+                        }
+                    else if (!strcmp ("CTIME", gbuf)) {
+#if defined(HAVE_C99_STRFTIME)
+                        strftime (rbuf, sizeof(rbuf), "%c", tmnow);
+#else
+                        strcpy (rbuf, ctime(&now));
+                        rbuf[strlen (rbuf)-1] = '\0';    /* remove trailing \n */
+#endif
+                        ap = rbuf;
+                        }
+                    /* Separate Date/Time info */
+                    else if (!strcmp ("DATE_YYYY", gbuf)) {/* Year (0000-9999) */
+                        strftime (rbuf, sizeof(rbuf), "%Y", tmnow);
+                        ap = rbuf;
+                        }
+                    else if (!strcmp ("DATE_YY", gbuf)) {/* Year (00-99) */
+                        strftime (rbuf, sizeof(rbuf), "%y", tmnow);
+                        ap = rbuf;
+                        }
+                    else if (!strcmp ("DATE_YC", gbuf)) {/* Century (year/100) */
+                        sprintf (rbuf, "%d", (tmnow->tm_year + 1900)/100);
+                        ap = rbuf;
+                        }
+                    else if ((!strcmp ("DATE_19XX_YY", gbuf)) || /* Year with same calendar */
+                             (!strcmp ("DATE_19XX_YYYY", gbuf))) {
+                        int year = tmnow->tm_year + 1900;
+                        int days = year - 2001;
+                        int leaps = days/4 - days/100 + days/400;
+                        int lyear = ((year % 4) == 0) && (((year % 100) != 0) || ((year % 400) == 0));
+                        int selector = ((days + leaps + 7) % 7) + lyear * 7;
+                        static int years[] = {90, 91, 97, 98, 99, 94, 89, 
+                                              96, 80, 92, 76, 88, 72, 84};
+                        int cal_year = years[selector];
+
+                        if (!strcmp ("DATE_19XX_YY", gbuf))
+                            sprintf (rbuf, "%d", cal_year);        /* 2 digit year */
+                        else
+                            sprintf (rbuf, "%d", cal_year + 1900); /* 4 digit year */
+                        ap = rbuf;
+                        }
+                    else if (!strcmp ("DATE_MM", gbuf)) {/* Month number (01-12) */
+                        strftime (rbuf, sizeof(rbuf), "%m", tmnow);
+                        ap = rbuf;
+                        }
+                    else if (!strcmp ("DATE_MMM", gbuf)) {/* abbreviated Month name */
+                        strftime (rbuf, sizeof(rbuf), "%b", tmnow);
+                        ap = rbuf;
+                        }
+                    else if (!strcmp ("DATE_MONTH", gbuf)) {/* full Month name */
+                        strftime (rbuf, sizeof(rbuf), "%B", tmnow);
+                        ap = rbuf;
+                        }
+                    else if (!strcmp ("DATE_DD", gbuf)) {/* Day of Month (01-31) */
+                        strftime (rbuf, sizeof(rbuf), "%d", tmnow);
+                        ap = rbuf;
+                        }
+                    else if (!strcmp ("DATE_D", gbuf)) { /* ISO 8601 weekday number (1-7) */
+                        sprintf (rbuf, "%d", (tmnow->tm_wday ? tmnow->tm_wday : 7));
+                        ap = rbuf;
+                        }
+                    else if ((!strcmp ("DATE_WW", gbuf)) ||   /* ISO 8601 week number (01-53) */
+                             (!strcmp ("DATE_WYYYY", gbuf))) {/* ISO 8601 week year number (0000-9999) */
+                        int iso_yr = tmnow->tm_year + 1900;
+                        int iso_wk = (tmnow->tm_yday + 11 - (tmnow->tm_wday ? tmnow->tm_wday : 7))/7;;
+
+                        if (iso_wk == 0) {
+                            iso_yr = iso_yr - 1;
+                            tmnow->tm_yday += 365 + (((iso_yr % 4) == 0) ? 1 : 0);  /* Adjust for Leap Year (Correct thru 2099) */
+                            iso_wk = (tmnow->tm_yday + 11 - (tmnow->tm_wday ? tmnow->tm_wday : 7))/7;
+                            }
+                        else
+                            if ((iso_wk == 53) && (((31 - tmnow->tm_mday) + tmnow->tm_wday) < 4)) {
+                                ++iso_yr;
+                                iso_wk = 1;
+                                }
+                        if (!strcmp ("DATE_WW", gbuf))
+                            sprintf (rbuf, "%02d", iso_wk);
+                        else
+                            sprintf (rbuf, "%04d", iso_yr);
+                        ap = rbuf;
+                        }
+                    else if (!strcmp ("DATE_JJJ", gbuf)) {/* day of year (001-366) */
+                        strftime (rbuf, sizeof(rbuf), "%j", tmnow);
+                        ap = rbuf;
+                        }
+                    else if (!strcmp ("TIME_HH", gbuf)) {/* Hour of day (00-23) */
+                        strftime (rbuf, sizeof(rbuf), "%H", tmnow);
+                        ap = rbuf;
+                        }
+                    else if (!strcmp ("TIME_MM", gbuf)) {/* Minute of hour (00-59) */
+                        strftime (rbuf, sizeof(rbuf), "%M", tmnow);
+                        ap = rbuf;
+                        }
+                    else if (!strcmp ("TIME_SS", gbuf)) {/* Second of minute (00-59) */
+                        strftime (rbuf, sizeof(rbuf), "%S", tmnow);
+                        ap = rbuf;
+                        }
+                    else if (!strcmp ("STATUS", gbuf)) {
+                        sprintf (rbuf, "%08X", sim_last_cmd_stat);
+                        ap = rbuf;
+                        }
+                    else if (!strcmp ("TSTATUS", gbuf)) {
+                        sprintf (rbuf, "%s", sim_error_text (sim_last_cmd_stat));
+                        ap = rbuf;
+                        }
+                    else if (!strcmp ("SIM_VERIFY", gbuf)) {
+                        sprintf (rbuf, "%s", sim_do_echo ? "-V" : "");
+                        ap = rbuf;
+                        }
+                    else if (!strcmp ("SIM_VERBOSE", gbuf)) {
+                        sprintf (rbuf, "%s", sim_do_echo ? "-V" : "");
+                        ap = rbuf;
+                        }
+                    else if (!strcmp ("SIM_QUIET", gbuf)) {
+                        sprintf (rbuf, "%s", sim_quiet ? "-Q" : "");
+                        ap = rbuf;
+                        }
+                    else if (!strcmp ("SIM_MESSAGE", gbuf)) {
+                        sprintf (rbuf, "%s", sim_show_message ? "" : "-Q");
+                        ap = rbuf;
+                        }
+                    }
+                }
+            if (ap) {                                   /* non-null arg? */
+                while (*ap && (op < oend))              /* copy the argument */
+                    *op++ = *ap++;
+                }
+            }
+        else
+            if (ip == istart) {                         /* at beginning of input? */
+                get_glyph (istart, gbuf, 0);            /* substitute initial token */
+                ap = getenv(gbuf);                      /* if it is an environment variable name */
+                if (!ap) {                              /* nope? */
+                    *op++ = *ip++;                      /* press on with literal character */
+                    continue;
+                    }
+                while (*ap && (op < oend))              /* copy the translation */
+                    *op++ = *ap++;
+                ip += strlen(gbuf);
+                }
+            else
+                *op++ = *ip++;                          /* literal character */
+    }
+*op = 0;                                                /* term buffer */
+strcpy (instr, tmpbuf);
+free (tmpbuf);
+return;
+}
+
+t_stat shift_args (char *do_arg[], size_t arg_count)
+{
+size_t i;
+
+for (i=1; i<arg_count-1; ++i)
+    do_arg[i] = do_arg[i+1];
+return SCPE_OK;
+}
+
+static
+int sim_cmp_string (const char *s1, const char *s2)
+{
+long int v1, v2;
+char *ep1, *ep2;
+
+v1 = strtol(s1+1, &ep1, 0);
+v2 = strtol(s2+1, &ep2, 0);
+if ((ep1 != s1 + strlen (s1) - 1) ||
+    (ep2 != s2 + strlen (s2) - 1))
+    return strcmp (s1, s2);
+if (v1 == v2)
+    return 0;
+if (v1 < v2)
+    return -1;
+return 1;
+}
+
+/* Assert command
+   If command
+
+   Syntax: ASSERT {NOT} {<dev>} <reg>{<logical-op><value>}<conditional-op><value>
+   Syntax: IF {NOT} {<dev>} <reg>{<logical-op><value>}<conditional-op><value> commandtoprocess{; additionalcommandtoprocess}...
+
+       If NOT is specified, the resulting expression value is inverted.
+       If <dev> is not specified, sim_dflt_dev (CPU) is assumed.  
+       <value> is expressed in the radix specified for <reg>.  
+       <logical-op> and <conditional-op> are the same as that
+       allowed for examine and deposit search specifications.
+
+   Syntax: ASSERT {-i} {NOT} "<string1>" <compare-op> "<string2>"
+   Syntax: IF {-i} {NOT} "<string1>" <compare-op> "<string2>" commandtoprocess{; additionalcommandtoprocess}...
+
+       If -i is specified, the comparisons are done in a case insensitive manner.
+       If NOT is specified, the resulting expression value is inverted.
+       "<string1>" and "<string2>" are quote delimited strings which include 
+       expansion references to environment variables in the simulator.
+       <compare-op> can be any one of:
+            ==  - equal
+            EQU - equal
+            !=  - not equal
+            NEQ - not equal
+            <   - less than
+            LSS - less than
+            <=  - less than or equal
+            LEQ - less than or equal
+            >   - greater than
+            GTR - greater than
+            >=  - greater than or equal
+            GEQ - greater than or equal
+*/
+t_stat assert_cmd (int32 flag, CONST char *cptr)
+{
+char gbuf[CBUFSIZE], gbuf2[CBUFSIZE];
+CONST char *tptr, *gptr;
+REG *rptr;
+uint32 idx;
+t_value val;
+t_stat r;
+t_bool Not = FALSE;
+t_bool result;
+t_addr addr;
+t_stat reason;
+
+cptr = (CONST char *)get_sim_opt (CMD_OPT_SW|CMD_OPT_DFT, (CONST char *)cptr, &r);  
+                                                        /* get sw, default */
+sim_stabr.boolop = sim_staba.boolop = -1;               /* no relational op dflt */
+if (*cptr == 0)                                         /* must be more */
+    return SCPE_2FARG;
+tptr = get_glyph (cptr, gbuf, 0);                       /* get token */
+if (!strcmp (gbuf, "NOT")) {                            /* Conditional Inversion? */
+    Not = TRUE;                                         /* remember that, and */
+    cptr = (CONST char *)tptr;
+    }
+if (*cptr == '"') {                                     /* quoted string comparison? */
+    char op[CBUFSIZE];
+    static struct {
+        const char *op;
+        int aval;
+        int bval;
+        t_bool invert;
+        } *optr, compare_ops[] =
+        {
+            {"==",   0,  0, FALSE},
+            {"EQU",  0,  0, FALSE},
+            {"!=",   0,  0, TRUE},
+            {"NEQ",  0,  0, TRUE},
+            {"<",   -1, -1, FALSE},
+            {"LSS", -1, -1, FALSE},
+            {"<=",   0, -1, FALSE},
+            {"LEQ",  0, -1, FALSE},
+            {">",    1,  1, FALSE},
+            {"GTR",  1,      1, FALSE},
+            {">=",   0,  1, FALSE},
+            {"GEQ",  0,  1, FALSE},
+            {NULL}};
+
+    tptr = (CONST char *)get_glyph_gen (cptr, gbuf, '=', (sim_switches & SWMASK ('I')), TRUE, '\\');
+                                                    /* get first string */
+    if (!*tptr)
+        return SCPE_2FARG;
+    cptr += strlen (gbuf);
+    while (sim_isspace (*cptr))                         /* skip spaces */
+        ++cptr;
+    get_glyph (cptr, op, '"');
+    for (optr = compare_ops; optr->op; optr++)
+        if (0 == strcmp (op, optr->op))
+            break;
+    if (!optr->op)
+        return sim_messagef (SCPE_ARG, "Invalid operator: %s\n", op);
+    cptr += strlen (op);
+    while (sim_isspace (*cptr))                         /* skip spaces */
+        ++cptr;
+    cptr = (CONST char *)get_glyph_gen (cptr, gbuf2, 0, (sim_switches & SWMASK ('I')), TRUE, '\\');
+                                                        /* get second string */
+    if (*cptr) {                                        /* more? */
+        if (flag)                                       /* ASSERT has no more args */
+            return SCPE_2MARG;
+        }
+    else {
+        if (!flag)                                      
+            return SCPE_2FARG;                          /* IF needs actions! */
+        }
+    result = sim_cmp_string (gbuf, gbuf2);
+    result = ((result == optr->aval) || (result == optr->bval));
+    if (optr->invert)
+        result = !result;
+    }
+else {
+    cptr = get_glyph (cptr, gbuf, 0);                   /* get register */
+    rptr = find_reg (gbuf, &gptr, sim_dfdev);           /* parse register */
+    if (rptr) {                                         /* got register? */
+        if (*gptr == '[') {                             /* subscript? */
+            if (rptr->depth <= 1)                       /* array register? */
+                return SCPE_ARG;
+            idx = (uint32) strtotv (++gptr, &tptr, 10); /* convert index */
+            if ((gptr == tptr) || (*tptr++ != ']'))
+                return SCPE_ARG;
+            gptr = tptr;                                /* update */
+            }
+        else idx = 0;                                   /* not array */
+        if (idx >= rptr->depth)                         /* validate subscript */
+            return SCPE_SUB;
+        }
+    else {                                              /* not reg, check for memory */
+        if (sim_dfdev && sim_vm_parse_addr)             /* get addr */
+            addr = sim_vm_parse_addr (sim_dfdev, gbuf, &gptr);
+        else addr = (t_addr) strtotv (gbuf, &gptr, sim_dfdev->dradix);
+        if (gbuf == gptr)                               /* error? */
+            return SCPE_NXREG;
+        }
+    if (*gptr != 0)                                     /* more? must be search */
+        get_glyph (gptr, gbuf, 0);
+    else {
+        if (*cptr == 0)                                 /* must be more */
+            return SCPE_2FARG;
+        cptr = get_glyph (cptr, gbuf, 0);               /* get search cond */
+        }
+    if (*cptr) {                                        /* more? */
+        if (flag)                                       /* ASSERT has no more args */
+            return SCPE_2MARG;
+        }
+    else {
+        if (!flag)                                      
+            return SCPE_2FARG;                          /* IF needs actions! */
+        }
+    if (rptr) {                                         /* Handle register case */
+        if (!get_rsearch (gbuf, rptr->radix, &sim_stabr) ||  /* parse condition */
+            (sim_stabr.boolop == -1))                   /* relational op reqd */
+            return SCPE_MISVAL;
+        val = get_rval (rptr, idx);                     /* get register value */
+        result = test_search (&val, &sim_stabr);        /* test condition */
+        }
+    else {                                              /* Handle memory case */
+        if (!get_asearch (gbuf, sim_dfdev->dradix, &sim_staba) ||  /* parse condition */
+            (sim_staba.boolop == -1))                    /* relational op reqd */
+            return SCPE_MISVAL;
+        reason = get_aval (addr, sim_dfdev, sim_dfunit);/* get data */
+        if (reason != SCPE_OK)                          /* return if error */
+            return reason;
+        result = test_search (sim_eval, &sim_staba);    /* test condition */
+        }
+    }
+if (Not ^ result) {
+    if (!flag)
+        sim_brk_setact (cptr);                          /* set up IF actions */
+    }
+else
+    if (flag)
+        return SCPE_AFAIL;                              /* return assert status */
+return SCPE_OK;
+}
+
+/* Send command
+
+   Syntax: SEND {After=m},{Delay=n},"string-to-send"
+
+   After  - is a positive integer representing a number of instruction delay 
+            before the initial characters is sent.  The value specified
+            in a after argument persists across SEND commands.  The after
+            parameter can be set by itself with SEND AFTER=n
+   Delay  - is a positive integer representing a minimal instruction delay 
+            before and between characters being sent.  The value specified
+            in a delay argument persists across SEND commands.  The delay
+            parameter can be set by itself with SEND DELAY=n
+   String - must be quoted.  Quotes may be either single or double but the
+            opening anc closing quote characters must match.  Within quotes 
+            C style character escapes are allowed.  
+            The following character escapes are explicitly supported:
+        \r  Sends the ASCII Carriage Return character (Decimal value 13)
+        \n  Sends the ASCII Linefeed character (Decimal value 10)
+        \f  Sends the ASCII Formfeed character (Decimal value 12)
+        \t  Sends the ASCII Horizontal Tab character (Decimal value 9)
+        \v  Sends the ASCII Vertical Tab character (Decimal value 11)
+        \b  Sends the ASCII Backspace character (Decimal value 8)
+        \\  Sends the ASCII Backslash character (Decimal value 92)
+        \'  Sends the ASCII Single Quote character (Decimal value 39)
+        \"  Sends the ASCII Double Quote character (Decimal value 34)
+        \?  Sends the ASCII Question Mark character (Decimal value 63)
+        \e  Sends the ASCII Escape character (Decimal value 27)
+     as well as octal character values of the form:
+        \n{n{n}} where each n is an octal digit (0-7)
+     and hext character values of the form:
+        \xh{h} where each h is a hex digit (0-9A-Fa-f)
+   */
+
+t_stat send_cmd (int32 flag, CONST char *cptr)
+{
+char gbuf[CBUFSIZE];
+CONST char *tptr;
+uint8 dbuf[CBUFSIZE];
+uint32 dsize = 0;
+uint32 delay = 0;
+uint32 after = 0;
+t_stat r;
+SEND *snd;
+
+GET_SWITCHES (cptr);                                    /* get switches */
+tptr = get_glyph (cptr, gbuf, ',');
+if (sim_isalpha(gbuf[0]) && (strchr (gbuf, ':'))) {
+    r = tmxr_locate_line_send (gbuf, &snd);
+    if (r != SCPE_OK)
+        return r;
+    cptr = tptr;
+    tptr = get_glyph (tptr, gbuf, ',');
+    }
+else
+    snd = sim_cons_get_send ();
+
+while (*cptr) {
+    if ((!strncmp(gbuf, "DELAY=", 6)) && (gbuf[6])) {
+        delay = (uint32)get_uint (&gbuf[6], 10, 10000000, &r);
+        if (r != SCPE_OK)
+            return sim_messagef (SCPE_ARG, "Invalid Delay Value\n");
+        cptr = tptr;
+        tptr = get_glyph (cptr, gbuf, ',');
+        continue;
+        }
+    if ((!strncmp(gbuf, "AFTER=", 6)) && (gbuf[6])) {
+        after = (uint32)get_uint (&gbuf[6], 10, 10000000, &r);
+        if (r != SCPE_OK)
+            return sim_messagef (SCPE_ARG, "Invalid After Value\n");
+        cptr = tptr;
+        tptr = get_glyph (cptr, gbuf, ',');
+        continue;
+        }
+    if ((*cptr == '"') || (*cptr == '\''))
+        break;
+    return SCPE_ARG;
+    }
+if (*cptr) {
+    if ((*cptr != '"') && (*cptr != '\''))
+        return sim_messagef (SCPE_ARG, "String must be quote delimited\n");
+    cptr = get_glyph_quoted (cptr, gbuf, 0);
+    if (*cptr != '\0')
+        return SCPE_2MARG;                  /* No more arguments */
+
+    if (SCPE_OK != sim_decode_quoted_string (gbuf, dbuf, &dsize))
+        return sim_messagef (SCPE_ARG, "Invalid String\n");
+    }
+if ((dsize == 0) && (delay == 0) && (after == 0))
+    return SCPE_2FARG;
+return sim_send_input (snd, dbuf, dsize, after, delay);
+}
+
+t_stat sim_show_send (FILE *st, DEVICE *dptr, UNIT *uptr, int32 flag, CONST char *cptr)
+{
+char gbuf[CBUFSIZE];
+CONST char *tptr;
+t_stat r;
+SEND *snd;
+
+tptr = get_glyph (cptr, gbuf, ',');
+if (sim_isalpha(gbuf[0]) && (strchr (gbuf, ':'))) {
+    r = tmxr_locate_line_send (gbuf, &snd);
+    if (r != SCPE_OK)
+        return r;
+    cptr = tptr;
+    }
+else
+    snd = sim_cons_get_send ();
+if (*cptr)
+    return SCPE_2MARG;
+return sim_show_send_input (st, snd);
+}
+
+t_stat expect_cmd (int32 flag, CONST char *cptr)
+{
+char gbuf[CBUFSIZE];
+CONST char *tptr;
+t_stat r;
+EXPECT *exp;
+
+GET_SWITCHES (cptr);                                    /* get switches */
+tptr = get_glyph (cptr, gbuf, ',');
+if (sim_isalpha(gbuf[0]) && (strchr (gbuf, ':'))) {
+    r = tmxr_locate_line_expect (gbuf, &exp);
+    if (r != SCPE_OK)
+        return r;
+    cptr = tptr;
+    }
+else
+    exp = sim_cons_get_expect ();
+if (flag)
+    return sim_set_expect (exp, cptr);
+else
+    return sim_set_noexpect (exp, cptr);
+}
+
+t_stat sim_show_expect (FILE *st, DEVICE *dptr, UNIT *uptr, int32 flag, CONST char *cptr)
+{
+char gbuf[CBUFSIZE];
+CONST char *tptr;
+t_stat r;
+EXPECT *exp;
+
+tptr = get_glyph (cptr, gbuf, ',');
+if (sim_isalpha(gbuf[0]) && (strchr (gbuf, ':'))) {
+    r = tmxr_locate_line_expect (gbuf, &exp);
+    if (r != SCPE_OK)
+        return r;
+    cptr = tptr;
+    }
+else
+    exp = sim_cons_get_expect ();
+if (*cptr && (*cptr != '"') && (*cptr != '\''))
+    return SCPE_ARG;            /* String must be quote delimited */
+tptr = get_glyph_quoted (cptr, gbuf, 0);
+if (*tptr != '\0')
+    return SCPE_2MARG;          /* No more arguments */
+if (*cptr && (cptr[strlen(cptr)-1] != '"') && (cptr[strlen(cptr)-1] != '\''))
+    return SCPE_ARG;            /* String must be quote delimited */
+return sim_exp_show (st, exp, gbuf);
+}
+
+
+/* Goto command */
+
+t_stat goto_cmd (int32 flag, CONST char *fcptr)
+{
+char cbuf[CBUFSIZE], gbuf[CBUFSIZE], gbuf1[CBUFSIZE];
+const char *cptr;
+long fpos;
+int32 saved_do_echo = sim_do_echo;
+int32 saved_goto_line = sim_goto_line[sim_do_depth];
+
+if (NULL == sim_gotofile) return SCPE_UNK;              /* only valid inside of do_cmd */
+get_glyph (fcptr, gbuf1, 0);
+if ('\0' == gbuf1[0]) return SCPE_ARG;                  /* unspecified goto target */
+fpos = ftell(sim_gotofile);                             /* Save start position */
+rewind(sim_gotofile);                                   /* start search for label */
+sim_goto_line[sim_do_depth] = 0;                        /* reset line number */
+sim_do_echo = 0;                                        /* Don't echo while searching for label */
+while (1) {
+    cptr = read_line (cbuf, sizeof(cbuf), sim_gotofile);/* get cmd line */
+    if (cptr == NULL) break;                            /* exit on eof */
+    sim_goto_line[sim_do_depth] += 1;                   /* record line number */
+    if (*cptr == 0) continue;                           /* ignore blank */
+    if (*cptr != ':') continue;                         /* ignore non-labels */
+    ++cptr;                                             /* skip : */
+    while (sim_isspace (*cptr)) ++cptr;                 /* skip blanks */
+    cptr = get_glyph (cptr, gbuf, 0);                   /* get label glyph */
+    if (0 == strcmp(gbuf, gbuf1)) {
+        sim_brk_clract ();                              /* goto defangs current actions */
+        sim_do_echo = saved_do_echo;                    /* restore echo mode */
+        if (sim_do_echo)                                /* echo if -v */
+            sim_printf("%s> %s\n", do_position(), cbuf);
+        return SCPE_OK;
+        }
+    }
+sim_do_echo = saved_do_echo;                            /* restore echo mode */
+fseek(sim_gotofile, fpos, SEEK_SET);                    /* resture start position */
+sim_goto_line[sim_do_depth] = saved_goto_line;          /* restore start line number */
+return SCPE_ARG;
+}
+
+/* Return command */
+/* The return command is invalid unless encountered in a do_cmd context, */
+/* and in that context, it is handled as a special case inside of do_cmd() */
+/* and not dispatched here, so if we get here a return has been issued from */
+/* interactive input */
+
+t_stat return_cmd (int32 flag, CONST char *fcptr)
+{
+return SCPE_UNK;                                        /* only valid inside of do_cmd */
+}
+
+/* Shift command */
+/* The shift command is invalid unless encountered in a do_cmd context, */
+/* and in that context, it is handled as a special case inside of do_cmd() */
+/* and not dispatched here, so if we get here a shift has been issued from */
+/* interactive input (it is not valid interactively since it would have to */
+/* mess with the program's argv which is owned by the C runtime library */
+
+t_stat shift_cmd (int32 flag, CONST char *fcptr)
+{
+return SCPE_UNK;                                        /* only valid inside of do_cmd */
+}
+
+/* Call command */
+/* The call command is invalid unless encountered in a do_cmd context, */
+/* and in that context, it is handled as a special case inside of do_cmd() */
+/* and not dispatched here, so if we get here a call has been issued from */
+/* interactive input */
+
+t_stat call_cmd (int32 flag, CONST char *fcptr)
+{
+char cbuf[CBUFSIZE], gbuf[CBUFSIZE];
+const char *cptr;
+
+if (NULL == sim_gotofile) return SCPE_UNK;              /* only valid inside of do_cmd */
+cptr = get_glyph (fcptr, gbuf, 0);
+if ('\0' == gbuf[0]) return SCPE_ARG;                   /* unspecified goto target */
+sprintf(cbuf, "%s %s", sim_do_filename[sim_do_depth], cptr);
+sim_switches |= SWMASK ('O');                           /* inherit ON state and actions */
+return do_cmd_label (flag, cbuf, gbuf);
+}
+
+/* On command */
+
+t_stat on_cmd (int32 flag, CONST char *cptr)
+{
+char gbuf[CBUFSIZE];
+t_stat cond;
+
+cptr = get_glyph (cptr, gbuf, 0);
+if ('\0' == gbuf[0]) return SCPE_ARG;                   /* unspecified condition */
+if (0 == strcmp("ERROR", gbuf))
+    cond = 0;
+else
+    if (SCPE_OK != sim_string_to_stat (gbuf, &cond))
+        return SCPE_ARG;
+if ((NULL == cptr) || ('\0' == *cptr)) {                /* Empty Action */
+    free(sim_on_actions[sim_do_depth][cond]);           /* Clear existing condition */
+    sim_on_actions[sim_do_depth][cond] = NULL; }
+else {
+    sim_on_actions[sim_do_depth][cond] = 
+        (char *)realloc(sim_on_actions[sim_do_depth][cond], 1+strlen(cptr));
+    strcpy(sim_on_actions[sim_do_depth][cond], cptr);
+    }
+return SCPE_OK;
+}
+
+/* noop command */
+/* The noop command (IGNORE, PROCEED) does nothing */
+
+t_stat noop_cmd (int32 flag, CONST char *cptr)
+{
+if (cptr && (*cptr != 0))                               /* now eol? */
+    return SCPE_2MARG;
+return SCPE_OK;                                         /* we're happy doing nothing */
+}
+
+/* Set on/noon routine */
+
+t_stat set_on (int32 flag, CONST char *cptr)
+{
+if ((flag) && (cptr) && (*cptr)) {                      /* Set ON with arg */
+    char gbuf[CBUFSIZE];
+
+    cptr = get_glyph (cptr, gbuf, 0);                   /* get command glyph */
+    if (((MATCH_CMD(gbuf,"INHERIT")) &&
+         (MATCH_CMD(gbuf,"NOINHERIT"))) ||
+        (*cptr))
+        return SCPE_2MARG;
+    if ((gbuf[0]) && (0 == MATCH_CMD(gbuf,"INHERIT")))
+        sim_on_inherit = 1;
+    if ((gbuf[0]) && (0 == MATCH_CMD(gbuf,"NOINHERIT")))
+        sim_on_inherit = 0;
+    return SCPE_OK;
+    }
+if (cptr && (*cptr != 0))                               /* now eol? */
+    return SCPE_2MARG;
+sim_on_check[sim_do_depth] = flag;
+if ((sim_do_depth != 0) && 
+    (NULL == sim_on_actions[sim_do_depth][0])) {        /* default handler set? */
+    sim_on_actions[sim_do_depth][0] =                   /* No, so make "RETURN" */
+        (char *)malloc(1+strlen("RETURN"));             /* be the default action */
+    strcpy(sim_on_actions[sim_do_depth][0], "RETURN");
+    }
+if ((sim_do_depth != 0) && 
+    (NULL == sim_on_actions[sim_do_depth][SCPE_AFAIL])) {/* handler set for AFAIL? */
+    sim_on_actions[sim_do_depth][SCPE_AFAIL] =          /* No, so make "RETURN" */
+        (char *)malloc(1+strlen("RETURN"));             /* be the action */
+    strcpy(sim_on_actions[sim_do_depth][SCPE_AFAIL], "RETURN");
+    }
+return SCPE_OK;
+}
+
+/* Set verify/noverify routine */
+
+t_stat set_verify (int32 flag, CONST char *cptr)
+{
+if (cptr && (*cptr != 0))                               /* now eol? */
+    return SCPE_2MARG;
+if (flag == sim_do_echo)                                /* already set correctly? */
+    return SCPE_OK;
+sim_do_echo = flag;
+return SCPE_OK;
+}
+
+/* Set message/nomessage routine */
+
+t_stat set_message (int32 flag, CONST char *cptr)
+{
+if (cptr && (*cptr != 0))                               /* now eol? */
+    return SCPE_2MARG;
+if (flag == sim_show_message)                           /* already set correctly? */
+    return SCPE_OK;
+sim_show_message = flag;
+return SCPE_OK;
+}
+
+/* Set quiet/noquiet routine */
+
+t_stat set_quiet (int32 flag, CONST char *cptr)
+{
+if (cptr && (*cptr != 0))                               /* now eol? */
+    return SCPE_2MARG;
+if (flag == sim_quiet)                                  /* already set correctly? */
+    return SCPE_OK;
+sim_quiet = flag;
+return SCPE_OK;
+}
+
+/* Set asynch/noasynch routine */
+
+t_stat sim_set_asynch (int32 flag, CONST char *cptr)
+{
+if (cptr && (*cptr != 0))                               /* now eol? */
+    return SCPE_2MARG;
+#ifdef SIM_ASYNCH_IO
+if (flag == sim_asynch_enabled)                         /* already set correctly? */
+    return SCPE_OK;
+sim_asynch_enabled = flag;
+tmxr_change_async ();
+sim_timer_change_asynch ();
+if (1) {
+    uint32 i, j;
+    DEVICE *dptr;
+    UNIT *uptr;
+
+    /* Call unit flush routines to report asynch status change to device layer */
+    for (i = 1; (dptr = sim_devices[i]) != NULL; i++) { /* flush attached files */
+        for (j = 0; j < dptr->numunits; j++) {          /* if not buffered in mem */
+            uptr = dptr->units + j;
+            if ((uptr->flags & UNIT_ATT) &&             /* attached, */
+                (uptr->io_flush))                       /* unit specific flush routine */
+                uptr->io_flush (uptr);
+            }
+        }
+    }
+if (!sim_quiet)
+    printf ("Asynchronous I/O %sabled\n", sim_asynch_enabled ? "en" : "dis");
+if (sim_log)
+    fprintf (sim_log, "Asynchronous I/O %sabled\n", sim_asynch_enabled ? "en" : "dis");
+return SCPE_OK;
+#else
+if (!sim_quiet)
+    printf ("Asynchronous I/O is not available in this simulator\n");
+if (sim_log)
+    fprintf (sim_log, "Asynchronous I/O is not available in this simulator\n");
+return SCPE_NOFNC;
+#endif
+}
+
+/* Show asynch routine */
+
+t_stat sim_show_asynch (FILE *st, DEVICE *dptr, UNIT *uptr, int32 flag, CONST char *cptr)
+{
+if (cptr && (*cptr != 0))
+    return SCPE_2MARG;
+#ifdef SIM_ASYNCH_IO
+fprintf (st, "Asynchronous I/O is %sabled, %s\n", (sim_asynch_enabled) ? "en" : "dis", AIO_QUEUE_MODE);
+#if defined(SIM_ASYNCH_MUX)
+fprintf (st, "Asynchronous Multiplexer support is available\n");
+#endif
+#if defined(SIM_ASYNCH_CLOCKS)
+fprintf (st, "Asynchronous Clock is %sabled\n", (sim_asynch_timer) ? "en" : "dis");
+#endif
+#else
+fprintf (st, "Asynchronous I/O is not available in this simulator\n");
+#endif
+return SCPE_OK;
+}
+
+/* Set environment routine */
+
+t_stat sim_set_environment (int32 flag, CONST char *cptr)
+{
+char varname[CBUFSIZE];
+
+if ((!cptr) || (*cptr == 0))                            /* now eol? */
+    return SCPE_2FARG;
+cptr = get_glyph (cptr, varname, '=');                  /* get environment variable name */
+setenv(varname, cptr, 1);
+return SCPE_OK;
+}
+
+/* Set command */
+
+t_stat set_cmd (int32 flag, CONST char *cptr)
+{
+uint32 lvl = 0;
+t_stat r;
+char gbuf[CBUFSIZE], *cvptr;
+CONST char *svptr;
+DEVICE *dptr;
+UNIT *uptr;
+MTAB *mptr;
+CTAB *gcmdp;
+C1TAB *ctbr = NULL, *glbr;
+
+GET_SWITCHES (cptr);                                    /* get switches */
+if (*cptr == 0)                                         /* must be more */
+    return SCPE_2FARG;
+cptr = get_glyph (svptr = cptr, gbuf, 0);               /* get glob/dev/unit */
+
+if ((dptr = find_dev (gbuf))) {                         /* device match? */
+    uptr = dptr->units;                                 /* first unit */
+    ctbr = set_dev_tab;                                 /* global table */
+    lvl = MTAB_VDV;                                     /* device match */
+    GET_SWITCHES (cptr);                                /* get more switches */
+    }
+else if ((dptr = find_unit (gbuf, &uptr))) {            /* unit match? */
+    if (uptr == NULL)                                   /* invalid unit */
+        return SCPE_NXUN;
+    ctbr = set_unit_tab;                                /* global table */
+    lvl = MTAB_VUN;                                     /* unit match */
+    GET_SWITCHES (cptr);                                /* get more switches */
+    }
+else if ((gcmdp = find_ctab (set_glob_tab, gbuf))) {    /* global? */
+    GET_SWITCHES (cptr);                                /* get more switches */
+    return gcmdp->action (gcmdp->arg, cptr);            /* do the rest */
+    }
+else {
+    if (sim_dflt_dev->modifiers) {
+        if ((cvptr = strchr (gbuf, '=')))               /* = value? */
+            *cvptr++ = 0;
+        for (mptr = sim_dflt_dev->modifiers; mptr->mask != 0; mptr++) {
+            if (mptr->mstring && (MATCH_CMD (gbuf, mptr->mstring) == 0)) {
+                dptr = sim_dflt_dev;
+                cptr = svptr;
+                while (sim_isspace(*cptr))
+                    ++cptr;
+                break;
+                }
+            }
+        }
+    if (!dptr)
+        return SCPE_NXDEV;                              /* no match */
+    lvl = MTAB_VDV;                                     /* device match */
+    uptr = dptr->units;                                 /* first unit */
+    }
+if (*cptr == 0)                                         /* must be more */
+    return SCPE_2FARG;
+GET_SWITCHES (cptr);                                    /* get more switches */
+
+while (*cptr != 0) {                                    /* do all mods */
+    cptr = get_glyph (svptr = cptr, gbuf, ',');         /* get modifier */
+    if ((cvptr = strchr (gbuf, '=')))                   /* = value? */
+        *cvptr++ = 0;
+    for (mptr = dptr->modifiers; mptr && (mptr->mask != 0); mptr++) {
+        if ((mptr->mstring) &&                          /* match string */
+            (MATCH_CMD (gbuf, mptr->mstring) == 0)) {   /* matches option? */
+            if (mptr->mask & MTAB_XTD) {                /* extended? */
+                if (((lvl & mptr->mask) & ~MTAB_XTD) == 0)
+                    return SCPE_ARG;
+                if ((lvl == MTAB_VUN) && (uptr->flags & UNIT_DIS))
+                    return SCPE_UDIS;                   /* unit disabled? */
+                if (mptr->valid) {                      /* validation rtn? */
+                    if (cvptr && MODMASK(mptr,MTAB_QUOTE)) {
+                        get_glyph_quoted (svptr, gbuf, ',');
+                        if ((cvptr = strchr (gbuf, '=')))
+                            *cvptr++ = 0;
+                        }
+                    else {
+                        if (cvptr && MODMASK(mptr,MTAB_NC)) {
+                            get_glyph_nc (svptr, gbuf, ',');
+                            if ((cvptr = strchr (gbuf, '=')))
+                                *cvptr++ = 0;
+                            }
+                        }
+                    r = mptr->valid (uptr, mptr->match, cvptr, mptr->desc);
+                    if (r != SCPE_OK)
+                        return r;
+                    }
+                else if (!mptr->desc)                   /* value desc? */
+                    break;
+//                else if (mptr->mask & MTAB_VAL) {     /* take a value? */
+//                    if (!cvptr) return SCPE_MISVAL;   /* none? error */
+//                    r = dep_reg (0, cvptr, (REG *) mptr->desc, 0);
+//                    if (r != SCPE_OK) return r;
+//                    }
+                else if (cvptr)                         /* = value? */
+                    return SCPE_ARG;
+                else *((int32 *) mptr->desc) = mptr->match;
+                }                                       /* end if xtd */
+            else {                                      /* old style */
+                if (cvptr)                              /* = value? */
+                    return SCPE_ARG;
+                if (uptr->flags & UNIT_DIS)             /* disabled? */
+                     return SCPE_UDIS;
+                if ((mptr->valid) &&                    /* invalid? */
+                    ((r = mptr->valid (uptr, mptr->match, cvptr, mptr->desc)) != SCPE_OK))
+                    return r;
+                uptr->flags = (uptr->flags & ~(mptr->mask)) |
+                    (mptr->match & mptr->mask);         /* set new value */
+                }                                       /* end else xtd */
+            break;                                      /* terminate for */
+            }                                           /* end if match */
+        }                                               /* end for */
+    if (!mptr || (mptr->mask == 0)) {                   /* no match? */
+        if ((glbr = find_c1tab (ctbr, gbuf))) {         /* global match? */
+            r = glbr->action (dptr, uptr, glbr->arg, cvptr);    /* do global */
+            if (r != SCPE_OK)
+                return r;
+            }
+        else if (!dptr->modifiers)                      /* no modifiers? */
+            return SCPE_NOPARAM;
+        else return SCPE_NXPAR;
+        }                                               /* end if no mat */
+    }                                                   /* end while */
+return SCPE_OK;                                         /* done all */
+}
+
+/* Match CTAB/CTAB1 name */
+
+CTAB *find_ctab (CTAB *tab, const char *gbuf)
+{
+if (!tab)
+    return NULL;
+for (; tab->name != NULL; tab++) {
+    if (MATCH_CMD (gbuf, tab->name) == 0)
+        return tab;
+    }
+return NULL;
+}
+
+C1TAB *find_c1tab (C1TAB *tab, const char *gbuf)
+{
+if (!tab)
+    return NULL;
+for (; tab->name != NULL; tab++) {
+    if (MATCH_CMD (gbuf, tab->name) == 0)
+        return tab;
+    }
+return NULL;
+}
+
+/* Set device data radix routine */
+
+t_stat set_dev_radix (DEVICE *dptr, UNIT *uptr, int32 flag, CONST char *cptr)
+{
+if (cptr)
+    return SCPE_ARG;
+dptr->dradix = flag & 037;
+return SCPE_OK;
+}
+
+/* Set device enabled/disabled routine */
+
+t_stat set_dev_enbdis (DEVICE *dptr, UNIT *uptr, int32 flag, CONST char *cptr)
+{
+UNIT *up;
+uint32 i;
+
+if (cptr)
+    return SCPE_ARG;
+if ((dptr->flags & DEV_DISABLE) == 0)                   /* allowed? */
+    return SCPE_NOFNC;
+if (flag) {                                             /* enable? */
+    if ((dptr->flags & DEV_DIS) == 0)                   /* already enb? ok */
+        return SCPE_OK;
+    dptr->flags = dptr->flags & ~DEV_DIS;               /* no, enable */
+    }
+else {
+    if (dptr->flags & DEV_DIS)                          /* already dsb? ok */
+        return SCPE_OK;
+    for (i = 0; i < dptr->numunits; i++) {              /* check units */
+        up = (dptr->units) + i;                         /* att or active? */
+        if ((up->flags & UNIT_ATT) || sim_is_active (up))
+            return SCPE_NOFNC;                          /* can't do it */
+        }
+    dptr->flags = dptr->flags | DEV_DIS;                /* disable */
+    }
+if (dptr->reset)                                        /* reset device */
+    return dptr->reset (dptr);
+else return SCPE_OK;
+}
+
+/* Set unit enabled/disabled routine */
+
+t_stat set_unit_enbdis (DEVICE *dptr, UNIT *uptr, int32 flag, CONST char *cptr)
+{
+if (cptr)
+    return SCPE_ARG;
+if (!(uptr->flags & UNIT_DISABLE))                      /* allowed? */
+    return SCPE_NOFNC;
+if (flag)                                               /* enb? enable */
+    uptr->flags = uptr->flags & ~UNIT_DIS;
+else {
+    if ((uptr->flags & UNIT_ATT) ||                     /* dsb */
+        sim_is_active (uptr))                           /* more tests */
+        return SCPE_NOFNC;
+    uptr->flags = uptr->flags | UNIT_DIS;               /* disable */
+    }
+return SCPE_OK;
+}
+
+/* Set device debug enabled/disabled routine */
+
+t_stat set_dev_debug (DEVICE *dptr, UNIT *uptr, int32 flag, CONST char *cptr)
+{
+char gbuf[CBUFSIZE];
+DEBTAB *dep;
+
+if ((dptr->flags & DEV_DEBUG) == 0)
+    return SCPE_NOFNC;
+if (cptr == NULL) {                                     /* no arguments? */
+    dptr->dctrl = flag ? (dptr->debflags ? flag : 0xFFFFFFFF) : 0;/* disable/enable w/o table */
+    if (flag && dptr->debflags) {                       /* enable with table? */
+        for (dep = dptr->debflags; dep->name != NULL; dep++)
+            dptr->dctrl = dptr->dctrl | dep->mask;      /* set all */
+        }
+    return SCPE_OK;
+    }
+if (dptr->debflags == NULL)                             /* must have table */
+    return SCPE_ARG;
+while (*cptr) {
+    cptr = get_glyph (cptr, gbuf, ';');                 /* get debug flag */
+    for (dep = dptr->debflags; dep->name != NULL; dep++) {
+        if (strcmp (dep->name, gbuf) == 0) {            /* match? */
+            if (flag)
+                dptr->dctrl = dptr->dctrl | dep->mask;
+            else dptr->dctrl = dptr->dctrl & ~dep->mask;
+            break;
+            }
+        }                                               /* end for */
+    if (dep->mask == 0)                                 /* no match? */
+        return SCPE_ARG;
+    }                                                   /* end while */
+return SCPE_OK;
+}
+
+/* Show command */
+
+t_stat show_cmd (int32 flag, CONST char *cptr)
+{
+t_stat r;
+
+cptr = get_sim_opt (CMD_OPT_SW|CMD_OPT_OF, cptr, &r);
+                                                        /* get sw, ofile */
+if (!cptr)                                              /* error? */
+    return r;
+if (sim_ofile) {                                        /* output file? */
+    r = show_cmd_fi (sim_ofile, flag, cptr);            /* do show */
+    fclose (sim_ofile);
+    }
+else {
+    r = show_cmd_fi (stdout, flag, cptr);               /* no, stdout, log */
+    if (sim_log && (sim_log != stdout))
+        show_cmd_fi (sim_log, flag, cptr);
+    if (sim_deb && (sim_deb != stdout) && (sim_deb != sim_log))
+        show_cmd_fi (sim_deb, flag, cptr);
+    }
+return r;
+}
+
+t_stat show_cmd_fi (FILE *ofile, int32 flag, CONST char *cptr)
+{
+uint32 lvl = 0xFFFFFFFF;
+char gbuf[CBUFSIZE], *cvptr;
+CONST char *svptr;
+DEVICE *dptr;
+UNIT *uptr;
+MTAB *mptr;
+SHTAB *shtb = NULL, *shptr;
+
+GET_SWITCHES (cptr);                                    /* get switches */
+if (*cptr == 0)                                         /* must be more */
+    return SCPE_2FARG;
+cptr = get_glyph (svptr = cptr, gbuf, 0);               /* get next glyph */
+
+if ((dptr = find_dev (gbuf))) {                         /* device match? */
+    uptr = dptr->units;                                 /* first unit */
+    shtb = show_dev_tab;                                /* global table */
+    lvl = MTAB_VDV;                                     /* device match */
+    GET_SWITCHES (cptr);                                /* get more switches */
+    }
+else if ((dptr = find_unit (gbuf, &uptr))) {            /* unit match? */
+    if (uptr == NULL)                                   /* invalid unit */
+        return SCPE_NXUN;
+    if (uptr->flags & UNIT_DIS)                         /* disabled? */
+        return SCPE_UDIS;
+    shtb = show_unit_tab;                               /* global table */
+    lvl = MTAB_VUN;                                     /* unit match */
+    GET_SWITCHES (cptr);                                /* get more switches */
+    }
+else if ((shptr = find_shtab (show_glob_tab, gbuf))) {  /* global? */
+    GET_SWITCHES (cptr);                                /* get more switches */
+    return shptr->action (ofile, NULL, NULL, shptr->arg, cptr);
+    }
+else {
+    if (sim_dflt_dev->modifiers) {
+        if ((cvptr = strchr (gbuf, '=')))               /* = value? */
+            *cvptr++ = 0;
+        for (mptr = sim_dflt_dev->modifiers; mptr->mask != 0; mptr++) {
+            if ((((mptr->mask & MTAB_VDV) == MTAB_VDV) &&
+                 (mptr->pstring && (MATCH_CMD (gbuf, mptr->pstring) == 0))) ||
+                (!(mptr->mask & MTAB_VDV) && (mptr->mstring && (MATCH_CMD (gbuf, mptr->mstring) == 0)))) {
+                dptr = sim_dflt_dev;
+                lvl = MTAB_VDV;                         /* device match */
+                cptr = svptr;
+                while (sim_isspace(*cptr))
+                    ++cptr;
+                break;
+                }
+            }
+        }
+    if (!dptr) {
+        if ((shptr = find_shtab (show_dev_tab, gbuf)))  /* global match? */
+            return shptr->action (ofile, sim_dflt_dev, uptr, shptr->arg, cptr);
+        else
+            return SCPE_NXDEV;                          /* no match */
+        }
+    }
+
+if (*cptr == 0) {                                       /* now eol? */
+    return (lvl == MTAB_VDV)?
+        show_device (ofile, dptr, 0):
+        show_unit (ofile, dptr, uptr, -1);
+    }
+GET_SWITCHES (cptr);                                    /* get more switches */
+
+while (*cptr != 0) {                                    /* do all mods */
+    cptr = get_glyph (cptr, gbuf, ',');                 /* get modifier */
+    if ((cvptr = strchr (gbuf, '=')))                   /* = value? */
+        *cvptr++ = 0;
+    for (mptr = dptr->modifiers; mptr && (mptr->mask != 0); mptr++) {
+        if (((mptr->mask & MTAB_XTD)?                   /* right level? */
+            ((mptr->mask & lvl) == lvl): (MTAB_VUN & lvl)) &&
+            ((mptr->disp && mptr->pstring &&            /* named disp? */
+            (MATCH_CMD (gbuf, mptr->pstring) == 0))
+ //           ||
+ //           ((mptr->mask & MTAB_VAL) &&                 /* named value? */
+ //           mptr->mstring &&
+ //           (MATCH_CMD (gbuf, mptr->mstring) == 0)))
+            )) {
+            if (cvptr && !(mptr->mask & MTAB_SHP))
+                return SCPE_ARG;
+            show_one_mod (ofile, dptr, uptr, mptr, cvptr, 1);
+            break;
+            }                                           /* end if */
+        }                                               /* end for */
+    if (!mptr || (mptr->mask == 0)) {                   /* no match? */
+        if (shtb && (shptr = find_shtab (shtb, gbuf))) {/* global match? */
+            t_stat r;
+
+            r = shptr->action (ofile, dptr, uptr, shptr->arg, cptr);
+            if (r != SCPE_OK)
+                return r;
+            }
+        else if (!dptr->modifiers)                      /* no modifiers? */
+            return SCPE_NOPARAM;
+        else
+            return SCPE_NXPAR;
+        }                                               /* end if */
+    }                                                   /* end while */
+return SCPE_OK;
+}
+
+SHTAB *find_shtab (SHTAB *tab, const char *gbuf)
+{
+if (!tab)
+    return NULL;
+for (; tab->name != NULL; tab++) {
+    if (MATCH_CMD (gbuf, tab->name) == 0)
+        return tab;
+    }
+return NULL;
+}
+
+/* Show device and unit */
+
+t_stat show_device (FILE *st, DEVICE *dptr, int32 flag)
+{
+uint32 j, udbl, ucnt;
+UNIT *uptr;
+int32 toks = 0;
+
+fprintf (st, "%s", sim_dname (dptr));                   /* print dev name */
+if ((flag == 2) && dptr->description) {
+    fprintf (st, "\t%s\n", dptr->description(dptr));
+    }
+else {
+    if ((sim_switches & SWMASK ('D')) && dptr->description)
+        fprintf (st, "\t%s\n", dptr->description(dptr));
+    }
+if (qdisable (dptr)) {                                  /* disabled? */
+    fprintf (st, "\tdisabled\n");
+    return SCPE_OK;
+    }
+for (j = ucnt = udbl = 0; j < dptr->numunits; j++) {    /* count units */
+    uptr = dptr->units + j;
+    if (!(uptr->flags & UNIT_DIS))                      /* count enabled units */
+        ucnt++;
+    else if (uptr->flags & UNIT_DISABLE)
+        udbl++;                                         /* count user-disabled */
+    }
+show_all_mods (st, dptr, dptr->units, MTAB_VDV, &toks); /* show dev mods */
+if (dptr->numunits == 0) {
+    if (toks)
+        fprintf (st, "\n");
+    }
+else {
+    if (ucnt == 0) {
+        fprint_sep (st, &toks);
+        fprintf (st, "all units disabled\n");
+        }
+    else if ((ucnt > 1) || (udbl > 0)) {
+        fprint_sep (st, &toks);
+        fprintf (st, "%d units\n", ucnt + udbl);
+        }
+    else
+        if ((flag != 2) || !dptr->description || toks) 
+            fprintf (st, "\n");
+    toks = 0;
+    }
+if (flag)                                               /* dev only? */
+    return SCPE_OK;
+for (j = 0; j < dptr->numunits; j++) {                  /* loop thru units */
+    uptr = dptr->units + j;
+    if ((uptr->flags & UNIT_DIS) == 0)
+        show_unit (st, dptr, uptr, ucnt + udbl);
+    }
+return SCPE_OK;
+}
+
+void fprint_sep (FILE *st, int32 *tokens)
+{
+fprintf (st, (*tokens > 0) ? ", " : "\t");
+*tokens += 1;
+}
+
+t_stat show_unit (FILE *st, DEVICE *dptr, UNIT *uptr, int32 flag)
+{
+int32 u = (int32)(uptr - dptr->units);
+int32 toks = 0;
+
+if (flag > 1)
+    fprintf (st, "  %s%d", sim_dname (dptr), u);
+else if (flag < 0)
+    fprintf (st, "%s%d", sim_dname (dptr), u);
+if (uptr->flags & UNIT_FIX) {
+    fprint_sep (st, &toks);
+    fprint_capac (st, dptr, uptr);
+    }
+if (uptr->flags & UNIT_ATT) {
+    fprint_sep (st, &toks);
+    fprintf (st, "attached to %s", uptr->filename);
+    if (uptr->flags & UNIT_RO)
+        fprintf (st, ", read only");
+    }
+else {
+    if (uptr->flags & UNIT_ATTABLE) {
+        fprint_sep (st, &toks);
+        fprintf (st, "not attached");
+        }
+    }
+show_all_mods (st, dptr, uptr, MTAB_VUN, &toks);        /* show unit mods */ 
+if (toks || (flag < 0) || (flag > 1))
+    fprintf (st, "\n");
+return SCPE_OK;
+}
+
+const char *sprint_capac (DEVICE *dptr, UNIT *uptr)
+{
+static char capac_buf[((CHAR_BIT * sizeof (t_value) * 4 + 3)/3) + 8];
+t_addr kval = (uptr->flags & UNIT_BINK)? 1024: 1000;
+t_addr mval;
+t_addr psize = uptr->capac;
+const char *scale, *width;
+
+if (sim_switches & SWMASK ('B'))
+    kval = 1024;
+mval = kval * kval;
+if (dptr->flags & DEV_SECTORS) {
+    kval = kval / 512;
+    mval = mval / 512;
+    }
+if ((dptr->dwidth / dptr->aincr) > 8)
+    width = "W";
+else 
+    width = "B";
+if (uptr->capac < (kval * 10))
+    scale = "";
+else if (uptr->capac < (mval * 10)) {
+    scale = "K";
+    psize = psize / kval;
+    }
+else {
+    scale = "M";
+    psize = psize / mval;
+    }
+sprint_val (capac_buf, (t_value) psize, 10, T_ADDR_W, PV_LEFT);
+sprintf (&capac_buf[strlen (capac_buf)], "%s%s", scale, width);
+return capac_buf;
+}
+
+void fprint_capac (FILE *st, DEVICE *dptr, UNIT *uptr)
+{
+fprintf (st, "%s", sprint_capac (dptr, uptr));
+}
+
+/* Show <global name> processors  */
+
+t_stat show_version (FILE *st, DEVICE *dptr, UNIT *uptr, int32 flag, CONST char *cptr)
+{
+int32 vmaj = SIM_MAJOR, vmin = SIM_MINOR, vpat = SIM_PATCH, vdelt = SIM_DELTA;
+const char *cpp = "";
+const char *build = "";
+const char *arch = "";
+
+if (cptr && (*cptr != 0))
+    return SCPE_2MARG;
+fprintf (st, "%s simulator V%d.%d-%d", sim_name, vmaj, vmin, vpat);
+if (vdelt)
+    fprintf (st, " delta %d", vdelt);
+#if defined (SIM_VERSION_MODE)
+fprintf (st, " %s", SIM_VERSION_MODE);
+#endif
+if (flag) {
+    t_bool idle_capable;
+    uint32 os_ms_sleep_1, os_tick_size;
+
+    fprintf (st, "\n\tSimulator Framework Capabilities:");
+    fprintf (st, "\n\t\t%s", sim_si64);
+    fprintf (st, "\n\t\t%s", sim_sa64);
+    fprintf (st, "\n\t\t%s", eth_capabilities());
+    idle_capable = sim_timer_idle_capable (&os_ms_sleep_1, &os_tick_size);
+    fprintf (st, "\n\t\tIdle/Throttling support is %savailable", idle_capable ? "" : "NOT ");
+    if (sim_disk_vhd_support())
+        fprintf (st, "\n\t\tVirtual Hard Disk (VHD) support");
+    if (sim_disk_raw_support())
+        fprintf (st, "\n\t\tRAW disk and CD/DVD ROM support");
+#if defined (SIM_ASYNCH_IO)
+    fprintf (st, "\n\t\tAsynchronous I/O support");
+#endif
+#if defined (SIM_ASYNCH_MUX)
+    fprintf (st, "\n\t\tAsynchronous Multiplexer support");
+#endif
+#if defined (SIM_ASYNCH_CLOCKS)
+    fprintf (st, "\n\t\tAsynchronous Clock support");
+#endif
+#if defined (SIM_FRONTPANEL_VERSION)
+    fprintf (st, "\n\t\tFrontPanel API Version %d", SIM_FRONTPANEL_VERSION);
+#endif
+    fprintf (st, "\n\tHost Platform:");
+#if defined (__GNUC__) && defined (__VERSION__)
+    fprintf (st, "\n\t\tCompiler: GCC %s", __VERSION__);
+#elif defined (__clang_version__)
+    fprintf (st, "\n\t\tCompiler: clang %s", __clang_version__);
+#elif defined (_MSC_FULL_VER) && defined (_MSC_BUILD)
+    fprintf (st, "\n\t\tCompiler: Microsoft Visual C++ %d.%02d.%05d.%02d", _MSC_FULL_VER/10000000, (_MSC_FULL_VER/100000)%100, _MSC_FULL_VER%100000, _MSC_BUILD);
+#if defined(_DEBUG)
+    build = " (Debug Build)";
+#else
+    build = " (Release Build)";
+#endif
+#elif defined (__DECC_VER)
+    fprintf (st, "\n\t\tCompiler: DEC C %c%d.%d-%03d", ("T SV")[((__DECC_VER/10000)%10)-6], __DECC_VER/10000000, (__DECC_VER/100000)%100, __DECC_VER%10000);
+#elif defined (SIM_COMPILER)
+#define S_xstr(a) S_str(a)
+#define S_str(a) #a
+    fprintf (st, "\n\t\tCompiler: %s", S_xstr(SIM_COMPILER));
+#undef S_str
+#undef S_xstr
+#endif
+#if defined(__GNUC__)
+#if defined(__OPTIMIZE__)
+    build = " (Release Build)";
+#else
+    build = " (Debug Build)";
+#endif
+#endif
+#if defined(_M_X64) || defined(_M_AMD64) || defined(__amd64__) || defined(__x86_64__)
+    arch = " arch: x64";
+#elif defined(_M_IX86) || defined(__i386)
+    arch = " arch: x86";
+#elif defined(_M_ARM64) || defined(__aarch64_)
+    arch = " arch: ARM64";
+#elif defined(_M_ARM) || defined(__arm__)
+    arch = " arch: ARM";
+#elif defined(__ia64__) || defined(_M_IA64) || defined(__itanium__)
+    arch = " arch: IA-64";
+#endif
+#if defined (__DATE__) && defined (__TIME__)
+#ifdef  __cplusplus
+    cpp = "C++";
+#else
+    cpp = "C";
+#endif
+    fprintf (st, "\n\t\tSimulator Compiled as %s%s%s on %s at %s", cpp, arch, build, __DATE__, __TIME__);
+#endif
+    fprintf (st, "\n\t\tMemory Access: %s Endian", sim_end ? "Little" : "Big");
+    fprintf (st, "\n\t\tMemory Pointer Size: %d bits", (int)sizeof(dptr)*8);
+    fprintf (st, "\n\t\t%s", sim_toffset_64 ? "Large File (>2GB) support" : "No Large File support");
+    fprintf (st, "\n\t\tSDL Video support: %s", vid_version());
+#if defined (HAVE_PCREPOSIX_H)
+    fprintf (st, "\n\t\tPCRE RegEx support for EXPECT commands");
+#elif defined (HAVE_REGEX_H)
+    fprintf (st, "\n\t\tRegEx support for EXPECT commands");
+#else
+    fprintf (st, "\n\t\tNo RegEx support for EXPECT commands");
+#endif
+    fprintf (st, "\n\t\tOS clock resolution: %dms", os_tick_size);
+    fprintf (st, "\n\t\tTime taken by msleep(1): %dms", os_ms_sleep_1);
+#if defined(__VMS)
+    if (1) {
+        char *arch = 
+#if defined(__ia64)
+            "I64";
+#elif defined(__ALPHA)
+            "Alpha";
+#else
+            "VAX";
+#endif
+        fprintf (st, "\n\t\tOS: OpenVMS %s %s", arch, __VMS_VERSION);
+        }
+#elif defined(_WIN32)
+    if (1) {
+        char *proc_id = getenv ("PROCESSOR_IDENTIFIER");
+        char *arch = getenv ("PROCESSOR_ARCHITECTURE");
+        char *procs = getenv ("NUMBER_OF_PROCESSORS");
+        char *proc_level = getenv ("PROCESSOR_LEVEL");
+        char *proc_rev = getenv ("PROCESSOR_REVISION");
+        char *proc_arch3264 = getenv ("PROCESSOR_ARCHITEW6432");
+        char osversion[PATH_MAX+1] = "";
+        FILE *f;
+
+        if ((f = _popen ("ver", "r"))) {
+            memset (osversion, 0, sizeof(osversion));
+            do {
+                if (NULL == fgets (osversion, sizeof(osversion)-1, f))
+                    break;
+                sim_trim_endspc (osversion);
+                } while (osversion[0] == '\0');
+            _pclose (f);
+            }
+        fprintf (st, "\n\t\tOS: %s", osversion);
+        fprintf (st, "\n\t\tArchitecture: %s%s%s, Processors: %s", arch, proc_arch3264 ? " on " : "", proc_arch3264 ? proc_arch3264  : "", procs);
+        fprintf (st, "\n\t\tProcessor Id: %s, Level: %s, Revision: %s", proc_id ? proc_id : "", proc_level ? proc_level : "", proc_rev ? proc_rev : "");
+        }
+#else
+    if (1) {
+        char osversion[2*PATH_MAX+1] = "";
+        FILE *f;
+        
+        if ((f = popen ("uname -a", "r"))) {
+            memset (osversion, 0, sizeof(osversion));
+            do {
+                if (NULL == fgets (osversion, sizeof(osversion)-1, f))
+                    break;
+                sim_trim_endspc (osversion);
+                } while (osversion[0] == '\0');
+            pclose (f);
+            }
+        fprintf (st, "\n\t\tOS: %s", osversion);
+        }
+#endif
+    }
+#if defined(SIM_GIT_COMMIT_ID)
+#define S_xstr(a) S_str(a)
+#define S_str(a) #a
+fprintf (st, "%sgit commit id: %8.8s", flag ? "\n        " : "        ", S_xstr(SIM_GIT_COMMIT_ID));
+#undef S_str
+#undef S_xstr
+#endif
+#if defined(SIM_BUILD)
+#define S_xstr(a) S_str(a)
+#define S_str(a) #a
+fprintf (st, "%sBuild: %s", flag ? "\n        " : "        ", S_xstr(SIM_BUILD));
+#undef S_str
+#undef S_xstr
+#endif
+fprintf (st, "\n");
+return SCPE_OK;
+}
+
+t_stat show_config (FILE *st, DEVICE *dnotused, UNIT *unotused, int32 flag, CONST char *cptr)
+{
+int32 i;
+DEVICE *dptr;
+t_bool only_enabled = (sim_switches & SWMASK ('E'));
+
+if (cptr && (*cptr != 0))
+    return SCPE_2MARG;
+fprintf (st, "%s simulator configuration%s\n\n", sim_name, only_enabled ? " (enabled devices)" : "");
+for (i = 0; (dptr = sim_devices[i]) != NULL; i++)
+    if (!only_enabled || !qdisable (dptr))
+        show_device (st, dptr, flag);
+if (sim_switches & SWMASK ('I')) {
+    fprintf (st, "\nInternal Devices%s\n\n", only_enabled ? " (enabled devices)" : "");
+    for (i = 0; sim_internal_device_count && (dptr = sim_internal_devices[i]); ++i)
+        if (!only_enabled || !qdisable (dptr))
+            show_device (st, dptr, flag);
+    }
+return SCPE_OK;
+}
+
+t_stat show_log_names (FILE *st, DEVICE *dnotused, UNIT *unotused, int32 flag, CONST char *cptr)
+{
+int32 i;
+DEVICE *dptr;
+
+if (cptr && (*cptr != 0))
+    return SCPE_2MARG;
+for (i = 0; (dptr = sim_devices[i]) != NULL; i++)
+    show_dev_logicals (st, dptr, NULL, 1, cptr);
+return SCPE_OK;
+}
+
+t_stat show_dev_logicals (FILE *st, DEVICE *dptr, UNIT *uptr, int32 flag, CONST char *cptr)
+{
+if (dptr->lname)
+    fprintf (st, "%s -> %s\n", dptr->lname, dptr->name);
+else if (!flag)
+    fputs ("no logical name assigned\n", st);
+return SCPE_OK;
+}
+
+t_stat show_queue (FILE *st, DEVICE *dnotused, UNIT *unotused, int32 flag, CONST char *cptr)
+{
+DEVICE *dptr;
+UNIT *uptr;
+int32 accum;
+
+if (cptr && (*cptr != 0))
+    return SCPE_2MARG;
+if (sim_clock_queue == QUEUE_LIST_END)
+    fprintf (st, "%s event queue empty, time = %.0f, executing %s instructios/sec\n",
+             sim_name, sim_time, sim_fmt_numeric (sim_timer_inst_per_sec ()));
+else {
+    const char *tim;
+
+    fprintf (st, "%s event queue status, time = %.0f, executing %s instructions/sec\n",
+             sim_name, sim_time, sim_fmt_numeric (sim_timer_inst_per_sec ()));
+    accum = 0;
+    for (uptr = sim_clock_queue; uptr != QUEUE_LIST_END; uptr = uptr->next) {
+        if (uptr == &sim_step_unit)
+            fprintf (st, "  Step timer");
+        else
+            if (uptr == &sim_expect_unit)
+                fprintf (st, "  Expect fired");
+            else
+                if ((dptr = find_dev_from_unit (uptr)) != NULL) {
+                    fprintf (st, "  %s", sim_dname (dptr));
+                    if (dptr->numunits > 1)
+                        fprintf (st, " unit %d", (int32) (uptr - dptr->units));
+                    }
+                else
+                    fprintf (st, "  Unknown");
+        tim = sim_fmt_secs(((accum + uptr->time) / sim_timer_inst_per_sec ()) + (uptr->usecs_remaining / 1000000.0));
+        if (uptr->usecs_remaining)
+            fprintf (st, " at %d plus %.0f usecs%s%s%s%s\n", accum + uptr->time, uptr->usecs_remaining,
+                                            (*tim) ? " (" : "", tim, (*tim) ? " total)" : "",
+                                            (uptr->flags & UNIT_IDLE) ? " (Idle capable)" : "");
+        else
+            fprintf (st, " at %d%s%s%s%s\n", accum + uptr->time, 
+                                            (*tim) ? " (" : "", tim, (*tim) ? ")" : "",
+                                            (uptr->flags & UNIT_IDLE) ? " (Idle capable)" : "");
+        accum = accum + uptr->time;
+        }
+    }
+sim_show_clock_queues (st, dnotused, unotused, flag, cptr);
+#if defined (SIM_ASYNCH_IO)
+pthread_mutex_lock (&sim_asynch_lock);
+fprintf (st, "asynchronous pending event queue\n");
+if (sim_asynch_queue == QUEUE_LIST_END)
+    fprintf (st, "  Empty\n");
+else {
+    for (uptr = sim_asynch_queue; uptr != QUEUE_LIST_END; uptr = uptr->a_next) {
+        if ((dptr = find_dev_from_unit (uptr)) != NULL) {
+            fprintf (st, "  %s", sim_dname (dptr));
+            if (dptr->numunits > 1) fprintf (st, " unit %d",
+                (int32) (uptr - dptr->units));
+            }
+        else fprintf (st, "  Unknown");
+        fprintf (st, " event delay %d\n", uptr->a_event_time);
+        }
+    }
+fprintf (st, "asynch latency: %d nanoseconds\n", sim_asynch_latency);
+fprintf (st, "asynch instruction latency: %d instructions\n", sim_asynch_inst_latency);
+pthread_mutex_unlock (&sim_asynch_lock);
+#endif /* SIM_ASYNCH_IO */
+return SCPE_OK;
+}
+
+t_stat show_time (FILE *st, DEVICE *dptr, UNIT *uptr, int32 flag, CONST char *cptr)
+{
+if (cptr && (*cptr != 0))
+    return SCPE_2MARG;
+fprintf (st, "Time:\t%.0f\n", sim_gtime());
+return SCPE_OK;
+}
+
+t_stat show_break (FILE *st, DEVICE *dptr, UNIT *uptr, int32 flag, CONST char *cptr)
+{
+t_stat r;
+
+if (cptr && (*cptr != 0))
+    r = ssh_break (st, cptr, 1);  /* more? */
+else 
+    r = sim_brk_showall (st, sim_switches);
+return r;
+}
+
+t_stat show_dev_radix (FILE *st, DEVICE *dptr, UNIT *uptr, int32 flag, CONST char *cptr)
+{
+fprintf (st, "Radix=%d\n", dptr->dradix);
+return SCPE_OK;
+}
+
+t_stat show_dev_debug (FILE *st, DEVICE *dptr, UNIT *uptr, int32 flag, CONST char *cptr)
+{
+int32 any = 0;
+DEBTAB *dep;
+
+if (dptr->flags & DEV_DEBUG) {
+    if (dptr->dctrl == 0)
+        fputs ("Debugging disabled", st);
+    else if (dptr->debflags == NULL)
+        fputs ("Debugging enabled", st);
+    else {
+        uint32 dctrl = dptr->dctrl;
+
+        fputs ("Debug=", st);
+        for (dep = dptr->debflags; (dctrl != 0) && (dep->name != NULL); dep++) {
+            if ((dctrl & dep->mask) == dep->mask) {
+                dctrl &= ~dep->mask;
+                if (any)
+                    fputc (';', st);
+                fputs (dep->name, st);
+                any = 1;
+                }
+            }
+        }
+    fputc ('\n', st);
+    return SCPE_OK;
+    }
+else return SCPE_NOFNC;
+}
+
+/* Show On actions */
+
+t_stat show_on (FILE *st, DEVICE *dptr, UNIT *uptr, int32 flag, CONST char *cptr)
+{
+int32 lvl, i;
+
+if (cptr && (*cptr != 0)) return SCPE_2MARG;            /* now eol? */
+for (lvl=sim_do_depth; lvl >= 0; --lvl) {
+    if (lvl > 0)
+        fprintf(st, "On Processing at Do Nest Level: %d", lvl);
+    else
+        fprintf(st, "On Processing for input commands");
+    fprintf(st, " is %s\n", (sim_on_check[lvl]) ? "enabled" : "disabled");
+    for (i=1; i<SCPE_BASE; ++i) {
+        if (sim_on_actions[lvl][i])
+            fprintf(st, "    on %5d    %s\n", i, sim_on_actions[lvl][i]); }
+    for (i=SCPE_BASE; i<=SCPE_MAX_ERR; ++i) {
+        if (sim_on_actions[lvl][i])
+            fprintf(st, "    on %-5s    %s\n", scp_errors[i-SCPE_BASE].code, sim_on_actions[lvl][i]); }
+    if (sim_on_actions[lvl][0])
+        fprintf(st, "    on ERROR    %s\n", sim_on_actions[lvl][0]);
+    fprintf(st, "\n");
+    }
+if (sim_on_inherit)
+    fprintf(st, "on state and actions are inherited by nested do commands and subroutines\n");
+return SCPE_OK;
+}
+
+/* Show modifiers */
+
+t_stat show_mod_names (FILE *st, DEVICE *dnotused, UNIT *unotused, int32 flag, CONST char *cptr)
+{
+int32 i;
+DEVICE *dptr;
+
+if (cptr && (*cptr != 0))                               /* now eol? */
+    return SCPE_2MARG;
+for (i = 0; (dptr = sim_devices[i]) != NULL; i++)
+    show_dev_modifiers (st, dptr, NULL, flag, cptr);
+for (i = 0; sim_internal_device_count && (dptr = sim_internal_devices[i]); ++i)
+    show_dev_modifiers (st, dptr, NULL, flag, cptr);
+return SCPE_OK;
+}
+
+t_stat show_dev_modifiers (FILE *st, DEVICE *dptr, UNIT *uptr, int32 flag, CONST char *cptr)
+{
+fprint_set_help (st, dptr);
+return SCPE_OK;
+}
+
+t_stat show_all_mods (FILE *st, DEVICE *dptr, UNIT *uptr, int32 flag, int32 *toks)
+{
+MTAB *mptr;
+t_stat r = SCPE_OK;
+
+if (dptr->modifiers == NULL)
+    return SCPE_OK;
+for (mptr = dptr->modifiers; mptr->mask != 0; mptr++) {
+    if (mptr->pstring && 
+        ((mptr->mask & MTAB_XTD)?
+            (MODMASK(mptr,flag) && !MODMASK(mptr,MTAB_NMO)): 
+            ((MTAB_VUN == (uint32)flag) && ((uptr->flags & mptr->mask) == mptr->match)))) {
+        if (*toks > 2) {
+            fprintf (st, "\n");
+            *toks = 0;
+            }
+        if (r == SCPE_OK)
+            fprint_sep (st, toks);
+        r = show_one_mod (st, dptr, uptr, mptr, NULL, 0);
+        }
+    }
+return SCPE_OK;
+}
+
+t_stat show_one_mod (FILE *st, DEVICE *dptr, UNIT *uptr, MTAB *mptr,
+    CONST char *cptr, int32 flag)
+{
+t_stat r = SCPE_OK;
+//t_value val;
+
+if (mptr->disp)
+    r = mptr->disp (st, uptr, mptr->match, (CONST void *)(cptr? cptr: mptr->desc));
+//else if ((mptr->mask & MTAB_XTD) && (mptr->mask & MTAB_VAL)) {
+//    REG *rptr = (REG *) mptr->desc;
+//    fprintf (st, "%s=", mptr->pstring);
+//    val = get_rval (rptr, 0);
+//    fprint_val (st, val, rptr->radix, rptr->width,
+//        rptr->flags & REG_FMT);
+//    }
+else fputs (mptr->pstring, st);
+if ((r == SCPE_OK) && (flag && !((mptr->mask & MTAB_XTD) && MODMASK(mptr,MTAB_NMO))))
+    fputc ('\n', st);
+return r;
+}
+
+/* Show show commands */
+
+t_stat show_show_commands (FILE *st, DEVICE *dnotused, UNIT *unotused, int32 flag, CONST char *cptr)
+{
+int32 i;
+DEVICE *dptr;
+
+if (cptr && (*cptr != 0))                               /* now eol? */
+    return SCPE_2MARG;
+for (i = 0; (dptr = sim_devices[i]) != NULL; i++) 
+    show_dev_show_commands (st, dptr, NULL, flag, cptr);
+for (i = 0; sim_internal_device_count && (dptr = sim_internal_devices[i]); ++i)
+    show_dev_show_commands (st, dptr, NULL, flag, cptr);
+return SCPE_OK;
+}
+
+t_stat show_dev_show_commands (FILE *st, DEVICE *dptr, UNIT *uptr, int32 flag, CONST char *cptr)
+{
+fprint_show_help (st, dptr);
+return SCPE_OK;
+}
+
+/* Show/change the current working directiory commands */
+
+t_stat show_default (FILE *st, DEVICE *dptr, UNIT *uptr, int32 flag, CONST char *cptr)
+{
+char buffer[PATH_MAX];
+char *wd = getcwd(buffer, PATH_MAX);
+fprintf (st, "%s\n", wd);
+return SCPE_OK;
+}
+
+t_stat set_default_cmd (int32 flg, CONST char *cptr)
+{
+char gbuf[4*CBUFSIZE];
+
+if (sim_is_running)
+    return SCPE_INVREM;
+if ((!cptr) || (*cptr == 0))
+    return SCPE_2FARG;
+gbuf[sizeof(gbuf)-1] = '\0';
+strncpy (gbuf, cptr, sizeof(gbuf)-1);
+sim_trim_endspc(gbuf);
+if (chdir(gbuf) != 0)
+    return sim_messagef(SCPE_IOERR, "Unable to directory change to: %s\n", gbuf);
+return SCPE_OK;
+}
+
+t_stat pwd_cmd (int32 flg, CONST char *cptr)
+{
+return show_cmd (0, "DEFAULT");
+}
+
+#if defined (_WIN32)
+
+t_stat dir_cmd (int32 flg, CONST char *cptr)
+{
+HANDLE hFind;
+WIN32_FIND_DATAA File;
+struct stat filestat;
+char WildName[PATH_MAX + 1];
+
+if (*cptr == '\0')
+    cptr = "./*";
+if ((!stat (cptr, &filestat)) && (filestat.st_mode & S_IFDIR)) {
+    sprintf (WildName, "%s%c*", cptr, strchr (cptr, '/') ? '/' : '\\');
+    cptr = WildName;
+    }
+if ((hFind =  FindFirstFileA (cptr, &File)) != INVALID_HANDLE_VALUE) {
+    t_int64 FileSize, TotalSize = 0;
+    int DirCount = 0, FileCount = 0;
+    char DirName[PATH_MAX + 1], FileName[PATH_MAX + 1];
+    const char *c;
+    char pathsep = '/';
+    struct tm *local;
+
+    GetFullPathNameA(cptr, sizeof(DirName), DirName, (char **)&c);
+    c = strrchr(DirName, pathsep);
+    if (NULL == c) {
+        pathsep = '\\';
+        c = strrchr(cptr, pathsep);
+        }
+    if (c) {
+        memcpy(DirName, cptr, c - cptr);
+        DirName[c - cptr] = '\0';
+        }
+    else {
+        getcwd(DirName, PATH_MAX);
+        }
+    sim_printf (" Directory of %s\n\n", DirName);
+    do {
+        FileSize = (((t_int64)(File.nFileSizeHigh)) << 32) | File.nFileSizeLow;
+        sprintf (FileName, "%s%c%s", DirName, pathsep, File.cFileName);
+        stat (FileName, &filestat);
+        local = localtime (&filestat.st_mtime);
+        sim_printf ("%02d/%02d/%04d  %02d:%02d %s ", local->tm_mon+1, local->tm_mday, 1900+local->tm_year, local->tm_hour%12, local->tm_min, (local->tm_hour >= 12) ? "PM" : "AM");
+        if (filestat.st_mode & S_IFDIR) {
+            ++DirCount;
+            sim_printf ("   <DIR>         ");
+            }
+        else {
+            if (filestat.st_mode & S_IFREG) {
+                ++FileCount;
+                sim_print_val ((t_value) FileSize, 10, 17, PV_RCOMMA);
+                TotalSize += FileSize;
+                }
+            else {
+                sim_printf ("%17s", "");
+                }
+            }
+        sim_printf (" %s\n", File.cFileName);
+        } while (FindNextFile (hFind, &File));
+    sim_printf ("%16d File(s)", FileCount);
+    sim_print_val ((t_value) TotalSize, 10, 15, PV_RCOMMA);
+    sim_printf (" bytes\n");
+    sim_printf ("%16d Dir(s)\n", DirCount);
+    FindClose (hFind);
+    }
+else {
+    sim_printf ("Can't list files for %s\n", cptr);
+    return SCPE_ARG;
+    }
+return SCPE_OK;
+}
+
+#else /* !defined (_WIN32) */
+
+#if defined (HAVE_GLOB)
+#include <glob.h>
+#else /* !defined (HAVE_GLOB) */
+#include <dirent.h>
+#if defined (HAVE_FNMATCH)
+#include <fnmatch.h>
+#endif
+#endif /* defined (HAVE_GLOB) */
+
+t_stat dir_cmd (int32 flg, CONST char *cptr)
+{
+#if defined (HAVE_GLOB)
+glob_t  paths;
+#else
+DIR *dir;
+#endif
+struct stat filestat;
+char *c;
+char DirName[PATH_MAX + 1], WholeName[PATH_MAX + 1], WildName[PATH_MAX + 1];
+
+if (*cptr == '\0')
+    strcpy (WildName, "./*");
+else
+    strcpy (WildName, cptr);
+cptr = WildName;
+while (strlen(WildName) && sim_isspace(WildName[strlen(WildName)-1]))
+    WildName[strlen(WildName)-1] = '\0';
+if ((!stat (WildName, &filestat)) && (filestat.st_mode & S_IFDIR))
+    strcat (WildName, "/*");
+if ((*cptr != '/') || (0 == memcmp (cptr, "./", 2)) || (0 == memcmp (cptr, "../", 3))) {
+#if defined (VMS)
+    getcwd (WholeName, PATH_MAX, 0);
+#else
+    getcwd (WholeName, PATH_MAX);
+#endif
+    strcat (WholeName, "/");
+    strcat (WholeName, cptr);
+    while (strlen(WholeName) && sim_isspace(WholeName[strlen(WholeName)-1]))
+        WholeName[strlen(WholeName)-1] = '\0';
+    }
+while ((c = strstr (WholeName, "/./")))
+    strcpy (c + 1, c + 3);
+while ((c = strstr (WholeName, "//")))
+    strcpy (c + 1, c + 2);
+while ((c = strstr (WholeName, "/../"))) {
+    char *c1;
+    c1 = c - 1;
+    while ((c1 >= WholeName) && (*c1 != '/'))
+        c1 = c1 - 1;
+    strcpy (c1, c + 3);
+    while (0 == memcmp (WholeName, "/../", 4))
+        strcpy (WholeName, WholeName+3);
+    }
+c = strrchr (WholeName, '/');
+if (c) {
+    memcpy (DirName, WholeName, c-WholeName);
+    DirName[c-WholeName] = '\0';
+    }
+else
+#if defined (VMS)
+    getcwd (WholeName, PATH_MAX, 0);
+#else
+    getcwd (WholeName, PATH_MAX);
+#endif
+cptr = WholeName;
+#if defined (HAVE_GLOB)
+memset (&paths, 0, sizeof(paths));
+if (0 == glob (cptr, 0, NULL, &paths)) {
+#else
+dir = opendir(DirName[0] ? DirName : "/.");
+if (dir) {
+    struct dirent *ent;
+#endif
+    t_offset FileSize, TotalSize = 0;
+    int DirCount = 0, FileCount = 0;
+    char FileName[PATH_MAX + 1];
+#if defined (HAVE_FNMATCH)
+    char *MatchName = 1 + strrchr (cptr, '/');;
+#endif
+    char *c;
+    struct tm *local;
+#if defined (HAVE_GLOB)
+    size_t i;
+#endif
+
+    sim_printf (" Directory of %s\n\n", DirName[0] ? DirName : "/");
+#if defined (HAVE_GLOB)
+    for (i=0; i<paths.gl_pathc; i++) {
+        sprintf (FileName, "%s", paths.gl_pathv[i]);
+#else
+    while ((ent = readdir (dir))) {
+#if defined (HAVE_FNMATCH)
+        if (fnmatch(MatchName, ent->d_name, 0))
+            continue;
+#endif
+        sprintf (FileName, "%s/%s", DirName, ent->d_name);
+#endif
+        stat (FileName, &filestat);
+        local = localtime (&filestat.st_mtime);
+        sim_printf ("%02d/%02d/%04d  %02d:%02d %s ", local->tm_mon+1, local->tm_mday, 1900+local->tm_year, local->tm_hour%12, local->tm_min, (local->tm_hour >= 12) ? "PM" : "AM");
+        if (filestat.st_mode & S_IFDIR) {
+            ++DirCount;
+            sim_printf ("   <DIR>         ");
+            }
+        else {
+            if (filestat.st_mode & S_IFREG) {
+                ++FileCount;
+                FileSize = sim_fsize_name_ex (FileName);
+                sim_print_val ((t_value) FileSize, 10, 17, PV_RCOMMA);
+                TotalSize += FileSize;
+                }
+            else {
+                sim_printf ("%17s", "");
+                }
+            }
+        c = strrchr (FileName, '/');
+        sim_printf (" %s\n", c ? c + 1 : FileName);
+        }
+    if (FileCount) {
+        sim_printf ("%16d File(s)", FileCount);
+        sim_print_val ((t_value) TotalSize, 10, 15, PV_RCOMMA);
+        sim_printf (" bytes\n");
+        sim_printf ("%16d Dir(s)\n", DirCount);
+        }
+    else {
+        sim_printf ("File Not Found\n");
+        }
+#if defined (HAVE_GLOB)
+    globfree (&paths);
+#else
+    closedir (dir);
+#endif
+    }
+else {
+    sim_printf ("Can't list files for %s\n", cptr);
+    return SCPE_ARG;
+    }
+return SCPE_OK;
+}
+
+#endif /* !defined(_WIN32) */
+
+
+t_stat type_cmd (int32 flg, CONST char *cptr)
+{
+FILE *file;
+char lbuf[4*CBUFSIZE];
+
+if ((!cptr) || (*cptr == 0))
+    return SCPE_2FARG;
+lbuf[sizeof(lbuf)-1] = '\0';
+strncpy (lbuf, cptr, sizeof(lbuf)-1);
+sim_trim_endspc(lbuf);
+file = sim_fopen (lbuf, "r");
+if (file == NULL)                           /* open failed? */
+    return SCPE_OPENERR;
+lbuf[sizeof(lbuf)-1] = '\0';
+while (fgets (lbuf, sizeof(lbuf)-1, file))
+    sim_printf ("%s", lbuf);
+fclose (file);
+return SCPE_OK;
+}
+
+/* Breakpoint commands */
+
+t_stat brk_cmd (int32 flg, CONST char *cptr)
+{
+GET_SWITCHES (cptr);                                    /* get switches */
+return ssh_break (NULL, cptr, flg);                     /* call common code */
+}
+
+t_stat ssh_break (FILE *st, const char *cptr, int32 flg)
+{
+char gbuf[CBUFSIZE], *aptr, abuf[4*CBUFSIZE];
+CONST char *tptr, *t1ptr;
+DEVICE *dptr = sim_dflt_dev;
+UNIT *uptr = dptr->units;
+t_stat r;
+t_addr lo, hi, max = uptr->capac - 1;
+int32 cnt;
+
+if (sim_brk_types == 0)
+    return sim_messagef (SCPE_NOFNC, "No breakpoint support in this simulator\n");
+if ((dptr == NULL) || (uptr == NULL))
+    return SCPE_IERR;
+abuf[sizeof(abuf)-1] = '\0';
+strncpy (abuf, cptr, sizeof(abuf)-1);
+cptr = abuf;
+if ((aptr = strchr (abuf, ';'))) {                      /* ;action? */
+    if (flg != SSH_ST)                                  /* only on SET */
+        return sim_messagef (SCPE_ARG, "Invalid argument: %s\n", aptr);
+    *aptr++ = 0;                                        /* separate strings */
+    }
+if (*cptr == 0) {                                       /* no argument? */
+    lo = (t_addr) get_rval (sim_PC, 0);                 /* use PC */
+    return ssh_break_one (st, flg, lo, 0, aptr);
+    }
+while (*cptr) {
+    cptr = get_glyph (cptr, gbuf, ',');
+    tptr = get_range (dptr, gbuf, &lo, &hi, dptr->aradix, max, 0);
+    if (tptr == NULL)
+        return sim_messagef (SCPE_ARG, "Invalid address specifier: %s\n", gbuf);
+    if (*tptr == '[') {
+        cnt = (int32) strtotv (tptr + 1, &t1ptr, 10);
+        if ((tptr == t1ptr) || (*t1ptr != ']') || (flg != SSH_ST))
+            return sim_messagef (SCPE_ARG, "Invalid repeat count specifier: %s\n", tptr + 1);
+        tptr = t1ptr + 1;
+        }
+    else cnt = 0;
+    if (*tptr != 0)
+        return sim_messagef (SCPE_ARG, "Unexpected argument: %s\n", tptr);
+    if ((lo == 0) && (hi == max)) {
+        if (flg == SSH_CL)
+            sim_brk_clrall (sim_switches);
+        else
+            if (flg == SSH_SH)
+                sim_brk_showall (st, sim_switches);
+            else
+                return SCPE_ARG;
+        }
+    else {
+        for ( ; lo <= hi; lo = lo + 1) {
+            r = ssh_break_one (st, flg, lo, cnt, aptr);
+            if (r != SCPE_OK)
+                return r;
+            }
+        }
+    }
+return SCPE_OK;
+}
+
+t_stat ssh_break_one (FILE *st, int32 flg, t_addr lo, int32 cnt, CONST char *aptr)
+{
+if (!sim_brk_types)
+    return sim_messagef (SCPE_NOFNC, "No breakpoint support in this simulator\n");
+switch (flg) {
+
+    case SSH_ST:
+        return sim_brk_set (lo, sim_switches, cnt, aptr);
+        break;
+
+    case SSH_CL:
+        return sim_brk_clr (lo, sim_switches);
+        break;
+
+    case SSH_SH:
+        return sim_brk_show (st, lo, sim_switches);
+        break;
+
+    default:
+        return SCPE_ARG;
+    }
+}
+
+/* Reset command and routines
+
+   re[set]              reset all devices
+   re[set] all          reset all devices
+   re[set] device       reset specific device
+*/
+
+static t_bool run_cmd_did_reset = FALSE;
+
+t_stat reset_cmd (int32 flag, CONST char *cptr)
+{
+char gbuf[CBUFSIZE];
+DEVICE *dptr;
+
+GET_SWITCHES (cptr);                                    /* get switches */
+run_cmd_did_reset = FALSE;
+if (*cptr == 0)                                         /* reset(cr) */
+    return (reset_all (0));
+cptr = get_glyph (cptr, gbuf, 0);                       /* get next glyph */
+if (*cptr != 0)                                         /* now eol? */
+    return SCPE_2MARG;
+if (strcmp (gbuf, "ALL") == 0)
+    return (reset_all (0));
+dptr = find_dev (gbuf);                                 /* locate device */
+if (dptr == NULL)                                       /* found it? */
+    return SCPE_NXDEV;
+if (dptr->reset != NULL)
+    return dptr->reset (dptr);
+else return SCPE_OK;
+}
+
+/* Reset devices start..end
+
+   Inputs:
+        start   =       number of starting device
+   Outputs:
+        status  =       error status
+*/
+
+t_stat reset_all (uint32 start)
+{
+DEVICE *dptr;
+uint32 i;
+t_stat reason;
+
+for (i = 0; i < start; i++) {
+    if (sim_devices[i] == NULL)
+        return SCPE_IERR;
+    }
+for (i = start; (dptr = sim_devices[i]) != NULL; i++) {
+    if (dptr->reset != NULL) {
+        reason = dptr->reset (dptr);
+        if (reason != SCPE_OK)
+            return reason;
+        }
+    }
+for (i = 0; sim_internal_device_count && (dptr = sim_internal_devices[i]); ++i) {
+    if (dptr->reset != NULL) {
+        reason = dptr->reset (dptr);
+        if (reason != SCPE_OK)
+            return reason;
+        }
+    }
+return SCPE_OK;
+}
+
+/* Reset to powerup state
+
+   Inputs:
+        start   =       number of starting device
+   Outputs:
+        status  =       error status
+*/
+
+t_stat reset_all_p (uint32 start)
+{
+t_stat r;
+int32 old_sw = sim_switches;
+
+sim_switches = SWMASK ('P');
+r = reset_all (start);
+sim_switches = old_sw;
+return r;
+}
+
+/* Load and dump commands
+
+   lo[ad] filename {arg}        load specified file
+   du[mp] filename {arg}        dump to specified file
+*/
+
+/* Memory File use (for internal memory static ROM images) 
+
+    when used to read ROM image with internally generated
+    load commands, calling code setups with sim_set_memory_file() 
+    sim_load uses Fgetc() instead of fgetc() or getc()
+*/
+
+static const unsigned char *mem_data = NULL;
+static size_t mem_data_size = 0;
+
+t_stat sim_set_memory_load_file (const unsigned char *data, size_t size)
+{
+mem_data = data;
+mem_data_size = size;
+return SCPE_OK;
+}
+
+int Fgetc (FILE *f)
+{
+if (mem_data) {
+    if (mem_data_size == 0)
+        return EOF;
+    --mem_data_size;
+    return (int)(*mem_data++);
+    }
+else
+    return fgetc (f);
+}
+
+
+t_stat load_cmd (int32 flag, CONST char *cptr)
+{
+char gbuf[CBUFSIZE];
+FILE *loadfile = NULL;
+t_stat reason;
+
+GET_SWITCHES (cptr);                                    /* get switches */
+if (*cptr == 0)                                         /* must be more */
+    return SCPE_2FARG;
+cptr = get_glyph_nc (cptr, gbuf, 0);                    /* get file name */
+if (!mem_data) {
+    loadfile = sim_fopen (gbuf, flag? "wb": "rb");      /* open for wr/rd */
+    if (loadfile == NULL)
+        return SCPE_OPENERR;
+    }
+GET_SWITCHES (cptr);                                    /* get switches */
+reason = sim_load (loadfile, (CONST char *)cptr, gbuf, flag);/* load or dump */
+if (loadfile)
+    fclose (loadfile);
+return reason;
+}
+
+/* Attach command
+
+   at[tach] unit file   attach specified unit to file
+*/
+
+t_stat attach_cmd (int32 flag, CONST char *cptr)
+{
+char gbuf[4*CBUFSIZE];
+DEVICE *dptr;
+UNIT *uptr;
+t_stat r;
+
+GET_SWITCHES (cptr);                                    /* get switches */
+if (*cptr == 0)                                         /* must be more */
+    return SCPE_2FARG;
+cptr = get_glyph (cptr, gbuf, 0);                       /* get next glyph */
+GET_SWITCHES (cptr);                                    /* get switches */
+if (*cptr == 0)                                         /* now eol? */
+    return SCPE_2FARG;
+dptr = find_unit (gbuf, &uptr);                         /* locate unit */
+if (dptr == NULL)                                       /* found dev? */
+    return SCPE_NXDEV;
+if (uptr == NULL)                                       /* valid unit? */
+    return SCPE_NXUN;
+if (uptr->flags & UNIT_ATT) {                           /* already attached? */
+    if (!(uptr->dynflags & UNIT_ATTMULT) &&             /* and only single attachable */
+        !(dptr->flags & DEV_DONTAUTO)) {                /* and auto detachable */
+        r = scp_detach_unit (dptr, uptr);               /* detach it */
+        if (r != SCPE_OK)                               /* error? */
+            return r;
+        }
+    else {
+        if (!(uptr->dynflags & UNIT_ATTMULT))
+            return SCPE_ALATT;                          /* Already attached */
+        }
+    }
+gbuf[sizeof(gbuf)-1] = '\0';
+strncpy (gbuf, cptr, sizeof(gbuf)-1);
+sim_trim_endspc (gbuf);                                 /* trim trailing spc */
+return scp_attach_unit (dptr, uptr, gbuf);              /* attach */
+}
+
+/* Call device-specific or file-oriented attach unit routine */
+
+t_stat scp_attach_unit (DEVICE *dptr, UNIT *uptr, const char *cptr)
+{
+if (dptr->attach != NULL)                               /* device routine? */
+    return dptr->attach (uptr, (CONST char *)cptr);     /* call it */
+return attach_unit (uptr, (CONST char *)cptr);          /* no, std routine */
+}
+
+/* Attach unit to file */
+
+t_stat attach_unit (UNIT *uptr, CONST char *cptr)
+{
+DEVICE *dptr;
+
+if (uptr->flags & UNIT_DIS)                             /* disabled? */
+    return SCPE_UDIS;
+if (!(uptr->flags & UNIT_ATTABLE))                      /* not attachable? */
+    return SCPE_NOATT;
+if ((dptr = find_dev_from_unit (uptr)) == NULL)
+    return SCPE_NOATT;
+uptr->filename = (char *) calloc (CBUFSIZE, sizeof (char)); /* alloc name buf */
+if (uptr->filename == NULL)
+    return SCPE_MEM;
+strncpy (uptr->filename, cptr, CBUFSIZE);               /* save name */
+if ((sim_switches & SWMASK ('R')) ||                    /* read only? */
+    ((uptr->flags & UNIT_RO) != 0)) {
+    if (((uptr->flags & UNIT_ROABLE) == 0) &&           /* allowed? */
+        ((uptr->flags & UNIT_RO) == 0))
+        return attach_err (uptr, SCPE_NORO);            /* no, error */
+    uptr->fileref = sim_fopen (cptr, "rb");             /* open rd only */
+    if (uptr->fileref == NULL)                          /* open fail? */
+        return attach_err (uptr, SCPE_OPENERR);         /* yes, error */
+    uptr->flags = uptr->flags | UNIT_RO;                /* set rd only */
+    if (!sim_quiet && !(sim_switches & SWMASK ('Q'))) {
+        sim_printf ("%s: unit is read only\n", sim_dname (dptr));
+        }
+    }
+else {
+    if (sim_switches & SWMASK ('N')) {                  /* new file only? */
+        uptr->fileref = sim_fopen (cptr, "wb+");        /* open new file */
+        if (uptr->fileref == NULL)                      /* open fail? */
+            return attach_err (uptr, SCPE_OPENERR);     /* yes, error */
+        if (!sim_quiet && !(sim_switches & SWMASK ('Q'))) {
+            sim_printf ("%s: creating new file\n", sim_dname (dptr));
+            }
+        }
+    else {                                              /* normal */
+        uptr->fileref = sim_fopen (cptr, "rb+");        /* open r/w */
+        if (uptr->fileref == NULL) {                    /* open fail? */
+#if defined(EPERM)
+            if ((errno == EROFS) || (errno == EACCES) || (errno == EPERM)) {/* read only? */
+#else
+            if ((errno == EROFS) || (errno == EACCES)) {/* read only? */
+#endif
+                if ((uptr->flags & UNIT_ROABLE) == 0)   /* allowed? */
+                    return attach_err (uptr, SCPE_NORO);/* no error */
+                uptr->fileref = sim_fopen (cptr, "rb"); /* open rd only */
+                if (uptr->fileref == NULL)              /* open fail? */
+                    return attach_err (uptr, SCPE_OPENERR); /* yes, error */
+                uptr->flags = uptr->flags | UNIT_RO;    /* set rd only */
+                if (!sim_quiet) {
+                    sim_printf ("%s: unit is read only\n", sim_dname (dptr));
+                    }
+                }
+            else {                                      /* doesn't exist */
+                if (sim_switches & SWMASK ('E'))        /* must exist? */
+                    return attach_err (uptr, SCPE_OPENERR); /* yes, error */
+                uptr->fileref = sim_fopen (cptr, "wb+");/* open new file */
+                if (uptr->fileref == NULL)              /* open fail? */
+                    return attach_err (uptr, SCPE_OPENERR); /* yes, error */
+                if (!sim_quiet) {
+                    sim_printf ("%s: creating new file\n", sim_dname (dptr));
+                    }
+                }
+            }                                           /* end if null */
+        }                                               /* end else */
+    }
+if (uptr->flags & UNIT_BUFABLE) {                       /* buffer? */
+    uint32 cap = ((uint32) uptr->capac) / dptr->aincr;  /* effective size */
+    if (uptr->flags & UNIT_MUSTBUF)                     /* dyn alloc? */
+        uptr->filebuf = calloc (cap, SZ_D (dptr));      /* allocate */
+    if (uptr->filebuf == NULL)                          /* no buffer? */
+        return attach_err (uptr, SCPE_MEM);             /* error */
+    if (!sim_quiet) {
+        sim_printf ("%s: buffering file in memory\n", sim_dname (dptr));
+        }
+    uptr->hwmark = (uint32)sim_fread (uptr->filebuf,    /* read file */
+        SZ_D (dptr), cap, uptr->fileref);
+    uptr->flags = uptr->flags | UNIT_BUF;               /* set buffered */
+    }
+uptr->flags = uptr->flags | UNIT_ATT;
+uptr->pos = 0;
+return SCPE_OK;
+}
+
+t_stat attach_err (UNIT *uptr, t_stat stat)
+{
+free (uptr->filename);
+uptr->filename = NULL;
+return stat;
+}
+
+/* Detach command
+
+   det[ach] all         detach all units
+   det[ach] unit        detach specified unit
+*/
+
+t_stat detach_cmd (int32 flag, CONST char *cptr)
+{
+char gbuf[CBUFSIZE];
+DEVICE *dptr;
+UNIT *uptr;
+
+GET_SWITCHES (cptr);                                    /* get switches */
+if (*cptr == 0)                                         /* must be more */
+    return SCPE_2FARG;
+cptr = get_glyph (cptr, gbuf, 0);                       /* get next glyph */
+if (*cptr != 0)                                         /* now eol? */
+    return SCPE_2MARG;
+if (strcmp (gbuf, "ALL") == 0)
+    return (detach_all (0, FALSE));
+dptr = find_unit (gbuf, &uptr);                         /* locate unit */
+if (dptr == NULL)                                       /* found dev? */
+    return SCPE_NXDEV;
+if (uptr == NULL)                                       /* valid unit? */
+    return SCPE_NXUN;
+return scp_detach_unit (dptr, uptr);                    /* detach */
+}
+
+/* Detach devices start..end
+
+   Inputs:
+        start   =       number of starting device
+        shutdown =      TRUE if simulator shutting down
+   Outputs:
+        status  =       error status
+
+   Note that during shutdown, detach routines for non-attachable devices
+   will be called.  These routines can implement simulator shutdown.  Error
+   returns during shutdown are ignored.
+*/
+
+t_stat detach_all (int32 start, t_bool shutdown)
+{
+uint32 i, j;
+DEVICE *dptr;
+UNIT *uptr;
+t_stat r;
+
+if ((start < 0) || (start > 1))
+    return SCPE_IERR;
+if (shutdown)
+    sim_switches = sim_switches | SIM_SW_SHUT;          /* flag shutdown */
+for (i = start; (dptr = sim_devices[i]) != NULL; i++) { /* loop thru dev */
+    for (j = 0; j < dptr->numunits; j++) {              /* loop thru units */
+        uptr = (dptr->units) + j;
+        if ((uptr->flags & UNIT_ATT) ||                 /* attached? */
+            (shutdown && dptr->detach &&                /* shutdown, spec rtn, */
+            !(uptr->flags & UNIT_ATTABLE))) {           /* !attachable? */
+            r = scp_detach_unit (dptr, uptr);           /* detach unit */
+
+            if ((r != SCPE_OK) && !shutdown)            /* error and not shutting down? */
+                return r;                               /* bail out now with error status */
+            }
+        }
+    }
+return SCPE_OK;
+}
+
+
+/* Call device-specific or file-oriented detach unit routine */
+
+t_stat scp_detach_unit (DEVICE *dptr, UNIT *uptr)
+{
+if (dptr->detach != NULL)                               /* device routine? */
+    return dptr->detach (uptr);
+return detach_unit (uptr);                              /* no, standard */
+}
+
+/* Detach unit from file */
+
+t_stat detach_unit (UNIT *uptr)
+{
+DEVICE *dptr;
+
+if (uptr == NULL)
+    return SCPE_IERR;
+if (!(uptr->flags & UNIT_ATTABLE))                      /* attachable? */
+    return SCPE_NOATT;
+if (!(uptr->flags & UNIT_ATT)) {                        /* not attached? */
+    if (sim_switches & SIM_SW_REST)                     /* restoring? */
+        return SCPE_OK;                                 /* allow detach */
+    else
+        return SCPE_NOTATT;                             /* complain */
+    }
+if ((dptr = find_dev_from_unit (uptr)) == NULL)
+    return SCPE_OK;
+if (uptr->flags & UNIT_BUF) {
+    uint32 cap = (uptr->hwmark + dptr->aincr - 1) / dptr->aincr;
+    if (uptr->hwmark && ((uptr->flags & UNIT_RO) == 0)) {
+        if (!sim_quiet) {
+            sim_printf ("%s: writing buffer to file\n", sim_dname (dptr));
+            }
+        rewind (uptr->fileref);
+        sim_fwrite (uptr->filebuf, SZ_D (dptr), cap, uptr->fileref);
+        if (ferror (uptr->fileref))
+            sim_printf ("%s: I/O error - %s", sim_dname (dptr), strerror (errno));
+        }
+    if (uptr->flags & UNIT_MUSTBUF) {                   /* dyn alloc? */
+        free (uptr->filebuf);                           /* free buf */
+        uptr->filebuf = NULL;
+        }
+    uptr->flags = uptr->flags & ~UNIT_BUF;
+    }
+uptr->flags = uptr->flags & ~(UNIT_ATT | UNIT_RO);
+free (uptr->filename);
+uptr->filename = NULL;
+if (fclose (uptr->fileref) == EOF)
+    return SCPE_IOERR;
+return SCPE_OK;
+}
+
+/* Assign command
+
+   as[sign] device name assign logical name to device
+*/
+
+t_stat assign_cmd (int32 flag, CONST char *cptr)
+{
+char gbuf[CBUFSIZE];
+DEVICE *dptr;
+
+GET_SWITCHES (cptr);                                    /* get switches */
+if (*cptr == 0)                                         /* must be more */
+    return SCPE_2FARG;
+cptr = get_glyph (cptr, gbuf, 0);                       /* get next glyph */
+GET_SWITCHES (cptr);                                    /* get switches */
+if (*cptr == 0)                                         /* now eol? */
+    return SCPE_2FARG;
+dptr = find_dev (gbuf);                                 /* locate device */
+if (dptr == NULL)                                       /* found dev? */
+    return SCPE_NXDEV;
+cptr = get_glyph (cptr, gbuf, 0);                       /* get next glyph */
+if (*cptr != 0)                                         /* must be eol */
+    return SCPE_2MARG;
+if (find_dev (gbuf))                                    /* name in use */
+    return SCPE_ARG;
+deassign_device (dptr);                                 /* release current */
+return assign_device (dptr, gbuf);
+}
+
+t_stat assign_device (DEVICE *dptr, const char *cptr)
+{
+dptr->lname = (char *) calloc (1 + strlen (cptr), sizeof (char));
+if (dptr->lname == NULL)
+    return SCPE_MEM;
+strcpy (dptr->lname, cptr);
+return SCPE_OK;
+}
+
+/* Deassign command
+
+   dea[ssign] device    deassign logical name
+*/
+
+t_stat deassign_cmd (int32 flag, CONST char *cptr)
+{
+char gbuf[CBUFSIZE];
+DEVICE *dptr;
+
+GET_SWITCHES (cptr);                                    /* get switches */
+if (*cptr == 0)                                         /* must be more */
+    return SCPE_2FARG;
+cptr = get_glyph (cptr, gbuf, 0);                       /* get next glyph */
+if (*cptr != 0)                                         /* now eol? */
+    return SCPE_2MARG;
+dptr = find_dev (gbuf);                                 /* locate device */
+if (dptr == NULL)                                       /* found dev? */
+    return SCPE_NXDEV;
+return deassign_device (dptr);
+}
+
+t_stat deassign_device (DEVICE *dptr)
+{
+free (dptr->lname);
+dptr->lname = NULL;
+return SCPE_OK;
+}
+
+/* Get device display name */
+
+const char *sim_dname (DEVICE *dptr)
+{
+return (dptr ? (dptr->lname? dptr->lname: dptr->name) : "");
+}
+
+/* Get unit display name */
+
+const char *sim_uname (UNIT *uptr)
+{
+DEVICE *d = find_dev_from_unit(uptr);
+static AIO_TLS char uname[CBUFSIZE];
+
+if (!d)
+    return "";
+if (d->numunits == 1)
+    return sim_dname (d);
+sprintf (uname, "%s%d", sim_dname (d), (int)(uptr-d->units));
+return uname;
+}
+
+/* Save command
+
+   sa[ve] filename              save state to specified file
+*/
+
+t_stat save_cmd (int32 flag, CONST char *cptr)
+{
+FILE *sfile;
+t_stat r;
+char gbuf[4*CBUFSIZE];
+
+GET_SWITCHES (cptr);                                    /* get switches */
+if (*cptr == 0)                                         /* must be more */
+    return SCPE_2FARG;
+gbuf[sizeof(gbuf)-1] = '\0';
+strncpy (gbuf, cptr, sizeof(gbuf)-1);
+sim_trim_endspc (gbuf);
+if ((sfile = sim_fopen (gbuf, "wb")) == NULL)
+    return SCPE_OPENERR;
+r = sim_save (sfile);
+fclose (sfile);
+return r;
+}
+
+t_stat sim_save (FILE *sfile)
+{
+void *mbuf;
+int32 l, t;
+uint32 i, j, device_count;
+t_addr k, high;
+t_value val;
+t_stat r;
+t_bool zeroflg;
+size_t sz;
+DEVICE *dptr;
+UNIT *uptr;
+REG *rptr;
+
+#define WRITE_I(xx) sim_fwrite (&(xx), sizeof (xx), 1, sfile)
+
+/* Don't make changes below without also changing save_vercur above */
+
+fprintf (sfile, "%s\n%s\n%s\n%s\n%s\n%.0f\n",
+    save_vercur,                                        /* [V2.5] save format */
+    sim_savename,                                       /* sim name */
+    sim_si64, sim_sa64, eth_capabilities(),             /* [V3.5] options */
+    sim_time);                                          /* [V3.2] sim time */
+WRITE_I (sim_rtime);                                    /* [V2.6] sim rel time */
+#if defined(SIM_GIT_COMMIT_ID)
+#define S_xstr(a) S_str(a)
+#define S_str(a) #a
+fprintf (sfile, "git commit id: %8.8s\n", S_xstr(SIM_GIT_COMMIT_ID));
+#undef S_str
+#undef S_xstr
+#else
+fprintf (sfile, "git commit id: unknown\n");
+#endif
+
+for (device_count = 0; sim_devices[device_count]; device_count++);/* count devices */
+for (i = 0; i < (device_count + sim_internal_device_count); i++) {/* loop thru devices */
+    if (i < device_count)
+        dptr = sim_devices[i];
+    else
+        dptr = sim_internal_devices[i - device_count];
+    if (dptr->flags & DEV_NOSAVE)
+        continue;
+    fputs (dptr->name, sfile);                          /* device name */
+    fputc ('\n', sfile);
+    if (dptr->lname)                                    /* [V3.0] logical name */
+        fputs (dptr->lname, sfile);
+    fputc ('\n', sfile);
+    WRITE_I (dptr->flags);                              /* [V2.10] flags */
+    for (j = 0; j < dptr->numunits; j++) {
+        uptr = dptr->units + j;
+        t = sim_activate_time (uptr);
+        WRITE_I (j);                                    /* unit number */
+        WRITE_I (t);                                    /* activation time */
+        WRITE_I (uptr->u3);                             /* unit specific */
+        WRITE_I (uptr->u4);
+        WRITE_I (uptr->u5);                             /* [V3.0] more unit */
+        WRITE_I (uptr->u6);
+        WRITE_I (uptr->flags);                          /* [V2.10] flags */
+        WRITE_I (uptr->dynflags);
+        WRITE_I (uptr->wait);
+        WRITE_I (uptr->buf);
+        WRITE_I (uptr->capac);                          /* [V3.5] capacity */
+        fprintf (sfile, "%.0f\n", uptr->usecs_remaining);/* [V4.0] remaining wait */
+        if (uptr->flags & UNIT_ATT) {
+            fputs (uptr->filename, sfile);
+            if ((uptr->flags & UNIT_BUF) &&             /* writable buffered */
+                uptr->hwmark &&                         /* files need to be */
+                ((uptr->flags & UNIT_RO) == 0)) {       /* written on save */
+                uint32 cap = (uptr->hwmark + dptr->aincr - 1) / dptr->aincr;
+                rewind (uptr->fileref);
+                sim_fwrite (uptr->filebuf, SZ_D (dptr), cap, uptr->fileref);
+                fclose (uptr->fileref);                 /* flush data and state */
+                uptr->fileref = sim_fopen (uptr->filename, "rb+");/* reopen r/w */
+                }
+            }
+        fputc ('\n', sfile);
+        if (((uptr->flags & (UNIT_FIX + UNIT_ATTABLE)) == UNIT_FIX) &&
+             (dptr->examine != NULL) &&
+             ((high = uptr->capac) != 0)) {             /* memory-like unit? */
+            WRITE_I (high);                             /* [V2.5] write size */
+            sz = SZ_D (dptr);
+            if ((mbuf = calloc (SRBSIZ, sz)) == NULL) {
+                fclose (sfile);
+                return SCPE_MEM;
+                }
+            for (k = 0; k < high; ) {                   /* loop thru mem */
+                zeroflg = TRUE;
+                for (l = 0; (l < SRBSIZ) && (k < high); l++,
+                     k = k + (dptr->aincr)) {           /* check for 0 block */
+                    r = dptr->examine (&val, k, uptr, SIM_SW_REST);
+                    if (r != SCPE_OK) {
+                        free (mbuf);
+                        return r;
+                        }
+                    if (val) zeroflg = FALSE;
+                    SZ_STORE (sz, val, mbuf, l);
+                    }                                   /* end for l */
+                if (zeroflg) {                          /* all zero's? */
+                    l = -l;                             /* invert block count */
+                    WRITE_I (l);                        /* write only count */
+                    }
+                else {
+                    WRITE_I (l);                        /* block count */
+                    sim_fwrite (mbuf, sz, l, sfile);
+                    }
+                }                                       /* end for k */
+            free (mbuf);                                /* dealloc buffer */
+            }                                           /* end if mem */
+        else {                                          /* no memory */
+            high = 0;                                   /* write 0 */
+            WRITE_I (high);
+            }                                           /* end else mem */
+        }                                               /* end unit loop */
+    t = -1;                                             /* end units */
+    WRITE_I (t);                                        /* write marker */
+    for (rptr = dptr->registers; (rptr != NULL) &&      /* loop thru regs */
+         (rptr->name != NULL); rptr++) {
+        fputs (rptr->name, sfile);                      /* name */
+        fputc ('\n', sfile);
+        WRITE_I (rptr->depth);                          /* [V2.10] depth */
+        for (j = 0; j < rptr->depth; j++) {             /* loop thru values */
+            val = get_rval (rptr, j);                   /* get value */
+            WRITE_I (val);                              /* store */
+            }
+        }
+    fputc ('\n', sfile);                                /* end registers */
+    }
+fputc ('\n', sfile);                                    /* end devices */
+return (ferror (sfile))? SCPE_IOERR: SCPE_OK;           /* error during save? */
+}
+
+/* Restore command
+
+   re[store] filename           restore state from specified file
+*/
+
+t_stat restore_cmd (int32 flag, CONST char *cptr)
+{
+FILE *rfile;
+t_stat r;
+char gbuf[4*CBUFSIZE];
+
+GET_SWITCHES (cptr);                                    /* get switches */
+if (*cptr == 0)                                         /* must be more */
+    return SCPE_2FARG;
+gbuf[sizeof(gbuf)-1] = '\0';
+strncpy (gbuf, cptr, sizeof(gbuf)-1);
+sim_trim_endspc (gbuf);
+if ((rfile = sim_fopen (gbuf, "rb")) == NULL)
+    return SCPE_OPENERR;
+r = sim_rest (rfile);
+fclose (rfile);
+return r;
+}
+
+t_stat sim_rest (FILE *rfile)
+{
+char buf[CBUFSIZE];
+char **attnames = NULL;
+UNIT **attunits = NULL;
+int32 *attswitches = NULL;
+int32 attcnt = 0;
+void *mbuf;
+int32 j, blkcnt, limit, unitno, time, flg;
+uint32 us, depth;
+t_addr k, high, old_capac;
+t_value val, mask;
+t_stat r;
+size_t sz;
+t_bool v40, v35, v32;
+DEVICE *dptr;
+UNIT *uptr;
+REG *rptr;
+struct stat rstat;
+t_bool force_restore = ((sim_switches & SWMASK ('F')) != 0);
+t_bool dont_detach_attach = ((sim_switches & SWMASK ('D')) != 0);
+t_bool suppress_warning = ((sim_switches & SWMASK ('Q')) != 0);
+t_bool warned = FALSE;
+
+sim_switches &= ~(SWMASK ('F') | SWMASK ('D') | SWMASK ('Q'));  /* remove digested switches */
+#define READ_S(xx) if (read_line ((xx), sizeof(xx), rfile) == NULL) \
+    return SCPE_IOERR;
+#define READ_I(xx) if (sim_fread (&xx, sizeof (xx), 1, rfile) == 0) \
+    return SCPE_IOERR;
+
+fstat (fileno (rfile), &rstat);
+READ_S (buf);                                           /* [V2.5+] read version */
+v40 = v35 = v32 = FALSE;
+if (strcmp (buf, save_ver40) == 0)                      /* version 4.0? */
+    v40 = v35 = v32 = TRUE;
+else if (strcmp (buf, save_ver35) == 0)                 /* version 3.5? */
+    v35 = v32 = TRUE;
+else if (strcmp (buf, save_ver32) == 0)                 /* version 3.2? */
+    v32 = TRUE;
+else if (strcmp (buf, save_ver30) != 0) {               /* version 3.0? */
+    sim_printf ("Invalid file version: %s\n", buf);
+    return SCPE_INCOMP;
+    }
+if ((strcmp (buf, save_ver40) != 0) && (!sim_quiet) && (!suppress_warning)) {
+    sim_printf ("warning - attempting to restore a saved simulator image in %s image format.\n", buf);
+    warned = TRUE;
+    }
+READ_S (buf);                                           /* read sim name */
+if (strcmp (buf, sim_savename)) {                       /* name match? */
+    sim_printf ("Wrong system type: %s\n", buf);
+    return SCPE_INCOMP;
+    }
+if (v35) {                                              /* [V3.5+] options */
+    READ_S (buf);                                       /* integer size */
+    if (strcmp (buf, sim_si64) != 0) {
+        sim_printf ("Incompatible integer size, save file = %s\n", buf);
+        return SCPE_INCOMP;
+        }
+    READ_S (buf);                                       /* address size */
+    if (strcmp (buf, sim_sa64) != 0) {
+        sim_printf ("Incompatible address size, save file = %s\n", buf);
+        return SCPE_INCOMP;
+        }
+    READ_S (buf);                                       /* Ethernet */
+    }
+if (v32) {                                              /* [V3.2+] time as string */
+    READ_S (buf);
+    sscanf (buf, "%lf", &sim_time);
+    }
+else READ_I (sim_time);                                 /* sim time */
+READ_I (sim_rtime);                                     /* [V2.6+] sim rel time */
+if (v40) {
+    READ_S (buf);                                       /* read git commit id */
+#if defined(SIM_GIT_COMMIT_ID)
+#define S_xstr(a) S_str(a)
+#define S_str(a) #a
+    if ((memcmp (buf, "git commit id: " S_xstr(SIM_GIT_COMMIT_ID), 23)) && 
+        (!sim_quiet) && (!suppress_warning)) {
+        sim_printf ("warning - different simulator git versions.\nSaved commit id: %8.8s, Running commit id: %8.8s\n", buf + 15, S_xstr(SIM_GIT_COMMIT_ID));
+        warned = TRUE;
+        }
+#undef S_str
+#undef S_xstr
+#endif
+    }
+if (!dont_detach_attach)
+    detach_all (0, 0);                                  /* Detach everything to start from a consistent state */
+else {
+    if (!suppress_warning) {
+        uint32 i, j;
+
+        for (i = 0; (dptr = sim_devices[i]) != NULL; i++) { /* loop thru dev */
+            for (j = 0; j < dptr->numunits; j++) {      /* loop thru units */
+                uptr = (dptr->units) + j;
+                if (uptr->flags & UNIT_ATT) {           /* attached? */
+                    sim_printf ("warning - leaving %s attached to '%s'\n", sim_uname (uptr), uptr->filename);
+                    warned = TRUE;
+                    }
+                }
+            }
+        }
+    }
+for ( ;; ) {                                            /* device loop */
+    READ_S (buf);                                       /* read device name */
+    if (buf[0] == 0)                                    /* last? */
+        break;
+    if ((dptr = find_dev (buf)) == NULL) {              /* locate device */
+        sim_printf ("Invalid device name: %s\n", buf);
+        return SCPE_INCOMP;
+        }
+    READ_S (buf);                                       /* [V3.0+] logical name */
+    deassign_device (dptr);                             /* delete old name */
+    if ((buf[0] != 0) && 
+        ((r = assign_device (dptr, buf)) != SCPE_OK))
+        return r;
+    READ_I (flg);                                       /* [V2.10+] ctlr flags */
+    if (!v32)
+        flg = ((flg & DEV_UFMASK_31) << (DEV_V_UF - DEV_V_UF_31)) |
+            (flg & ~DEV_UFMASK_31);                     /* [V3.2+] flags moved */
+    dptr->flags = (dptr->flags & ~DEV_RFLAGS) |         /* restore ctlr flags */
+         (flg & DEV_RFLAGS);
+    for ( ;; ) {                                        /* unit loop */
+        sim_switches = SIM_SW_REST;                     /* flag rstr, clr RO */
+        READ_I (unitno);                                /* unit number */
+        if (unitno < 0)                                 /* end units? */
+            break;
+        if ((uint32) unitno >= dptr->numunits) {        /* too big? */
+            sim_printf ("Invalid unit number: %s%d\n", sim_dname (dptr), unitno);
+            return SCPE_INCOMP;
+            }
+        READ_I (time);                                  /* event time */
+        uptr = (dptr->units) + unitno;
+        sim_cancel (uptr);
+        if (time > 0)
+            sim_activate (uptr, time - 1);
+        READ_I (uptr->u3);                              /* device specific */
+        READ_I (uptr->u4);
+        READ_I (uptr->u5);                              /* [V3.0+] more dev spec */
+        READ_I (uptr->u6);
+        READ_I (flg);                                   /* [V2.10+] unit flags */
+        if (v40) {                                      /* [V4.0+] dynflags */
+            READ_I (uptr->dynflags);
+            READ_I (uptr->wait);
+            READ_I (uptr->buf);
+            }
+        old_capac = uptr->capac;                        /* save current capacity */
+        if (v35) {                                      /* [V3.5+] capacity */
+            READ_I (uptr->capac);
+            }
+        if (v40) {
+            READ_S (buf);
+            sscanf (buf, "%lf", &uptr->usecs_remaining);
+            }
+        if (!v32)
+            flg = ((flg & UNIT_UFMASK_31) << (UNIT_V_UF - UNIT_V_UF_31)) |
+                (flg & ~UNIT_UFMASK_31);                /* [V3.2+] flags moved */
+        uptr->flags = (uptr->flags & ~UNIT_RFLAGS) |
+            (flg & UNIT_RFLAGS);                        /* restore */
+        READ_S (buf);                                   /* attached file */
+        if ((uptr->flags & UNIT_ATT) &&                 /* unit currently attached? */
+            (!dont_detach_attach)) {
+            r = scp_detach_unit (dptr, uptr);           /* detach it */
+            if (r != SCPE_OK)
+                return sim_messagef (r, "Error detaching %s from %s: %s\n", sim_uname (uptr), uptr->filename, sim_error_text (r));
+            }
+        if ((buf[0] != '\0') &&                         /* unit to be reattached? */
+            ((uptr->flags & UNIT_ATTABLE) ||            /*  and unit is attachable */
+             (dptr->attach != NULL))) {                 /*    or VM attach routine provided? */
+            uptr->flags = uptr->flags & ~UNIT_DIS;      /* ensure device is enabled */
+            if (flg & UNIT_RO)                          /* [V2.10+] saved flgs & RO? */
+                sim_switches |= SWMASK ('R');           /* RO attach */
+            /* add unit to list of units to attach after registers are read */
+            attunits = (UNIT **)realloc (attunits, sizeof (*attunits)*(attcnt+1));
+            attunits[attcnt] = uptr;
+            attnames = (char **)realloc (attnames, sizeof (*attnames)*(attcnt+1));
+            attnames[attcnt] = (char *)malloc(1+strlen(buf));
+            strcpy (attnames[attcnt], buf);
+            attswitches = (int32 *)realloc (attswitches, sizeof (*attswitches)*(attcnt+1));
+            attswitches[attcnt] = sim_switches;
+            ++attcnt;
+            }
+        READ_I (high);                                  /* memory capacity */
+        if (high > 0) {                                 /* [V2.5+] any memory? */
+            if (((uptr->flags & (UNIT_FIX + UNIT_ATTABLE)) != UNIT_FIX) ||
+                 (dptr->deposit == NULL)) {
+                sim_printf ("Can't restore memory: %s%d\n", sim_dname (dptr), unitno);
+                return SCPE_INCOMP;
+                }
+            if (high != old_capac) {                    /* size change? */
+                uptr->capac = old_capac;                /* temp restore old */
+                if ((dptr->flags & DEV_DYNM) &&
+                    ((dptr->msize == NULL) ||
+                     (dptr->msize (uptr, (int32) high, NULL, NULL) != SCPE_OK))) {
+                    sim_printf ("Can't change memory size: %s%d\n",
+                                sim_dname (dptr), unitno);
+                    return SCPE_INCOMP;
+                    }
+                uptr->capac = high;                     /* new memory size */
+                sim_printf ("Memory size changed: %s%d = ", sim_dname (dptr), unitno);
+                fprint_capac (stdout, dptr, uptr);
+                if (sim_log)
+                    fprint_capac (sim_log, dptr, uptr);
+                sim_printf ("\n");
+                }
+            sz = SZ_D (dptr);                           /* allocate buffer */
+            if ((mbuf = calloc (SRBSIZ, sz)) == NULL)
+                return SCPE_MEM;
+            for (k = 0; k < high; ) {                   /* loop thru mem */
+                if (sim_fread (&blkcnt, sizeof (blkcnt), 1, rfile) == 0) {/* block count */
+                    free (mbuf);
+                    return SCPE_IOERR;
+                    }
+                if (blkcnt < 0)                         /* compressed? */
+                    limit = -blkcnt;
+                else limit = (int32)sim_fread (mbuf, sz, blkcnt, rfile);
+                if (limit <= 0) {                       /* invalid or err? */
+                    free (mbuf);
+                    return SCPE_IOERR;
+                    }
+                for (j = 0; j < limit; j++, k = k + (dptr->aincr)) {
+                    if (blkcnt < 0)                     /* compressed? */
+                        val = 0;
+                    else SZ_LOAD (sz, val, mbuf, j);    /* saved value */
+                    r = dptr->deposit (val, k, uptr, SIM_SW_REST);
+                    if (r != SCPE_OK) {
+                        free (mbuf);
+                        return r;
+                        }
+                    }                                   /* end for j */
+                }                                       /* end for k */
+            free (mbuf);                                /* dealloc buffer */
+            }                                           /* end if high */
+        }                                               /* end unit loop */
+    for ( ;; ) {                                        /* register loop */
+        READ_S (buf);                                   /* read reg name */
+        if (buf[0] == 0)                                /* last? */
+            break;
+        READ_I (depth);                                 /* [V2.10+] depth */
+        if ((rptr = find_reg (buf, NULL, dptr)) == NULL) {
+            sim_printf ("Invalid register name: %s %s\n", sim_dname (dptr), buf);
+            for (us = 0; us < depth; us++) {            /* skip values */
+                READ_I (val);
+                }
+            continue;
+            }
+        if (depth != rptr->depth) {                      /* [V2.10+] mismatch? */
+            sim_printf ("Register depth mismatch: %s %s, file = %d, sim = %d\n",
+                        sim_dname (dptr), buf, depth, rptr->depth);
+            }
+        mask = width_mask[rptr->width];                 /* get mask */
+        for (us = 0; us < depth; us++) {                /* loop thru values */
+            READ_I (val);                               /* read value */
+            if (val > mask) {                           /* value ok? */
+                sim_printf ("Invalid register value: %s %s\n", sim_dname (dptr), buf);
+                }
+            else if (us < rptr->depth)                  /* in range? */
+                put_rval (rptr, us, val);
+            }
+        }                                               /* end register loop */
+    }                                                   /* end device loop */
+/* Now that all of the register state has been imported, we can attach 
+   units which were originally attached.  Some of these attach operations 
+   may depend on the state of the device (in registers) to work correctly */
+for (j=0, r = SCPE_OK; j<attcnt; j++) {
+    if ((r == SCPE_OK) && (!dont_detach_attach)) {
+        struct stat fstat;
+        t_addr saved_pos;
+
+        dptr = find_dev_from_unit (attunits[j]);
+        if ((!force_restore) && 
+            (!stat(attnames[j], &fstat)))
+            if (fstat.st_mtime > rstat.st_mtime + 30) {
+                r = SCPE_INCOMP;
+                sim_printf ("Error Attaching %s to %s - the restore state is %d seconds older than the attach file\n", sim_dname (dptr), attnames[j], (int)(fstat.st_mtime - rstat.st_mtime));
+                sim_printf ("restore with the -F switch to override this sanity check\n");
+                continue;
+                }
+        saved_pos = attunits[j]->pos;
+        sim_switches = attswitches[j];
+        r = scp_attach_unit (dptr, attunits[j], attnames[j]);/* reattach unit */
+        attunits[j]->pos = saved_pos;
+        if (r != SCPE_OK)
+            sim_printf ("Error Attaching %s to %s\n", sim_dname (dptr), attnames[j]);
+        }
+    else {
+        if ((r == SCPE_OK) && (dont_detach_attach)) {
+            if ((!suppress_warning) && 
+                ((!attunits[j]->filename) || (strcmp (attunits[j]->filename, attnames[j]) != 0))) {
+                warned = TRUE;
+                sim_printf ("warning - %s was attached to '%s'", sim_uname (attunits[j]), attnames[j]);
+                if (attunits[j]->filename)
+                    sim_printf (", now attached to '%s'\n", attunits[j]->filename);
+                else
+                    sim_printf (", now unattached\n");
+                }
+            }
+        }
+    free (attnames[j]);
+    }
+free (attnames);
+free (attunits);
+free (attswitches);
+if (warned)
+    sim_printf ("restore with the -Q switch to suppress warning messages\n");
+return r;
+}
+
+/* Run, go, boot, cont, step, next commands
+
+   ru[n] [new PC]       reset and start simulation
+   go [new PC]          start simulation
+   co[nt]               start simulation
+   s[tep] [step limit]  start simulation for 'limit' instructions
+   next                 start simulation for 1 instruction 
+                        stepping over subroutine calls
+   b[oot] device        bootstrap from device and start simulation
+
+   switches:
+    -Q                  quiet return status
+    -T                  (only for step), causes the step limit to 
+                        be a number of microseconds to run for            
+*/
+
+t_stat run_cmd (int32 flag, CONST char *cptr)
+{
+char gbuf[CBUFSIZE] = "";
+CONST char *tptr;
+uint32 i, j;
+int32 sim_next;
+int32 unitno;
+t_value pcv, orig_pcv;
+t_stat r;
+DEVICE *dptr;
+UNIT *uptr;
+
+GET_SWITCHES (cptr);                                    /* get switches */
+sim_step = 0;
+#ifdef OPCON
+if (((flag == RU_RUN) || (flag == RU_GO)) && oc_halt_status() == FALSE){ /* run or go */
+#else
+if ((flag == RU_RUN) || (flag == RU_GO)) {              /* run or go */
+#endif
+    orig_pcv = get_rval (sim_PC, 0);                    /* get current PC value */
+    if (*cptr != 0) {                                   /* argument? */
+        cptr = get_glyph (cptr, gbuf, 0);               /* get next glyph */
+        if (MATCH_CMD (gbuf, "UNTIL") != 0) {
+            if (sim_vm_parse_addr)                      /* address parser? */
+                pcv = sim_vm_parse_addr (sim_dflt_dev, gbuf, &tptr);
+            else pcv = strtotv (gbuf, &tptr, sim_PC->radix);/* parse PC */
+            if ((tptr == gbuf) || (*tptr != 0) ||       /* error? */
+                (pcv > width_mask[sim_PC->width]))
+                return SCPE_ARG;
+            put_rval (sim_PC, 0, pcv);                  /* Save in PC */
+            }
+        }
+    if ((flag == RU_RUN) &&                             /* run? */
+        ((r = sim_run_boot_prep (flag)) != SCPE_OK)) {  /* reset sim */
+        put_rval (sim_PC, 0, orig_pcv);                 /* restore original PC */
+        return r;
+        }
+    if ((*cptr) || (MATCH_CMD (gbuf, "UNTIL") == 0)) {  /* should be end */
+        int32 saved_switches = sim_switches;
+
+        if (MATCH_CMD (gbuf, "UNTIL") != 0)
+            cptr = get_glyph (cptr, gbuf, 0);           /* get next glyph */
+        if (MATCH_CMD (gbuf, "UNTIL") != 0)
+            return sim_messagef (SCPE_2MARG, "Unexpected %s command argument: %s %s\n", 
+                                             (flag == RU_RUN) ? "RUN" : "GO", gbuf, cptr);
+        sim_switches = 0;
+        GET_SWITCHES (cptr);
+        if ((*cptr == '\'') || (*cptr == '"')) {        /* Expect UNTIL condition */
+            r = expect_cmd (1, cptr);
+            if (r != SCPE_OK)
+                return r;
+            }
+        else {                                          /* BREAK UNTIL condition */
+            if (sim_switches == 0)
+                sim_switches = sim_brk_dflt;
+            sim_switches |= BRK_TYP_TEMP;               /* make this a one-shot breakpoint */
+            sim_brk_types |= BRK_TYP_TEMP;
+            r = ssh_break (NULL, cptr, SSH_ST);
+            if (r != SCPE_OK)
+                return sim_messagef (r, "Unable to establish breakpoint at: %s\n", cptr);
+            }
+        sim_switches = saved_switches;
+        }
+    }
+
+else if ((flag == RU_STEP) ||
+         ((flag == RU_NEXT) && !sim_vm_is_subroutine_call)) { /* step */
+    static t_bool not_implemented_message = FALSE;
+
+    if ((!not_implemented_message) && (flag == RU_NEXT)) {
+        sim_printf ("This simulator does not have subroutine call detection.\nPerforming a STEP instead\n");
+        not_implemented_message = TRUE;
+        flag = RU_STEP;
+        }
+    if (*cptr != 0) {                                   /* argument? */
+        cptr = get_glyph (cptr, gbuf, 0);               /* get next glyph */
+        if (*cptr != 0)                                 /* should be end */
+            return SCPE_2MARG;
+        sim_step = (int32) get_uint (gbuf, 10, INT_MAX, &r);
+        if ((r != SCPE_OK) || (sim_step <= 0))          /* error? */
+            return SCPE_ARG;
+        }
+    else sim_step = 1;
+    if ((flag == RU_STEP) && (sim_switches & SWMASK ('T')))
+        sim_step = (int32)((sim_timer_inst_per_sec ()*sim_step)/1000000.0);
+    }
+else if (flag == RU_NEXT) {                             /* next */
+    t_addr *addrs;
+
+    if (*cptr != 0) {                                   /* argument? */
+        cptr = get_glyph (cptr, gbuf, 0);               /* get next glyph */
+        if (*cptr != 0)                                 /* should be end */
+            return SCPE_2MARG;
+        sim_next = (int32) get_uint (gbuf, 10, INT_MAX, &r);
+        if ((r != SCPE_OK) || (sim_next <= 0))          /* error? */
+            return SCPE_ARG;
+        }
+    else sim_next = 1;
+    if (sim_vm_is_subroutine_call(&addrs)) {
+        sim_brk_types |= BRK_TYP_DYN_STEPOVER;
+        for (i=0; addrs[i]; i++)
+            sim_brk_set (addrs[i], BRK_TYP_DYN_STEPOVER, 0, NULL);
+        }
+    else
+        sim_step = 1;
+    }
+#ifdef OPCON
+else if (flag == RU_BOOT && oc_halt_status() == FALSE) {/* boot */
+#else
+else if (flag == RU_BOOT) {                             /* boot */
+#endif
+    if (*cptr == 0)                                     /* must be more */
+        return SCPE_2FARG;
+    cptr = get_glyph (cptr, gbuf, 0);                   /* get next glyph */
+    if (*cptr != 0)                                     /* should be end */
+        return SCPE_2MARG;
+    dptr = find_unit (gbuf, &uptr);                     /* locate unit */
+    if (dptr == NULL)                                   /* found dev? */
+        return SCPE_NXDEV;
+    if (uptr == NULL)                                   /* valid unit? */
+        return SCPE_NXUN;
+    if (dptr->boot == NULL)                             /* can it boot? */
+        return SCPE_NOFNC;
+    if (uptr->flags & UNIT_DIS)                         /* disabled? */
+        return SCPE_UDIS;
+    if ((uptr->flags & UNIT_ATTABLE) &&                 /* if attable, att? */
+        !(uptr->flags & UNIT_ATT))
+        return SCPE_UNATT;
+    unitno = (int32) (uptr - dptr->units);              /* recover unit# */
+    if ((r = sim_run_boot_prep (flag)) != SCPE_OK)      /* reset sim */
+        return r;
+    if ((r = dptr->boot (unitno, dptr)) != SCPE_OK)     /* boot device */
+        return r;
+    }
+
 else
-    cptr2 = NULL;
-if (cptr && sizeof (nbuf) > strlen (cptr) + strlen ("/simh.ini") + 1) {
-    sprintf(nbuf, "\"%s%s%ssimh.ini\"", cptr2 ? cptr2 : "", cptr, strchr (cptr, '/') ? "/" : "\\");
-    stat = do_cmd (-1, nbuf) & ~SCPE_NOMESSAGE;         /* simh.ini proc cmd file */
-    }
-if (stat == SCPE_OPENERR)
-    stat = do_cmd (-1, "simh.ini");                     /* simh.ini proc cmd file */
-if (*cbuf)                                              /* cmd file arg? */
-    stat = do_cmd (0, cbuf);                            /* proc cmd file */
-else if (*argv[0]) {                                    /* sim name arg? */
-    char *np;                                           /* "path.ini" */
-    nbuf[0] = '"';                                      /* starting " */
-    strncpy (nbuf + 1, argv[0], PATH_MAX + 1);          /* copy sim name */
-    if ((np = (char *)match_ext (nbuf, "EXE")))         /* remove .exe */
-        *np = 0;
-    strcat (nbuf, ".ini\"");                            /* add .ini" */
-    stat = do_cmd (-1, nbuf) & ~SCPE_NOMESSAGE;         /* proc default cmd file */
-    if (stat == SCPE_OPENERR) {                         /* didn't exist/can't open? */
-        np = strrchr (nbuf, '/');                       /* stript path and try again in cwd */
-        if (np == NULL)
-            np = strrchr (nbuf, '\\');                  /* windows path separator */
-        if (np == NULL)
-            np = strrchr (nbuf, ']');                   /* VMS path separator */
-        if (np != NULL) {
-            *np = '"';
-            stat = do_cmd (-1, np) & ~SCPE_NOMESSAGE;   /* proc default cmd file */
-            }
-        }
-    }
-
-stat = process_stdin_commands (SCPE_BARE_STATUS(stat), argv);
-
-detach_all (0, TRUE);                                   /* close files */
-sim_set_deboff (0, NULL);                               /* close debug */
-sim_set_logoff (0, NULL);                               /* close log */
-sim_set_notelnet (0, NULL);                             /* close Telnet */
-vid_close ();                                           /* close video */
-sim_ttclose ();                                         /* close console */
-AIO_CLEANUP;                                            /* Asynch I/O */
-sim_cleanup_sock ();                                    /* cleanup sockets */
-fclose (stdnul);                                        /* close bit bucket file handle */
-free (targv);                                           /* release any argv copy that was made */
-return 0;
-}
-
-t_stat process_stdin_commands (t_stat stat, char *argv[])
-{
-char cbuf[4*CBUFSIZE], gbuf[CBUFSIZE];
-CONST char *cptr;
-t_stat stat_nomessage;
-CTAB *cmdp;
-
-stat = SCPE_BARE_STATUS(stat);                          /* remove possible flag */
-while (stat != SCPE_EXIT) {                             /* in case exit */
-    if ((cptr = sim_brk_getact (cbuf, sizeof(cbuf))))   /* pending action? */
-        printf ("%s%s\n", sim_prompt, cptr);            /* echo */
-    else if (sim_vm_read != NULL) {                     /* sim routine? */
-        printf ("%s", sim_prompt);                      /* prompt */
-        cptr = (*sim_vm_read) (cbuf, sizeof(cbuf), stdin);
-        }
-#ifdef OPCON
-    else cptr = oc_read_line_p (sim_prompt, cbuf, sizeof(cbuf), stdin);/* read with prmopt*/
-#else
-    else cptr = read_line_p (sim_prompt, cbuf, sizeof(cbuf), stdin);/* read with prmopt*/
-#endif
-    if (cptr == NULL) {                                 /* EOF? */
-        if (sim_ttisatty()) continue;                   /* ignore tty EOF */
-        else break;                                     /* otherwise exit */
-        }
-    if (*cptr == 0)                                     /* ignore blank */
-        continue;
-    sim_sub_args (cbuf, sizeof(cbuf), argv);
-    if (sim_log)                                        /* log cmd */
-        fprintf (sim_log, "%s%s\n", sim_prompt, cptr);
-    if (sim_deb && (sim_deb != sim_log) && (sim_deb != stdout))
-        fprintf (sim_deb, "%s%s\n", sim_prompt, cptr);
-    cptr = get_glyph_cmd (cptr, gbuf);                  /* get command glyph */
-    sim_switches = 0;                                   /* init switches */
-    if ((cmdp = find_cmd (gbuf)))                       /* lookup command */
-        stat = cmdp->action (cmdp->arg, cptr);          /* if found, exec */
-    else
-        stat = SCPE_UNK;
-    stat_nomessage = stat & SCPE_NOMESSAGE;             /* extract possible message supression flag */
-    stat_nomessage = stat_nomessage || (!sim_show_message);/* Apply global suppression */
-    stat = SCPE_BARE_STATUS(stat);                      /* remove possible flag */
-    sim_last_cmd_stat = stat;                           /* save command error status */
-    if (!stat_nomessage) {                              /* displaying message status? */
-        if (cmdp && (cmdp->message))                    /* special message handler? */
-            cmdp->message (NULL, stat);                 /* let it deal with display */
-        else
-            if (stat >= SCPE_BASE)                      /* error? */
-                sim_printf ("%s\n", sim_error_text (stat));
-        }
-    if (sim_vm_post != NULL)
-        (*sim_vm_post) (TRUE);
-    }                                                   /* end while */
-return stat;
-}
-
-/* Set prompt routine */
-
-t_stat set_prompt (int32 flag, CONST char *cptr)
-{
-char gbuf[CBUFSIZE], *gptr;
-
-if ((!cptr) || (*cptr == '\0'))
-    return SCPE_ARG;
-
-cptr = get_glyph_nc (cptr, gbuf, '"');                  /* get quote delimited token */
-if (gbuf[0] == '\0') {                                  /* Token started with quote */
-    gbuf[sizeof (gbuf)-1] = '\0';
-    strncpy (gbuf, cptr, sizeof (gbuf)-1);
-    gptr = strchr (gbuf, '"');
-    if (gptr)
-        *gptr = '\0';
-    }
-sim_prompt = (char *)realloc (sim_prompt, strlen (gbuf) + 2);   /* nul terminator and trailing blank */
-sprintf (sim_prompt, "%s ", gbuf);
-return SCPE_OK;
-}
-
-/* Find command routine */
-
-CTAB *find_cmd (const char *gbuf)
-{
-CTAB *cmdp = NULL;
-
-if (sim_vm_cmd)                                         /* try ext commands */
-    cmdp = find_ctab (sim_vm_cmd, gbuf);
-if (cmdp == NULL)                                       /* try regular cmds */
-    cmdp = find_ctab (cmd_table, gbuf);
-return cmdp;
-}
-
-/* Exit command */
-
-t_stat exit_cmd (int32 flag, CONST char *cptr)
-{
-return SCPE_EXIT;
-}
-
-/* Help command */
-
-
-/* Used when sorting a list of command names */
-static int _cmd_name_compare (const void *pa, const void *pb)
-{
-CTAB * const *a = (CTAB * const *)pa;
-CTAB * const *b = (CTAB * const *)pb;
-
-return strcmp((*a)->name, (*b)->name);
-}
-
-void fprint_help (FILE *st)
-{
-CTAB *cmdp;
-CTAB **hlp_cmdp = NULL;
-int cmd_cnt = 0;
-int cmd_size = 0;
-size_t max_cmdname_size = 0;
-int i, line_offset;
-
-for (cmdp = sim_vm_cmd; cmdp && (cmdp->name != NULL); cmdp++) {
-    if (cmdp->help) {
-        if (cmd_cnt >= cmd_size) {
-            cmd_size += 20;
-            hlp_cmdp = (CTAB **)realloc (hlp_cmdp, sizeof(*hlp_cmdp)*cmd_size);
-            }
-        hlp_cmdp[cmd_cnt] = cmdp;
-        ++cmd_cnt;
-        if (strlen(cmdp->name) > max_cmdname_size)
-            max_cmdname_size = strlen(cmdp->name);
-        }
-    }
-for (cmdp = cmd_table; cmdp && (cmdp->name != NULL); cmdp++) {
-    if (cmdp->help && (!sim_vm_cmd || !find_ctab (sim_vm_cmd, cmdp->name))) {
-        if (cmd_cnt >= cmd_size) {
-            cmd_size += 20;
-            hlp_cmdp = (CTAB **)realloc (hlp_cmdp, sizeof(*hlp_cmdp)*cmd_size);
-            }
-        hlp_cmdp[cmd_cnt] = cmdp;
-        ++cmd_cnt;
-        if (strlen (cmdp->name) > max_cmdname_size)
-            max_cmdname_size = strlen(cmdp->name);
-        }
-    }
-fprintf (st, "Help is available for the following commands:\n\n    ");
-qsort (hlp_cmdp, cmd_cnt, sizeof(*hlp_cmdp), _cmd_name_compare);
-line_offset = 4;
-for (i=0; i<cmd_cnt; ++i) {
-    fputs (hlp_cmdp[i]->name, st);
-    line_offset += 5 + max_cmdname_size;
-    if (line_offset + max_cmdname_size > 79) {
-        line_offset = 4;
-        fprintf (st, "\n    ");
-        }
-    else
-        fprintf (st, "%*s", (int)(max_cmdname_size + 5 - strlen (hlp_cmdp[i]->name)), "");
-    }
-free (hlp_cmdp);
-fprintf (st, "\n");
-return;
-}
-
-static void fprint_header (FILE *st, t_bool *pdone, char *context)
-{
-if (!*pdone)
-    fprintf (st, "%s", context);
-*pdone = TRUE;
-}
-
-void fprint_reg_help_ex (FILE *st, DEVICE *dptr, t_bool silent)
-{
-REG *rptr, *trptr;
-t_bool found = FALSE;
-t_bool all_unique = TRUE;
-size_t max_namelen = 0;
-DEVICE *tdptr;
-CONST char *tptr;
-char *namebuf;
-char rangebuf[32];
-
-if (dptr->registers)
-    for (rptr = dptr->registers; rptr->name != NULL; rptr++) {
-        if (rptr->flags & REG_HIDDEN)
-            continue;
-        if (rptr->depth > 1)
-            sprintf (rangebuf, "[%d:%d]", 0, rptr->depth-1);
-        else
-            strcpy (rangebuf, "");
-        if (max_namelen < (strlen(rptr->name) + strlen (rangebuf)))
-            max_namelen = strlen(rptr->name) + strlen (rangebuf);
-        found = TRUE;
-        trptr = find_reg_glob (rptr->name, &tptr, &tdptr);
-        if ((trptr == NULL) || (tdptr != dptr))
-            all_unique = FALSE;
-        }
-if (!found) {
-    if (!silent)
-        fprintf (st, "No register help is available for the %s device\n", dptr->name);
-    }
-else {
-    namebuf = (char *)calloc (max_namelen + 1, sizeof (*namebuf));
-    fprintf (st, "\nThe %s device implements these registers:\n\n", dptr->name);
-    for (rptr = dptr->registers; rptr->name != NULL; rptr++) {
-        if (rptr->flags & REG_HIDDEN)
-            continue;
-        if (rptr->depth <= 1)
-            sprintf (namebuf, "%*s", -((int)max_namelen), rptr->name);
-        else {
-            sprintf (rangebuf, "[%d:%d]", 0, rptr->depth-1);
-            sprintf (namebuf, "%s%*s", rptr->name, (int)(strlen(rptr->name))-((int)max_namelen), rangebuf);
-            }
-        if (all_unique) {
-            fprintf (st, "  %s %4d  %s\n", namebuf, rptr->width, rptr->desc ? rptr->desc : "");
-            continue;
-            }
-        trptr = find_reg_glob (rptr->name, &tptr, &tdptr);
-        if ((trptr == NULL) || (tdptr != dptr))
-            fprintf (st, "  %s %s %4d  %s\n", dptr->name, namebuf, rptr->width, rptr->desc ? rptr->desc : "");
-        else
-            fprintf (st, "  %*s %s %4d  %s\n", (int)strlen(dptr->name), "", namebuf, rptr->width, rptr->desc ? rptr->desc : "");
-        }
-    free (namebuf);
-    }
-}
-
-void fprint_reg_help (FILE *st, DEVICE *dptr)
-{
-fprint_reg_help_ex (st, dptr, TRUE);
-}
-
-void fprint_attach_help_ex (FILE *st, DEVICE *dptr, t_bool silent)
-{
-if (dptr->attach_help) {
-    fprintf (st, "\n%s device attach commands:\n\n", dptr->name);
-    dptr->attach_help (st, dptr, NULL, 0, NULL);
-    return;
-    }
-if (DEV_TYPE(dptr) == DEV_MUX) {
-    fprintf (st, "\n%s device attach commands:\n\n", dptr->name);
-    tmxr_attach_help (st, dptr, NULL, 0, NULL);
-    return;
-    }
-if (DEV_TYPE(dptr) == DEV_DISK) {
-    fprintf (st, "\n%s device attach commands:\n\n", dptr->name);
-    sim_disk_attach_help (st, dptr, NULL, 0, NULL);
-    return;
-    }
-if (DEV_TYPE(dptr) == DEV_TAPE) {
-    fprintf (st, "\n%s device attach commands:\n\n", dptr->name);
-    sim_tape_attach_help (st, dptr, NULL, 0, NULL);
-    return;
-    }
-if (DEV_TYPE(dptr) == DEV_ETHER) {
-    fprintf (st, "\n%s device attach commands:\n\n", dptr->name);
-    eth_attach_help (st, dptr, NULL, 0, NULL);
-    return;
-    }
-if (!silent) {
-    fprintf (st, "No ATTACH help is available for the %s device\n", dptr->name);
-    if (dptr->help)
-        dptr->help (st, dptr, NULL, 0, NULL);
-    }
-}
-
-void fprint_set_help_ex (FILE *st, DEVICE *dptr, t_bool silent)
-{
-MTAB *mptr;
-DEBTAB *dep;
-t_bool found = FALSE;
-char buf[CBUFSIZE], header[CBUFSIZE];
-
-sprintf (header, "\n%s device SET commands:\n\n", dptr->name);
-if (dptr->modifiers) {
-    for (mptr = dptr->modifiers; mptr->mask != 0; mptr++) {
-        if (!MODMASK(mptr,MTAB_VDV) && MODMASK(mptr,MTAB_VUN) && (dptr->numunits != 1))
-            continue;                                       /* skip unit only extended modifiers */
-        if ((dptr->numunits != 1) && !(mptr->mask & MTAB_XTD))
-            continue;                                       /* skip unit only simple modifiers */
-        if (mptr->mstring) {
-            fprint_header (st, &found, header);
-            sprintf (buf, "set %s %s%s", sim_dname (dptr), mptr->mstring, (strchr(mptr->mstring, '=')) ? "" : (MODMASK(mptr,MTAB_VALR) ? "=val" : (MODMASK(mptr,MTAB_VALO) ? "{=val}" : "")));
-            if ((strlen (buf) < 30) || (!mptr->help))
-                fprintf (st, "%-30s\t%s\n", buf, mptr->help ? mptr->help : "");
-            else
-                fprintf (st, "%s\n%-30s\t%s\n", buf, "", mptr->help);
-            }
-        }
-    }
-if (dptr->flags & DEV_DISABLE) {
-    fprint_header (st, &found, header);
-    sprintf (buf, "set %s ENABLE", sim_dname (dptr));
-    fprintf (st,  "%-30s\tEnables device %s\n", buf, sim_dname (dptr));
-    sprintf (buf, "set %s DISABLE", sim_dname (dptr));
-    fprintf (st,  "%-30s\tDisables device %s\n", buf, sim_dname (dptr));
-    }
-if (dptr->flags & DEV_DEBUG) {
-    fprint_header (st, &found, header);
-    sprintf (buf, "set %s DEBUG", sim_dname (dptr));
-    fprintf (st,  "%-30s\tEnables debugging for device %s\n", buf, sim_dname (dptr));
-    sprintf (buf, "set %s NODEBUG", sim_dname (dptr));
-    fprintf (st,  "%-30s\tDisables debugging for device %s\n", buf, sim_dname (dptr));
-    if (dptr->debflags) {
-        t_bool desc_available = FALSE;
-
-        strcpy (buf, "");
-        fprintf (st, "set %s DEBUG=", sim_dname (dptr));
-        for (dep = dptr->debflags; dep->name != NULL; dep++) {
-            fprintf (st, "%s%s", ((dep == dptr->debflags) ? "" : ";"), dep->name);
-            desc_available |= ((dep->desc != NULL) && (dep->desc[0] != '\0'));
-            }
-        fprintf (st, "\n");
-        fprintf (st,  "%-30s\tEnables specific debugging for device %s\n", buf, sim_dname (dptr));
-        fprintf (st, "set %s NODEBUG=", sim_dname (dptr));
-        for (dep = dptr->debflags; dep->name != NULL; dep++)
-            fprintf (st, "%s%s", ((dep == dptr->debflags) ? "" : ";"), dep->name);
-        fprintf (st, "\n");
-        fprintf (st,  "%-30s\tDisables specific debugging for device %s\n", buf, sim_dname (dptr));
-        if (desc_available) {
-            fprintf (st, "\n*%s device DEBUG settings:\n", sim_dname (dptr));
-            for (dep = dptr->debflags; dep->name != NULL; dep++)
-                fprintf (st, "%4s%-12s%s\n", "", dep->name, dep->desc ? dep->desc : "");
-            }
-        }
-    }
-if ((dptr->modifiers) && (dptr->units) && (dptr->numunits != 1)) {
-    if (dptr->units->flags & UNIT_DISABLE) {
-        fprint_header (st, &found, header);
-        sprintf (buf, "set %sn ENABLE", sim_dname (dptr));
-        fprintf (st,  "%-30s\tEnables unit %sn\n", buf, sim_dname (dptr));
-        sprintf (buf, "set %sn DISABLE", sim_dname (dptr));
-        fprintf (st,  "%-30s\tDisables unit %sn\n", buf, sim_dname (dptr));
-        }
-    for (mptr = dptr->modifiers; mptr->mask != 0; mptr++) {
-        if ((!MODMASK(mptr,MTAB_VUN)) && MODMASK(mptr,MTAB_XTD))
-            continue;                                           /* skip device only modifiers */
-        if ((!mptr->valid) && MODMASK(mptr,MTAB_XTD))
-            continue;                                           /* skip show only modifiers */
-        if (mptr->mstring) {
-            fprint_header (st, &found, header);
-            sprintf (buf, "set %s%s %s%s", sim_dname (dptr), (dptr->numunits > 1) ? "n" : "0", mptr->mstring, (strchr(mptr->mstring, '=')) ? "" : (MODMASK(mptr,MTAB_VALR) ? "=val" : (MODMASK(mptr,MTAB_VALO) ? "{=val}": "")));
-            fprintf (st, "%-30s\t%s\n", buf, (strchr(mptr->mstring, '=')) ? "" : (mptr->help ? mptr->help : ""));
-            }
-        }
-    }
-if (!found && !silent)
-    fprintf (st, "No SET help is available for the %s device\n", dptr->name);
-}
-
-void fprint_set_help (FILE *st, DEVICE *dptr)
-    {
-    fprint_set_help_ex (st, dptr, TRUE);
-    }
-
-void fprint_show_help_ex (FILE *st, DEVICE *dptr, t_bool silent)
-{
-MTAB *mptr;
-t_bool found = FALSE;
-char buf[CBUFSIZE], header[CBUFSIZE];
-
-sprintf (header, "\n%s device SHOW commands:\n\n", dptr->name);
-if (dptr->modifiers) {
-    for (mptr = dptr->modifiers; mptr->mask != 0; mptr++) {
-        if (!MODMASK(mptr,MTAB_VDV) && MODMASK(mptr,MTAB_VUN) && (dptr->numunits != 1))
-            continue;                                       /* skip unit only extended modifiers */
-        if ((dptr->numunits != 1) && !(mptr->mask & MTAB_XTD))
-            continue;                                       /* skip unit only simple modifiers */
-        if ((!mptr->disp) || (!mptr->pstring) || !(*mptr->pstring))
-            continue;
-        fprint_header (st, &found, header);
-        sprintf (buf, "show %s %s%s", sim_dname (dptr), mptr->pstring, MODMASK(mptr,MTAB_SHP) ? "=arg" : "");
-        fprintf (st, "%-30s\t%s\n", buf, mptr->help ? mptr->help : "");
-        }
-    }
-if (dptr->flags & DEV_DEBUG) {
-    fprint_header (st, &found, header);
-    sprintf (buf, "show %s DEBUG", sim_dname (dptr));
-    fprintf (st, "%-30s\tDisplays debugging status for device %s\n", buf, sim_dname (dptr));
-    }
-if ((dptr->modifiers) && (dptr->units) && (dptr->numunits != 1)) {
-    for (mptr = dptr->modifiers; mptr->mask != 0; mptr++) {
-        if ((!MODMASK(mptr,MTAB_VUN)) && MODMASK(mptr,MTAB_XTD))
-            continue;                                           /* skip device only modifiers */
-        if ((!mptr->disp) || (!mptr->pstring))
-            continue;
-        fprint_header (st, &found, header);
-        sprintf (buf, "show %s%s %s%s", sim_dname (dptr), (dptr->numunits > 1) ? "n" : "0", mptr->pstring, MODMASK(mptr,MTAB_SHP) ? "=arg" : "");
-        fprintf (st, "%-30s\t%s\n", buf, mptr->help ? mptr->help : "");
-        }
-    }
-if (!found && !silent)
-    fprintf (st, "No SHOW help is available for the %s device\n", dptr->name);
-}
-
-void fprint_show_help (FILE *st, DEVICE *dptr)
-    {
-    fprint_show_help_ex (st, dptr, TRUE);
-    }
-
-void fprint_brk_help_ex (FILE *st, DEVICE *dptr, t_bool silent)
-{
-BRKTYPTAB *brkt = dptr->brk_types;
-char gbuf[CBUFSIZE];
-
-if (sim_brk_types == 0) {
-    if ((dptr != sim_dflt_dev) && (!silent)) {
-        fprintf (st, "Breakpoints are not supported in the %s simulator\n", sim_name);
-        if (dptr->help)
-            dptr->help (st, dptr, NULL, 0, NULL);
-        }
-    return;
-    }
-if (brkt == NULL) {
-    int i;
-
-    if (dptr == sim_dflt_dev) {
-        if (sim_brk_types & ~sim_brk_dflt) {
-            fprintf (st, "%s supports the following breakpoint types:\n", sim_dname (dptr));
-            for (i=0; i<26; i++) {
-                if (sim_brk_types & (1<<i))
-                    fprintf (st, "  -%c\n", 'A'+i);
-                }
-            }
-        fprintf (st, "The default breakpoint type is: %s\n", put_switches (gbuf, sizeof(gbuf), sim_brk_dflt));
-        }
-    return;
-    }
-fprintf (st, "%s supports the following breakpoint types:\n", sim_dname (dptr));
-while (brkt->btyp) {
-    fprintf (st, "  %s     %s\n", put_switches (gbuf, sizeof(gbuf), brkt->btyp), brkt->desc);
-    ++brkt;
-    }
-fprintf (st, "The default breakpoint type is: %s\n", put_switches (gbuf, sizeof(gbuf), sim_brk_dflt));
-}
-
-t_stat help_dev_help (FILE *st, DEVICE *dptr, UNIT *uptr, int32 flag, const char *cptr)
-{
-char gbuf[CBUFSIZE];
-CTAB *cmdp;
-
-if (*cptr) {
-    const char *gptr = get_glyph (cptr, gbuf, 0);
-    if ((cmdp = find_cmd (gbuf))) {
-        if (cmdp->action == &exdep_cmd) {
-            if (dptr->help) /* Shouldn't this pass cptr so the device knows which command invoked? */
-                return dptr->help (st, dptr, uptr, flag, gptr);
-            else
-                fprintf (st, "No help available for the %s %s command\n", cmdp->name, sim_dname(dptr));
-            return SCPE_OK;
-            }
-        if (cmdp->action == &set_cmd) {
-            fprint_set_help_ex (st, dptr, FALSE);
-            return SCPE_OK;
-            }
-        if (cmdp->action == &show_cmd) {
-            fprint_show_help_ex (st, dptr, FALSE);
-            return SCPE_OK;
-            }
-        if (cmdp->action == &attach_cmd) {
-            fprint_attach_help_ex (st, dptr, FALSE);
-            return SCPE_OK;
-            }
-        if (cmdp->action == &brk_cmd) {
-            fprint_brk_help_ex (st, dptr, FALSE);
-            return SCPE_OK;
-            }
-        if (dptr->help)
-            return dptr->help (st, dptr, uptr, flag, cptr);
-        fprintf (st, "No %s help is available for the %s device\n", cmdp->name, dptr->name);
-        return SCPE_OK;
-        }
-    if (MATCH_CMD (gbuf, "REGISTERS") == 0) {
-        fprint_reg_help_ex (st, dptr, FALSE);
-        return SCPE_OK;
-        }
-    if (dptr->help)
-        return dptr->help (st, dptr, uptr, flag, cptr);
-    fprintf (st, "No %s help is available for the %s device\n", gbuf, dptr->name);
-    return SCPE_OK;
-    }
-if (dptr->help) {
-    return dptr->help (st, dptr, uptr, flag, cptr);
-    }
-if (dptr->description)
-    fprintf (st, "%s %s help\n", dptr->description (dptr), dptr->name);
-else
-    fprintf (st, "%s help\n", dptr->name);
-fprint_set_help_ex (st, dptr, TRUE);
-fprint_show_help_ex (st, dptr, TRUE);
-fprint_attach_help_ex (st, dptr, TRUE);
-fprint_reg_help_ex (st, dptr, TRUE);
-fprint_brk_help_ex (st, dptr, TRUE);
-return SCPE_OK;
-}
-
-t_stat help_cmd_output (int32 flag, const char *help, const char *help_base)
-{
-switch (help[0]) {
-    case '*':
-        scp_help (stdout, NULL, NULL, flag, help_base ? help_base : simh_help, help+1);
-        if (sim_log)
-            scp_help (sim_log, NULL, NULL, flag | SCP_HELP_FLAT, help_base ? help_base : simh_help, help+1);
-        break;
-    default:
-        fputs (help, stdout);
-        if (sim_log)
-            fputs (help, sim_log);
-        break;
-    }
-return SCPE_OK;
-}
-
-t_stat help_cmd (int32 flag, CONST char *cptr)
-{
-char gbuf[CBUFSIZE];
-CTAB *cmdp;
-
-GET_SWITCHES (cptr);
-if (sim_switches & SWMASK ('F'))
-    flag = flag | SCP_HELP_FLAT;
-if (*cptr) {
-    cptr = get_glyph (cptr, gbuf, 0);
-    if ((cmdp = find_cmd (gbuf))) {
-        if (*cptr) {
-            if ((cmdp->action == &set_cmd) || (cmdp->action == &show_cmd)) {
-                DEVICE *dptr;
-                UNIT *uptr;
-                t_stat r;
-
-                cptr = get_glyph (cptr, gbuf, 0);
-                dptr = find_unit (gbuf, &uptr);
-                if (dptr == NULL)
-                    dptr = find_dev (gbuf);
-                if (dptr != NULL) {
-                    r = help_dev_help (stdout, dptr, uptr, flag, (cmdp->action == &set_cmd) ? "SET" : "SHOW");
-                    if (sim_log)
-                        help_dev_help (sim_log, dptr, uptr, flag | SCP_HELP_FLAT, (cmdp->action == &set_cmd) ? "SET" : "SHOW");
-                    return r;
-                    }
-                if (cmdp->action == &set_cmd) { /* HELP SET xxx (not device or unit) */
-                    if ((cmdp = find_ctab (set_glob_tab, gbuf)) &&
-                         (cmdp->help))
-                        return help_cmd_output (flag, cmdp->help, cmdp->help_base);
-                    }
-                else { /* HELP SHOW xxx (not device or unit) */
-                    SHTAB *shptr = find_shtab (show_glob_tab, gbuf);
-
-                    if ((shptr == NULL) || (shptr->help == NULL) || (*shptr->help == '\0'))
-                        return SCPE_ARG;
-                    return help_cmd_output (flag, shptr->help, NULL);
-                    }
-                return SCPE_ARG;
-                }
-            else
-                return SCPE_2MARG;
-            }
-        if (cmdp->help) {
-            if (strcmp (cmdp->name, "HELP") == 0) {
-                DEVICE *dptr;
-                int i;
-
-                for (i = 0; (dptr = sim_devices[i]) != NULL; i++) {
-                    if (dptr->help)
-                        sim_printf ("h{elp} %-17s display help for device %s\n", dptr->name, dptr->name);
-                    if (dptr->attach_help || 
-                        (DEV_TYPE(dptr) == DEV_MUX) ||
-                        (DEV_TYPE(dptr) == DEV_DISK) ||
-                        (DEV_TYPE(dptr) == DEV_TAPE)) {
-                        sim_printf ("h{elp} %s ATTACH\t display help for device %s ATTACH command\n", dptr->name, dptr->name);
-                        }
-                    if (dptr->registers) {
-                        if (dptr->registers->name != NULL)
-                            sim_printf ("h{elp} %s REGISTERS\t display help for device %s register variables\n", dptr->name, dptr->name);
-                        }
-                    if (dptr->modifiers) {
-                        MTAB *mptr;
-
-                        for (mptr = dptr->modifiers; mptr->pstring != NULL; mptr++) {
-                            if (mptr->help) {
-                                sim_printf ("h{elp} %s SET\t\t display help for device %s SET commands (modifiers)\n", dptr->name, dptr->name);
-                                break;
-                                }
-                            }
-                        }
-                    }
-                }
-            else {
-                if (((cmdp->action == &exdep_cmd) || (0 == strcmp(cmdp->name, "BOOT"))) &&
-                    sim_dflt_dev->help) {
-                        sim_dflt_dev->help (stdout, sim_dflt_dev, sim_dflt_dev->units, 0, cmdp->name);
-                        if (sim_log)
-                            sim_dflt_dev->help (sim_log, sim_dflt_dev, sim_dflt_dev->units, 0, cmdp->name);
-                    }
-                }
-            help_cmd_output (flag, cmdp->help, cmdp->help_base);
-            }
-        else { /* no help so it is likely a command alias */
-            CTAB *cmdpa;
-
-            for (cmdpa=cmd_table; cmdpa->name != NULL; cmdpa++)
-                if ((cmdpa->action == cmdp->action) && (cmdpa->help)) {
-                    sim_printf ("%s is an alias for the %s command:\n%s", 
-                                cmdp->name, cmdpa->name, cmdpa->help);
-                    break;
-                    }
-            if (cmdpa->name == NULL)                /* not found? */
-                sim_printf ("No help available for the %s command\n", cmdp->name);
-            }
-        }
-    else { 
-        DEVICE *dptr;
-        UNIT *uptr;
-        t_stat r;
-
-        dptr = find_unit (gbuf, &uptr);
-        if (dptr == NULL) {
-            dptr = find_dev (gbuf);
-            if (dptr == NULL)
-                return SCPE_ARG;
-            if (dptr->flags & DEV_DISABLE)
-                sim_printf ("Device %s is currently disabled\n", dptr->name);
-            }
-        r = help_dev_help (stdout, dptr, uptr, flag, cptr);
-        if (sim_log)
-            help_dev_help (sim_log, dptr, uptr, flag | SCP_HELP_FLAT, cptr);
-        return r;
-        }
-    }
-else {
-    fprint_help (stdout);
-    if (sim_log)
-        fprint_help (sim_log);
-    }
-return SCPE_OK;
-}
-
-/* Spawn command */
-
-t_stat spawn_cmd (int32 flag, CONST char *cptr)
-{
-t_stat status;
-if ((cptr == NULL) || (strlen (cptr) == 0))
-    cptr = getenv("SHELL");
-if ((cptr == NULL) || (strlen (cptr) == 0))
-    cptr = getenv("ComSpec");
-#if defined (VMS)
-if ((cptr == NULL) || (strlen (cptr) == 0))
-    cptr = "SPAWN/INPUT=SYS$COMMAND:";
-#endif
-fflush(stdout);                                         /* flush stdout */
-if (sim_log)                                            /* flush log if enabled */
-    fflush (sim_log);
-if (sim_deb)                                            /* flush debug if enabled */
-    fflush (sim_deb);
-status = system (cptr);
-#if defined (VMS)
-printf ("\n");
-#endif
-
-return status;
-}
-
-/* Screenshot command */
-
-t_stat screenshot_cmd (int32 flag, CONST char *cptr)
-{
-if ((cptr == NULL) || (strlen (cptr) == 0))
-    return SCPE_ARG;
-#if defined (USE_SIM_VIDEO)
-return vid_screenshot (cptr);
-#else
-sim_printf ("No video device\n");
-return SCPE_UNK|SCPE_NOMESSAGE;
-#endif
-}
-
-/* Echo command */
-
-t_stat echo_cmd (int32 flag, CONST char *cptr)
-{
-sim_printf ("%s\n", cptr);
-return SCPE_OK;
-}
-
-/* Do command
-
-   Syntax: DO {-E} {-V} <filename> {<arguments>...}
-
-   -E causes all command errors to be fatal; without it, only EXIT and ASSERT
-   failure will stop a command file.
-
-   -V causes commands to be echoed before execution.
-
-   Note that SCPE_STEP ("Step expired") is considered a note and not an error
-   and so does not abort command execution when using -E.
-
-   Inputs:
-        flag    =   caller and nesting level indicator
-        fcptr   =   filename and optional arguments, space-separated
-   Outputs:
-        status  =   error status
-
-   The "flag" input value indicates the source of the call, as follows:
-
-        -1      =   initialization file (no error if not found)
-         0      =   command line file
-         1      =   "DO" command
-        >1      =   nested "DO" command
-*/
-
-t_stat do_cmd (int32 flag, CONST char *fcptr)
-{
-return do_cmd_label (flag, fcptr, NULL);
-}
-
-#ifdef OPCON
-char *do_position(void)
-#else
-static char *do_position(void)
-#endif
-{
-static char cbuf[CBUFSIZE];
-
-sprintf (cbuf, "%s%s%s-%d", sim_do_filename[sim_do_depth], sim_do_label[sim_do_depth] ? "::" : "", sim_do_label[sim_do_depth] ? sim_do_label[sim_do_depth] : "", sim_goto_line[sim_do_depth]);
-return cbuf;
-}
-
-t_stat do_cmd_label (int32 flag, CONST char *fcptr, CONST char *label)
-{
-char cbuf[4*CBUFSIZE], gbuf[CBUFSIZE], abuf[4*CBUFSIZE], quote, *c, *do_arg[11];
-CONST char *cptr;
-FILE *fpin;
-CTAB *cmdp = NULL;
-int32 echo, nargs, errabort, i;
-int32 saved_sim_do_echo = sim_do_echo, 
-      saved_sim_show_message = sim_show_message,
-      saved_sim_on_inherit = sim_on_inherit,
-      saved_sim_quiet = sim_quiet;
-t_bool staying;
-t_stat stat, stat_nomessage;
-
-stat = SCPE_OK;
-staying = TRUE;
-if (flag > 0)                                           /* need switches? */
-    GET_SWITCHES (fcptr);                               /* get switches */
-echo = (sim_switches & SWMASK ('V')) || sim_do_echo;    /* -v means echo */
-sim_quiet = (sim_switches & SWMASK ('Q')) || sim_quiet; /* -q means quiet */
-sim_on_inherit =(sim_switches & SWMASK ('O')) || sim_on_inherit; /* -o means inherit ON condition actions */
-
-errabort = sim_switches & SWMASK ('E');                 /* -e means abort on error */
-
-abuf[sizeof(abuf)-1] = '\0';
-strncpy (abuf, fcptr, sizeof(abuf)-1);
-c = abuf;
-do_arg[10] = NULL;                                      /* make sure the argument list always ends with a NULL */
-for (nargs = 0; nargs < 10; ) {                         /* extract arguments */
-    while (sim_isspace (*c))                                /* skip blanks */
-        c++;
-    if (*c == 0)                                        /* all done? */
-        do_arg [nargs++] = NULL;                        /* null argument */
-    else {
-        if (*c == '\'' || *c == '"')                    /* quoted string? */
-            quote = *c++;
-        else quote = 0;
-        do_arg[nargs++] = c;                            /* save start */
-        while (*c && (quote ? (*c != quote) : !sim_isspace (*c)))
-            c++;
-        if (*c)                                         /* term at quote/spc */
-            *c++ = 0;
-        }
-    }                                                   /* end for */
-
-if (do_arg [0] == NULL)                                 /* need at least 1 */
-    return SCPE_2FARG;
-if ((fpin = fopen (do_arg[0], "r")) == NULL) {          /* file failed to open? */
-    strcat (strcpy (cbuf, do_arg[0]), ".sim");          /* try again with .sim extension */
-    if ((fpin = fopen (cbuf, "r")) == NULL) {           /* failed a second time? */
-        if (flag == 0)                                  /* cmd line file? */
-             fprintf (stderr, "Can't open file %s\n", do_arg[0]);
-        return SCPE_OPENERR;                            /* return failure */
-        }
-    }
-if (flag >= 0) {                                        /* Only bump nesting from command or nested */
-    ++sim_do_depth;
-    if (sim_on_inherit) {                               /* inherit ON condition actions? */
-        sim_on_check[sim_do_depth] = sim_on_check[sim_do_depth-1]; /* inherit On mode */
-        for (i=0; i<SCPE_MAX_ERR; i++) {                /* replicate any on commands */
-            if (sim_on_actions[sim_do_depth-1][i]) {
-                sim_on_actions[sim_do_depth][i] = (char *)malloc(1+strlen(sim_on_actions[sim_do_depth-1][i]));
-                if (NULL == sim_on_actions[sim_do_depth][i]) {
-                    while (--i >= 0) {
-                        free(sim_on_actions[sim_do_depth][i]);
-                        sim_on_actions[sim_do_depth][i] = NULL;
-                        }
-                    sim_on_check[sim_do_depth] = 0;
-                    sim_brk_clract ();                  /* defang breakpoint actions */
-                    --sim_do_depth;                     /* unwind nesting */
-                    return SCPE_MEM;
-                    }
-                strcpy(sim_on_actions[sim_do_depth][i], sim_on_actions[sim_do_depth-1][i]);
-                }
-            }
-        }
-    }
-
-strcpy( sim_do_filename[sim_do_depth], do_arg[0]);      /* stash away do file name for possible use by 'call' command */
-sim_do_label[sim_do_depth] = label;                     /* stash away do label for possible use in messages */
-sim_goto_line[sim_do_depth] = 0;
-if (label) {
-    sim_gotofile = fpin;
-    sim_do_echo = echo;
-    stat = goto_cmd (0, label);
-    if (stat != SCPE_OK) {
-        strcpy(cbuf, "RETURN SCPE_ARG");
-        cptr = get_glyph (cbuf, gbuf, 0);               /* get command glyph */
-        cmdp = find_cmd (gbuf);                         /* return the errorStage things to the stat will be returned */
-        goto Cleanup_Return;
-        }
-    }
-if (errabort)                                           /* -e flag? */
-    set_on (1, NULL);                                   /* equivalent to ON ERROR RETURN */
-
-do {
-    sim_do_ocptr[sim_do_depth] = cptr = sim_brk_getact (cbuf, sizeof(cbuf)); /* get bkpt action */
-    if (!sim_do_ocptr[sim_do_depth]) {                  /* no pending action? */
-        sim_do_ocptr[sim_do_depth] = cptr = read_line (cbuf, sizeof(cbuf), fpin);/* get cmd line */
-        sim_goto_line[sim_do_depth] += 1;
-        }
-    sim_sub_args (cbuf, sizeof(cbuf), do_arg);          /* substitute args */
-    if (cptr == NULL) {                                 /* EOF? */
-        stat = SCPE_OK;                                 /* set good return */
-        break;
-        }
-    if (*cptr == 0)                                     /* ignore blank */
-        continue;
-    if (echo)                                           /* echo if -v */
-        sim_printf("%s> %s\n", do_position(), cptr);
-    if (*cptr == ':')                                   /* ignore label */
-        continue;
-    cptr = get_glyph_cmd (cptr, gbuf);                  /* get command glyph */
-    sim_switches = 0;                                   /* init switches */
-    sim_gotofile = fpin;
-    sim_do_echo = echo;
-    if ((cmdp = find_cmd (gbuf))) {                     /* lookup command */
-        if (cmdp->action == &return_cmd)                /* RETURN command? */
-            break;                                      /*    done! */
-        if (cmdp->action == &do_cmd) {                  /* DO command? */
-            if (sim_do_depth >= MAX_DO_NEST_LVL)        /* nest too deep? */
-                stat = SCPE_NEST;
-            else
-                stat = do_cmd (sim_do_depth+1, cptr);   /* exec DO cmd */
-            }
-        else
-            if (cmdp->action == &shift_cmd)             /* SHIFT command */
-                stat = shift_args(do_arg, sizeof(do_arg)/sizeof(do_arg[0]));
-            else
-                stat = cmdp->action (cmdp->arg, cptr);  /* exec other cmd */
-        }
-    else stat = SCPE_UNK;                               /* bad cmd given */
-    echo = sim_do_echo;                                 /* Allow for SET VERIFY */
-    stat_nomessage = stat & SCPE_NOMESSAGE;             /* extract possible message supression flag */
-    stat_nomessage = stat_nomessage || (!sim_show_message);/* Apply global suppression */
-    stat = SCPE_BARE_STATUS(stat);                      /* remove possible flag */
-    if (((stat != SCPE_OK) && (stat != SCPE_EXPECT)) ||
-        ((cmdp->action != &return_cmd) &&
-         (cmdp->action != &goto_cmd) &&
-         (cmdp->action != &on_cmd) &&
-         (cmdp->action != &echo_cmd)))
-        sim_last_cmd_stat = stat;                       /* save command error status */
-    switch (stat) {
-        case SCPE_AFAIL:
-            staying = (sim_on_check[sim_do_depth] &&        /* if trap action defined */
-                       sim_on_actions[sim_do_depth][stat]); /* use it, otherwise exit */
-            break;
-        case SCPE_EXIT:
-            staying = FALSE;
-            break;
-        case SCPE_OK:
-        case SCPE_STEP:
-            break;
-        default:
-            break;
-        }
-    if ((stat >= SCPE_BASE) && (stat != SCPE_EXIT) &&   /* error from cmd? */
-        (stat != SCPE_STEP)) {
-        if (!echo && !sim_quiet &&                      /* report if not echoing */
-            !stat_nomessage &&                          /* and not suppressing messages */
-            !(cmdp && cmdp->message)) {                 /* and not handling them specially */
-            sim_printf("%s> %s\n", do_position(), sim_do_ocptr[sim_do_depth]);
-            }
-        }
-    if (!stat_nomessage) {                              /* report error if not suppressed */
-        if (cmdp && cmdp->message)                      /* special message handler */
-            cmdp->message ((!echo && !sim_quiet) ? sim_do_ocptr[sim_do_depth] : NULL, stat);
-        else
-            if (stat >= SCPE_BASE)                      /* report error if not suppressed */
-                sim_printf ("%s\n", sim_error_text (stat));
-        }
-    if (stat == SCPE_EXPECT)                            /* EXPECT status is non actionable */
-        stat = SCPE_OK;                                 /* so adjust it to SCPE_OK */
-    if (staying &&
-        (sim_on_check[sim_do_depth]) && 
-        (stat != SCPE_OK) &&
-        (stat != SCPE_STEP)) {
-        if ((stat <= SCPE_MAX_ERR) && sim_on_actions[sim_do_depth][stat])
-            sim_brk_setact (sim_on_actions[sim_do_depth][stat]);
-        else
-            sim_brk_setact (sim_on_actions[sim_do_depth][0]);
-        }
-    if (sim_vm_post != NULL)
-        (*sim_vm_post) (TRUE);
-    } while (staying);
-Cleanup_Return:
-fclose (fpin);                                          /* close file */
-sim_gotofile = NULL;
-if (flag >= 0) {
-    sim_do_echo = saved_sim_do_echo;                    /* restore echo state we entered with */
-    sim_show_message = saved_sim_show_message;          /* restore message display state we entered with */
-    sim_on_inherit = saved_sim_on_inherit;              /* restore ON inheritance state we entered with */
-    }
-sim_quiet = saved_sim_quiet;                            /* restore quiet mode we entered with */
-if ((flag >= 0) || (!sim_on_inherit)) {
-    for (i=0; i<SCPE_MAX_ERR; i++) {                    /* release any on commands */
-        free (sim_on_actions[sim_do_depth][i]);
-        sim_on_actions[sim_do_depth][i] = NULL;
-        }
-    sim_on_check[sim_do_depth] = 0;                     /* clear on mode */
-    }
-if (flag >= 0)
-    --sim_do_depth;                                     /* unwind nesting */
-sim_brk_clract ();                                      /* defang breakpoint actions */
-if (cmdp && (cmdp->action == &return_cmd) && (0 != *cptr)) { /* return command with argument? */
-    sim_string_to_stat (cptr, &stat);
-    sim_last_cmd_stat = stat;                           /* save explicit status as command error status */
-    if (sim_switches & SWMASK ('Q'))
-        stat |= SCPE_NOMESSAGE;                         /* suppress error message display (in caller) if requested */
-    return stat;                                        /* return with explicit return status */
-    }
-return stat | SCPE_NOMESSAGE;                           /* suppress message since we've already done that here */
-}
-
-/* Substitute_args - replace %n tokens in 'instr' with the do command's arguments
-                     and other enviroment variables
-
-   Calling sequence
-   instr        =       input string
-   instr_size   =       sizeof input string buffer
-   do_arg[10]   =       arguments
-
-   Token "%0" expands to the command file name. 
-   Token %n (n being a single digit) expands to the n'th argument
-   Tonen %* expands to the whole set of arguments (%1 ... %9)
-
-   The input sequence "\%" represents a literal "%", and "\\" represents a
-   literal "\".  All other character combinations are rendered literally.
-
-   Omitted parameters result in null-string substitutions.
-
-   A Tokens preceeded and followed by % characters are expanded as environment
-   variables, and if one isn't found then can be one of several special 
-   variables: 
-          %DATE%              yyyy-mm-dd
-          %TIME%              hh:mm:ss
-          %STIME%             hh_mm_ss
-          %CTIME%             Www Mmm dd hh:mm:ss yyyy
-          %STATUS%            Status value from the last command executed
-          %TSTATUS%           The text form of the last status value
-          %SIM_VERIFY%        The Verify/Verbose mode of the current Do command file
-          %SIM_VERBOSE%       The Verify/Verbose mode of the current Do command file
-          %SIM_QUIET%         The Quiet mode of the current Do command file
-          %SIM_MESSAGE%       The message display status of the current Do command file
-   Environment variable lookups are done first with the precise name between 
-   the % characters and if that fails, then the name between the % characters
-   is upcased and a lookup of that valus is attempted.
-
-   The first Space delimited token on the line is extracted in uppercase and 
-   then looked up as an environment variable.  If found it the value is 
-   supstituted for the original string before expanding everything else.  If 
-   it is not found, then the original beginning token on the line is left 
-   untouched.
-*/
-
-void sim_sub_args (char *instr, size_t instr_size, char *do_arg[])
-{
-char gbuf[CBUFSIZE];
-char *ip = instr, *op, *oend, *istart, *tmpbuf;
-const char *ap;
-char rbuf[CBUFSIZE];
-int i;
-time_t now;
-struct tm *tmnow;
-
-time(&now);
-tmnow = localtime(&now);
-tmpbuf = (char *)malloc(instr_size);
-op = tmpbuf;
-oend = tmpbuf + instr_size - 2;
-while (sim_isspace (*ip))                                   /* skip leading spaces */
-    *op++ = *ip++;
-istart = ip;
-for (; *ip && (op < oend); ) {
-    if ((ip [0] == '\\') &&                             /* literal escape? */
-        ((ip [1] == '%') || (ip [1] == '\\'))) {        /*   and followed by '%' or '\'? */
-        ip++;                                           /* skip '\' */
-        *op++ = *ip++;                                  /* copy escaped char */
-        }
-    else 
-        if ((*ip == '%') && 
-            (sim_isalnum(ip[1]) || (ip[1] == '*') || (ip[1] == '_'))) {/* sub? */
-            if ((ip[1] >= '0') && (ip[1] <= ('9'))) {   /* %n = sub */
-                ap = do_arg[ip[1] - '0'];
-                for (i=0; i<ip[1] - '0'; ++i)           /* make sure we're not past the list end */
-                    if (do_arg[i] == NULL) {
-                        ap = NULL;
-                        break;
-                        }
-                ip = ip + 2;
-                }
-            else if (ip[1] == '*') {                    /* %1 ... %9 = sub */
-                memset (rbuf, '\0', sizeof(rbuf));
-                ap = rbuf;
-                for (i=1; i<=9; ++i)
-                    if (do_arg[i] == NULL)
-                        break;
-                    else
-                        if ((sizeof(rbuf)-strlen(rbuf)) < (2 + strlen(do_arg[i]))) {
-                            if (strchr(do_arg[i], ' ')) { /* need to surround this argument with quotes */
-                                char quote = '"';
-                                if (strchr(do_arg[i], quote))
-                                    quote = '\'';
-                                sprintf(&rbuf[strlen(rbuf)], "%s%c%s%c\"", (i != 1) ? " " : "", quote, do_arg[i], quote);
-                                }
-                            else
-                                sprintf(&rbuf[strlen(rbuf)], "%s%s", (i != 1) ? " " : "", do_arg[i]);
-                            }
-                        else
-                            break;
-                ip = ip + 2;
-                }
-            else {                                      /* environment variable */
-                ap = NULL;
-                get_glyph_nc (ip+1, gbuf, '%');         /* first try using the literal name */
-                ap = getenv(gbuf);
-                if (!ap) {
-                    get_glyph (ip+1, gbuf, '%');        /* now try using the upcased name */
-                    ap = getenv(gbuf);
-                    }
-                ip += 1 + strlen (gbuf);
-                if (*ip == '%') ++ip;
-                if (!ap) {
-                    /* ISO 8601 format date/time info */
-                    if (!strcmp ("DATE", gbuf)) {
-                        sprintf (rbuf, "%4d-%02d-%02d", tmnow->tm_year+1900, tmnow->tm_mon+1, tmnow->tm_mday);
-                        ap = rbuf;
-                        }
-                    else if (!strcmp ("TIME", gbuf)) {
-                        sprintf (rbuf, "%02d:%02d:%02d", tmnow->tm_hour, tmnow->tm_min, tmnow->tm_sec);
-                        ap = rbuf;
-                        }
-                    else if (!strcmp ("DATETIME", gbuf)) {
-                        sprintf (rbuf, "%04d-%02d-%02dT%02d:%02d:%02d", tmnow->tm_year+1900, tmnow->tm_mon+1, tmnow->tm_mday, tmnow->tm_hour, tmnow->tm_min, tmnow->tm_sec);
-                        ap = rbuf;
-                        }
-                    /* Locale oriented formatted date/time info */
-                    if (!strcmp ("LDATE", gbuf)) {
-                        strftime (rbuf, sizeof(rbuf), "%x", tmnow);
-                        ap = rbuf;
-                        }
-                    else if (!strcmp ("LTIME", gbuf)) {
-#if defined(HAVE_C99_STRFTIME)
-                        strftime (rbuf, sizeof(rbuf), "%r", tmnow);
-#else
-                        strftime (rbuf, sizeof(rbuf), "%p", tmnow);
-                        if (rbuf[0])
-                            strftime (rbuf, sizeof(rbuf), "%I:%M:%S %p", tmnow);
-                        else
-                            strftime (rbuf, sizeof(rbuf), "%H:%M:%S", tmnow);
-#endif
-                        ap = rbuf;
-                        }
-                    else if (!strcmp ("CTIME", gbuf)) {
-#if defined(HAVE_C99_STRFTIME)
-                        strftime (rbuf, sizeof(rbuf), "%c", tmnow);
-#else
-                        strcpy (rbuf, ctime(&now));
-                        rbuf[strlen (rbuf)-1] = '\0';    /* remove trailing \n */
-#endif
-                        ap = rbuf;
-                        }
-                    /* Separate Date/Time info */
-                    else if (!strcmp ("DATE_YYYY", gbuf)) {/* Year (0000-9999) */
-                        strftime (rbuf, sizeof(rbuf), "%Y", tmnow);
-                        ap = rbuf;
-                        }
-                    else if (!strcmp ("DATE_YY", gbuf)) {/* Year (00-99) */
-                        strftime (rbuf, sizeof(rbuf), "%y", tmnow);
-                        ap = rbuf;
-                        }
-                    else if (!strcmp ("DATE_YC", gbuf)) {/* Century (year/100) */
-                        sprintf (rbuf, "%d", (tmnow->tm_year + 1900)/100);
-                        ap = rbuf;
-                        }
-                    else if ((!strcmp ("DATE_19XX_YY", gbuf)) || /* Year with same calendar */
-                             (!strcmp ("DATE_19XX_YYYY", gbuf))) {
-                        int year = tmnow->tm_year + 1900;
-                        int days = year - 2001;
-                        int leaps = days/4 - days/100 + days/400;
-                        int lyear = ((year % 4) == 0) && (((year % 100) != 0) || ((year % 400) == 0));
-                        int selector = ((days + leaps + 7) % 7) + lyear * 7;
-                        static int years[] = {90, 91, 97, 98, 99, 94, 89, 
-                                              96, 80, 92, 76, 88, 72, 84};
-                        int cal_year = years[selector];
-
-                        if (!strcmp ("DATE_19XX_YY", gbuf))
-                            sprintf (rbuf, "%d", cal_year);        /* 2 digit year */
-                        else
-                            sprintf (rbuf, "%d", cal_year + 1900); /* 4 digit year */
-                        ap = rbuf;
-                        }
-                    else if (!strcmp ("DATE_MM", gbuf)) {/* Month number (01-12) */
-                        strftime (rbuf, sizeof(rbuf), "%m", tmnow);
-                        ap = rbuf;
-                        }
-                    else if (!strcmp ("DATE_MMM", gbuf)) {/* abbreviated Month name */
-                        strftime (rbuf, sizeof(rbuf), "%b", tmnow);
-                        ap = rbuf;
-                        }
-                    else if (!strcmp ("DATE_MONTH", gbuf)) {/* full Month name */
-                        strftime (rbuf, sizeof(rbuf), "%B", tmnow);
-                        ap = rbuf;
-                        }
-                    else if (!strcmp ("DATE_DD", gbuf)) {/* Day of Month (01-31) */
-                        strftime (rbuf, sizeof(rbuf), "%d", tmnow);
-                        ap = rbuf;
-                        }
-                    else if (!strcmp ("DATE_D", gbuf)) { /* ISO 8601 weekday number (1-7) */
-                        sprintf (rbuf, "%d", (tmnow->tm_wday ? tmnow->tm_wday : 7));
-                        ap = rbuf;
-                        }
-                    else if ((!strcmp ("DATE_WW", gbuf)) ||   /* ISO 8601 week number (01-53) */
-                             (!strcmp ("DATE_WYYYY", gbuf))) {/* ISO 8601 week year number (0000-9999) */
-                        int iso_yr = tmnow->tm_year + 1900;
-                        int iso_wk = (tmnow->tm_yday + 11 - (tmnow->tm_wday ? tmnow->tm_wday : 7))/7;;
-
-                        if (iso_wk == 0) {
-                            iso_yr = iso_yr - 1;
-                            tmnow->tm_yday += 365 + (((iso_yr % 4) == 0) ? 1 : 0);  /* Adjust for Leap Year (Correct thru 2099) */
-                            iso_wk = (tmnow->tm_yday + 11 - (tmnow->tm_wday ? tmnow->tm_wday : 7))/7;
-                            }
-                        else
-                            if ((iso_wk == 53) && (((31 - tmnow->tm_mday) + tmnow->tm_wday) < 4)) {
-                                ++iso_yr;
-                                iso_wk = 1;
-                                }
-                        if (!strcmp ("DATE_WW", gbuf))
-                            sprintf (rbuf, "%02d", iso_wk);
-                        else
-                            sprintf (rbuf, "%04d", iso_yr);
-                        ap = rbuf;
-                        }
-                    else if (!strcmp ("DATE_JJJ", gbuf)) {/* day of year (001-366) */
-                        strftime (rbuf, sizeof(rbuf), "%j", tmnow);
-                        ap = rbuf;
-                        }
-                    else if (!strcmp ("TIME_HH", gbuf)) {/* Hour of day (00-23) */
-                        strftime (rbuf, sizeof(rbuf), "%H", tmnow);
-                        ap = rbuf;
-                        }
-                    else if (!strcmp ("TIME_MM", gbuf)) {/* Minute of hour (00-59) */
-                        strftime (rbuf, sizeof(rbuf), "%M", tmnow);
-                        ap = rbuf;
-                        }
-                    else if (!strcmp ("TIME_SS", gbuf)) {/* Second of minute (00-59) */
-                        strftime (rbuf, sizeof(rbuf), "%S", tmnow);
-                        ap = rbuf;
-                        }
-                    else if (!strcmp ("STATUS", gbuf)) {
-                        sprintf (rbuf, "%08X", sim_last_cmd_stat);
-                        ap = rbuf;
-                        }
-                    else if (!strcmp ("TSTATUS", gbuf)) {
-                        sprintf (rbuf, "%s", sim_error_text (sim_last_cmd_stat));
-                        ap = rbuf;
-                        }
-                    else if (!strcmp ("SIM_VERIFY", gbuf)) {
-                        sprintf (rbuf, "%s", sim_do_echo ? "-V" : "");
-                        ap = rbuf;
-                        }
-                    else if (!strcmp ("SIM_VERBOSE", gbuf)) {
-                        sprintf (rbuf, "%s", sim_do_echo ? "-V" : "");
-                        ap = rbuf;
-                        }
-                    else if (!strcmp ("SIM_QUIET", gbuf)) {
-                        sprintf (rbuf, "%s", sim_quiet ? "-Q" : "");
-                        ap = rbuf;
-                        }
-                    else if (!strcmp ("SIM_MESSAGE", gbuf)) {
-                        sprintf (rbuf, "%s", sim_show_message ? "" : "-Q");
-                        ap = rbuf;
-                        }
-                    }
-                }
-            if (ap) {                                   /* non-null arg? */
-                while (*ap && (op < oend))              /* copy the argument */
-                    *op++ = *ap++;
-                }
-            }
-        else
-            if (ip == istart) {                         /* at beginning of input? */
-                get_glyph (istart, gbuf, 0);            /* substitute initial token */
-                ap = getenv(gbuf);                      /* if it is an environment variable name */
-                if (!ap) {                              /* nope? */
-                    *op++ = *ip++;                      /* press on with literal character */
-                    continue;
-                    }
-                while (*ap && (op < oend))              /* copy the translation */
-                    *op++ = *ap++;
-                ip += strlen(gbuf);
-                }
-            else
-                *op++ = *ip++;                          /* literal character */
-    }
-*op = 0;                                                /* term buffer */
-strcpy (instr, tmpbuf);
-free (tmpbuf);
-return;
-}
-
-t_stat shift_args (char *do_arg[], size_t arg_count)
-{
-size_t i;
-
-for (i=1; i<arg_count-1; ++i)
-    do_arg[i] = do_arg[i+1];
-return SCPE_OK;
-}
-
-static
-int sim_cmp_string (const char *s1, const char *s2)
-{
-long int v1, v2;
-char *ep1, *ep2;
-
-v1 = strtol(s1+1, &ep1, 0);
-v2 = strtol(s2+1, &ep2, 0);
-if ((ep1 != s1 + strlen (s1) - 1) ||
-    (ep2 != s2 + strlen (s2) - 1))
-    return strcmp (s1, s2);
-if (v1 == v2)
-    return 0;
-if (v1 < v2)
-    return -1;
-return 1;
-}
-
-/* Assert command
-   If command
-
-   Syntax: ASSERT {NOT} {<dev>} <reg>{<logical-op><value>}<conditional-op><value>
-   Syntax: IF {NOT} {<dev>} <reg>{<logical-op><value>}<conditional-op><value> commandtoprocess{; additionalcommandtoprocess}...
-
-       If NOT is specified, the resulting expression value is inverted.
-       If <dev> is not specified, sim_dflt_dev (CPU) is assumed.  
-       <value> is expressed in the radix specified for <reg>.  
-       <logical-op> and <conditional-op> are the same as that
-       allowed for examine and deposit search specifications.
-
-   Syntax: ASSERT {-i} {NOT} "<string1>" <compare-op> "<string2>"
-   Syntax: IF {-i} {NOT} "<string1>" <compare-op> "<string2>" commandtoprocess{; additionalcommandtoprocess}...
-
-       If -i is specified, the comparisons are done in a case insensitive manner.
-       If NOT is specified, the resulting expression value is inverted.
-       "<string1>" and "<string2>" are quote delimited strings which include 
-       expansion references to environment variables in the simulator.
-       <compare-op> can be any one of:
-            ==  - equal
-            EQU - equal
-            !=  - not equal
-            NEQ - not equal
-            <   - less than
-            LSS - less than
-            <=  - less than or equal
-            LEQ - less than or equal
-            >   - greater than
-            GTR - greater than
-            >=  - greater than or equal
-            GEQ - greater than or equal
-*/
-t_stat assert_cmd (int32 flag, CONST char *cptr)
-{
-char gbuf[CBUFSIZE], gbuf2[CBUFSIZE];
-CONST char *tptr, *gptr;
-REG *rptr;
-uint32 idx;
-t_value val;
-t_stat r;
-t_bool Not = FALSE;
-t_bool result;
-t_addr addr;
-t_stat reason;
-
-cptr = (CONST char *)get_sim_opt (CMD_OPT_SW|CMD_OPT_DFT, (CONST char *)cptr, &r);  
-                                                        /* get sw, default */
-sim_stabr.boolop = sim_staba.boolop = -1;               /* no relational op dflt */
-if (*cptr == 0)                                         /* must be more */
-    return SCPE_2FARG;
-tptr = get_glyph (cptr, gbuf, 0);                       /* get token */
-if (!strcmp (gbuf, "NOT")) {                            /* Conditional Inversion? */
-    Not = TRUE;                                         /* remember that, and */
-    cptr = (CONST char *)tptr;
-    }
-if (*cptr == '"') {                                     /* quoted string comparison? */
-    char op[CBUFSIZE];
-    static struct {
-        const char *op;
-        int aval;
-        int bval;
-        t_bool invert;
-        } *optr, compare_ops[] =
-        {
-            {"==",   0,  0, FALSE},
-            {"EQU",  0,  0, FALSE},
-            {"!=",   0,  0, TRUE},
-            {"NEQ",  0,  0, TRUE},
-            {"<",   -1, -1, FALSE},
-            {"LSS", -1, -1, FALSE},
-            {"<=",   0, -1, FALSE},
-            {"LEQ",  0, -1, FALSE},
-            {">",    1,  1, FALSE},
-            {"GTR",  1,      1, FALSE},
-            {">=",   0,  1, FALSE},
-            {"GEQ",  0,  1, FALSE},
-            {NULL}};
-
-    tptr = (CONST char *)get_glyph_gen (cptr, gbuf, '=', (sim_switches & SWMASK ('I')), TRUE, '\\');
-                                                    /* get first string */
-    if (!*tptr)
-        return SCPE_2FARG;
-    cptr += strlen (gbuf);
-    while (sim_isspace (*cptr))                         /* skip spaces */
-        ++cptr;
-    get_glyph (cptr, op, '"');
-    for (optr = compare_ops; optr->op; optr++)
-        if (0 == strcmp (op, optr->op))
-            break;
-    if (!optr->op)
-        return sim_messagef (SCPE_ARG, "Invalid operator: %s\n", op);
-    cptr += strlen (op);
-    while (sim_isspace (*cptr))                         /* skip spaces */
-        ++cptr;
-    cptr = (CONST char *)get_glyph_gen (cptr, gbuf2, 0, (sim_switches & SWMASK ('I')), TRUE, '\\');
-                                                        /* get second string */
-    if (*cptr) {                                        /* more? */
-        if (flag)                                       /* ASSERT has no more args */
-            return SCPE_2MARG;
-        }
-    else {
-        if (!flag)                                      
-            return SCPE_2FARG;                          /* IF needs actions! */
-        }
-    result = sim_cmp_string (gbuf, gbuf2);
-    result = ((result == optr->aval) || (result == optr->bval));
-    if (optr->invert)
-        result = !result;
-    }
-else {
-    cptr = get_glyph (cptr, gbuf, 0);                   /* get register */
-    rptr = find_reg (gbuf, &gptr, sim_dfdev);           /* parse register */
-    if (rptr) {                                         /* got register? */
-        if (*gptr == '[') {                             /* subscript? */
-            if (rptr->depth <= 1)                       /* array register? */
-                return SCPE_ARG;
-            idx = (uint32) strtotv (++gptr, &tptr, 10); /* convert index */
-            if ((gptr == tptr) || (*tptr++ != ']'))
-                return SCPE_ARG;
-            gptr = tptr;                                /* update */
-            }
-        else idx = 0;                                   /* not array */
-        if (idx >= rptr->depth)                         /* validate subscript */
-            return SCPE_SUB;
-        }
-    else {                                              /* not reg, check for memory */
-        if (sim_dfdev && sim_vm_parse_addr)             /* get addr */
-            addr = sim_vm_parse_addr (sim_dfdev, gbuf, &gptr);
-        else addr = (t_addr) strtotv (gbuf, &gptr, sim_dfdev->dradix);
-        if (gbuf == gptr)                               /* error? */
-            return SCPE_NXREG;
-        }
-    if (*gptr != 0)                                     /* more? must be search */
-        get_glyph (gptr, gbuf, 0);
-    else {
-        if (*cptr == 0)                                 /* must be more */
-            return SCPE_2FARG;
-        cptr = get_glyph (cptr, gbuf, 0);               /* get search cond */
-        }
-    if (*cptr) {                                        /* more? */
-        if (flag)                                       /* ASSERT has no more args */
-            return SCPE_2MARG;
-        }
-    else {
-        if (!flag)                                      
-            return SCPE_2FARG;                          /* IF needs actions! */
-        }
-    if (rptr) {                                         /* Handle register case */
-        if (!get_rsearch (gbuf, rptr->radix, &sim_stabr) ||  /* parse condition */
-            (sim_stabr.boolop == -1))                   /* relational op reqd */
-            return SCPE_MISVAL;
-        val = get_rval (rptr, idx);                     /* get register value */
-        result = test_search (&val, &sim_stabr);        /* test condition */
-        }
-    else {                                              /* Handle memory case */
-        if (!get_asearch (gbuf, sim_dfdev->dradix, &sim_staba) ||  /* parse condition */
-            (sim_staba.boolop == -1))                    /* relational op reqd */
-            return SCPE_MISVAL;
-        reason = get_aval (addr, sim_dfdev, sim_dfunit);/* get data */
-        if (reason != SCPE_OK)                          /* return if error */
-            return reason;
-        result = test_search (sim_eval, &sim_staba);    /* test condition */
-        }
-    }
-if (Not ^ result) {
-    if (!flag)
-        sim_brk_setact (cptr);                          /* set up IF actions */
-    }
-else
-    if (flag)
-        return SCPE_AFAIL;                              /* return assert status */
-return SCPE_OK;
-}
-
-/* Send command
-
-   Syntax: SEND {After=m},{Delay=n},"string-to-send"
-
-   After  - is a positive integer representing a number of instruction delay 
-            before the initial characters is sent.  The value specified
-            in a after argument persists across SEND commands.  The after
-            parameter can be set by itself with SEND AFTER=n
-   Delay  - is a positive integer representing a minimal instruction delay 
-            before and between characters being sent.  The value specified
-            in a delay argument persists across SEND commands.  The delay
-            parameter can be set by itself with SEND DELAY=n
-   String - must be quoted.  Quotes may be either single or double but the
-            opening anc closing quote characters must match.  Within quotes 
-            C style character escapes are allowed.  
-            The following character escapes are explicitly supported:
-        \r  Sends the ASCII Carriage Return character (Decimal value 13)
-        \n  Sends the ASCII Linefeed character (Decimal value 10)
-        \f  Sends the ASCII Formfeed character (Decimal value 12)
-        \t  Sends the ASCII Horizontal Tab character (Decimal value 9)
-        \v  Sends the ASCII Vertical Tab character (Decimal value 11)
-        \b  Sends the ASCII Backspace character (Decimal value 8)
-        \\  Sends the ASCII Backslash character (Decimal value 92)
-        \'  Sends the ASCII Single Quote character (Decimal value 39)
-        \"  Sends the ASCII Double Quote character (Decimal value 34)
-        \?  Sends the ASCII Question Mark character (Decimal value 63)
-        \e  Sends the ASCII Escape character (Decimal value 27)
-     as well as octal character values of the form:
-        \n{n{n}} where each n is an octal digit (0-7)
-     and hext character values of the form:
-        \xh{h} where each h is a hex digit (0-9A-Fa-f)
-   */
-
-t_stat send_cmd (int32 flag, CONST char *cptr)
-{
-char gbuf[CBUFSIZE];
-CONST char *tptr;
-uint8 dbuf[CBUFSIZE];
-uint32 dsize = 0;
-uint32 delay = 0;
-uint32 after = 0;
-t_stat r;
-SEND *snd;
-
-GET_SWITCHES (cptr);                                    /* get switches */
-tptr = get_glyph (cptr, gbuf, ',');
-if (sim_isalpha(gbuf[0]) && (strchr (gbuf, ':'))) {
-    r = tmxr_locate_line_send (gbuf, &snd);
-    if (r != SCPE_OK)
-        return r;
-    cptr = tptr;
-    tptr = get_glyph (tptr, gbuf, ',');
-    }
-else
-    snd = sim_cons_get_send ();
-
-while (*cptr) {
-    if ((!strncmp(gbuf, "DELAY=", 6)) && (gbuf[6])) {
-        delay = (uint32)get_uint (&gbuf[6], 10, 10000000, &r);
-        if (r != SCPE_OK)
-            return sim_messagef (SCPE_ARG, "Invalid Delay Value\n");
-        cptr = tptr;
-        tptr = get_glyph (cptr, gbuf, ',');
-        continue;
-        }
-    if ((!strncmp(gbuf, "AFTER=", 6)) && (gbuf[6])) {
-        after = (uint32)get_uint (&gbuf[6], 10, 10000000, &r);
-        if (r != SCPE_OK)
-            return sim_messagef (SCPE_ARG, "Invalid After Value\n");
-        cptr = tptr;
-        tptr = get_glyph (cptr, gbuf, ',');
-        continue;
-        }
-    if ((*cptr == '"') || (*cptr == '\''))
-        break;
-    return SCPE_ARG;
-    }
-if (*cptr) {
-    if ((*cptr != '"') && (*cptr != '\''))
-        return sim_messagef (SCPE_ARG, "String must be quote delimited\n");
-    cptr = get_glyph_quoted (cptr, gbuf, 0);
-    if (*cptr != '\0')
-        return SCPE_2MARG;                  /* No more arguments */
-
-    if (SCPE_OK != sim_decode_quoted_string (gbuf, dbuf, &dsize))
-        return sim_messagef (SCPE_ARG, "Invalid String\n");
-    }
-if ((dsize == 0) && (delay == 0) && (after == 0))
-    return SCPE_2FARG;
-return sim_send_input (snd, dbuf, dsize, after, delay);
-}
-
-t_stat sim_show_send (FILE *st, DEVICE *dptr, UNIT *uptr, int32 flag, CONST char *cptr)
-{
-char gbuf[CBUFSIZE];
-CONST char *tptr;
-t_stat r;
-SEND *snd;
-
-tptr = get_glyph (cptr, gbuf, ',');
-if (sim_isalpha(gbuf[0]) && (strchr (gbuf, ':'))) {
-    r = tmxr_locate_line_send (gbuf, &snd);
-    if (r != SCPE_OK)
-        return r;
-    cptr = tptr;
-    }
-else
-    snd = sim_cons_get_send ();
-if (*cptr)
-    return SCPE_2MARG;
-return sim_show_send_input (st, snd);
-}
-
-t_stat expect_cmd (int32 flag, CONST char *cptr)
-{
-char gbuf[CBUFSIZE];
-CONST char *tptr;
-t_stat r;
-EXPECT *exp;
-
-GET_SWITCHES (cptr);                                    /* get switches */
-tptr = get_glyph (cptr, gbuf, ',');
-if (sim_isalpha(gbuf[0]) && (strchr (gbuf, ':'))) {
-    r = tmxr_locate_line_expect (gbuf, &exp);
-    if (r != SCPE_OK)
-        return r;
-    cptr = tptr;
-    }
-else
-    exp = sim_cons_get_expect ();
-if (flag)
-    return sim_set_expect (exp, cptr);
-else
-    return sim_set_noexpect (exp, cptr);
-}
-
-t_stat sim_show_expect (FILE *st, DEVICE *dptr, UNIT *uptr, int32 flag, CONST char *cptr)
-{
-char gbuf[CBUFSIZE];
-CONST char *tptr;
-t_stat r;
-EXPECT *exp;
-
-tptr = get_glyph (cptr, gbuf, ',');
-if (sim_isalpha(gbuf[0]) && (strchr (gbuf, ':'))) {
-    r = tmxr_locate_line_expect (gbuf, &exp);
-    if (r != SCPE_OK)
-        return r;
-    cptr = tptr;
-    }
-else
-    exp = sim_cons_get_expect ();
-if (*cptr && (*cptr != '"') && (*cptr != '\''))
-    return SCPE_ARG;            /* String must be quote delimited */
-tptr = get_glyph_quoted (cptr, gbuf, 0);
-if (*tptr != '\0')
-    return SCPE_2MARG;          /* No more arguments */
-if (*cptr && (cptr[strlen(cptr)-1] != '"') && (cptr[strlen(cptr)-1] != '\''))
-    return SCPE_ARG;            /* String must be quote delimited */
-return sim_exp_show (st, exp, gbuf);
-}
-
-
-/* Goto command */
-
-t_stat goto_cmd (int32 flag, CONST char *fcptr)
-{
-char cbuf[CBUFSIZE], gbuf[CBUFSIZE], gbuf1[CBUFSIZE];
-const char *cptr;
-long fpos;
-int32 saved_do_echo = sim_do_echo;
-int32 saved_goto_line = sim_goto_line[sim_do_depth];
-
-if (NULL == sim_gotofile) return SCPE_UNK;              /* only valid inside of do_cmd */
-get_glyph (fcptr, gbuf1, 0);
-if ('\0' == gbuf1[0]) return SCPE_ARG;                  /* unspecified goto target */
-fpos = ftell(sim_gotofile);                             /* Save start position */
-rewind(sim_gotofile);                                   /* start search for label */
-sim_goto_line[sim_do_depth] = 0;                        /* reset line number */
-sim_do_echo = 0;                                        /* Don't echo while searching for label */
-while (1) {
-    cptr = read_line (cbuf, sizeof(cbuf), sim_gotofile);/* get cmd line */
-    if (cptr == NULL) break;                            /* exit on eof */
-    sim_goto_line[sim_do_depth] += 1;                   /* record line number */
-    if (*cptr == 0) continue;                           /* ignore blank */
-    if (*cptr != ':') continue;                         /* ignore non-labels */
-    ++cptr;                                             /* skip : */
-    while (sim_isspace (*cptr)) ++cptr;                 /* skip blanks */
-    cptr = get_glyph (cptr, gbuf, 0);                   /* get label glyph */
-    if (0 == strcmp(gbuf, gbuf1)) {
-        sim_brk_clract ();                              /* goto defangs current actions */
-        sim_do_echo = saved_do_echo;                    /* restore echo mode */
-        if (sim_do_echo)                                /* echo if -v */
-            sim_printf("%s> %s\n", do_position(), cbuf);
-        return SCPE_OK;
-        }
-    }
-sim_do_echo = saved_do_echo;                            /* restore echo mode */
-fseek(sim_gotofile, fpos, SEEK_SET);                    /* resture start position */
-sim_goto_line[sim_do_depth] = saved_goto_line;          /* restore start line number */
-return SCPE_ARG;
-}
-
-/* Return command */
-/* The return command is invalid unless encountered in a do_cmd context, */
-/* and in that context, it is handled as a special case inside of do_cmd() */
-/* and not dispatched here, so if we get here a return has been issued from */
-/* interactive input */
-
-t_stat return_cmd (int32 flag, CONST char *fcptr)
-{
-return SCPE_UNK;                                        /* only valid inside of do_cmd */
-}
-
-/* Shift command */
-/* The shift command is invalid unless encountered in a do_cmd context, */
-/* and in that context, it is handled as a special case inside of do_cmd() */
-/* and not dispatched here, so if we get here a shift has been issued from */
-/* interactive input (it is not valid interactively since it would have to */
-/* mess with the program's argv which is owned by the C runtime library */
-
-t_stat shift_cmd (int32 flag, CONST char *fcptr)
-{
-return SCPE_UNK;                                        /* only valid inside of do_cmd */
-}
-
-/* Call command */
-/* The call command is invalid unless encountered in a do_cmd context, */
-/* and in that context, it is handled as a special case inside of do_cmd() */
-/* and not dispatched here, so if we get here a call has been issued from */
-/* interactive input */
-
-t_stat call_cmd (int32 flag, CONST char *fcptr)
-{
-char cbuf[CBUFSIZE], gbuf[CBUFSIZE];
-const char *cptr;
-
-if (NULL == sim_gotofile) return SCPE_UNK;              /* only valid inside of do_cmd */
-cptr = get_glyph (fcptr, gbuf, 0);
-if ('\0' == gbuf[0]) return SCPE_ARG;                   /* unspecified goto target */
-sprintf(cbuf, "%s %s", sim_do_filename[sim_do_depth], cptr);
-sim_switches |= SWMASK ('O');                           /* inherit ON state and actions */
-return do_cmd_label (flag, cbuf, gbuf);
-}
-
-/* On command */
-
-t_stat on_cmd (int32 flag, CONST char *cptr)
-{
-char gbuf[CBUFSIZE];
-t_stat cond;
-
-cptr = get_glyph (cptr, gbuf, 0);
-if ('\0' == gbuf[0]) return SCPE_ARG;                   /* unspecified condition */
-if (0 == strcmp("ERROR", gbuf))
-    cond = 0;
-else
-    if (SCPE_OK != sim_string_to_stat (gbuf, &cond))
-        return SCPE_ARG;
-if ((NULL == cptr) || ('\0' == *cptr)) {                /* Empty Action */
-    free(sim_on_actions[sim_do_depth][cond]);           /* Clear existing condition */
-    sim_on_actions[sim_do_depth][cond] = NULL; }
-else {
-    sim_on_actions[sim_do_depth][cond] = 
-        (char *)realloc(sim_on_actions[sim_do_depth][cond], 1+strlen(cptr));
-    strcpy(sim_on_actions[sim_do_depth][cond], cptr);
-    }
-return SCPE_OK;
-}
-
-/* noop command */
-/* The noop command (IGNORE, PROCEED) does nothing */
-
-t_stat noop_cmd (int32 flag, CONST char *cptr)
-{
-if (cptr && (*cptr != 0))                               /* now eol? */
-    return SCPE_2MARG;
-return SCPE_OK;                                         /* we're happy doing nothing */
-}
-
-/* Set on/noon routine */
-
-t_stat set_on (int32 flag, CONST char *cptr)
-{
-if ((flag) && (cptr) && (*cptr)) {                      /* Set ON with arg */
-    char gbuf[CBUFSIZE];
-
-    cptr = get_glyph (cptr, gbuf, 0);                   /* get command glyph */
-    if (((MATCH_CMD(gbuf,"INHERIT")) &&
-         (MATCH_CMD(gbuf,"NOINHERIT"))) ||
-        (*cptr))
-        return SCPE_2MARG;
-    if ((gbuf[0]) && (0 == MATCH_CMD(gbuf,"INHERIT")))
-        sim_on_inherit = 1;
-    if ((gbuf[0]) && (0 == MATCH_CMD(gbuf,"NOINHERIT")))
-        sim_on_inherit = 0;
-    return SCPE_OK;
-    }
-if (cptr && (*cptr != 0))                               /* now eol? */
-    return SCPE_2MARG;
-sim_on_check[sim_do_depth] = flag;
-if ((sim_do_depth != 0) && 
-    (NULL == sim_on_actions[sim_do_depth][0])) {        /* default handler set? */
-    sim_on_actions[sim_do_depth][0] =                   /* No, so make "RETURN" */
-        (char *)malloc(1+strlen("RETURN"));             /* be the default action */
-    strcpy(sim_on_actions[sim_do_depth][0], "RETURN");
-    }
-if ((sim_do_depth != 0) && 
-    (NULL == sim_on_actions[sim_do_depth][SCPE_AFAIL])) {/* handler set for AFAIL? */
-    sim_on_actions[sim_do_depth][SCPE_AFAIL] =          /* No, so make "RETURN" */
-        (char *)malloc(1+strlen("RETURN"));             /* be the action */
-    strcpy(sim_on_actions[sim_do_depth][SCPE_AFAIL], "RETURN");
-    }
-return SCPE_OK;
-}
-
-/* Set verify/noverify routine */
-
-t_stat set_verify (int32 flag, CONST char *cptr)
-{
-if (cptr && (*cptr != 0))                               /* now eol? */
-    return SCPE_2MARG;
-if (flag == sim_do_echo)                                /* already set correctly? */
-    return SCPE_OK;
-sim_do_echo = flag;
-return SCPE_OK;
-}
-
-/* Set message/nomessage routine */
-
-t_stat set_message (int32 flag, CONST char *cptr)
-{
-if (cptr && (*cptr != 0))                               /* now eol? */
-    return SCPE_2MARG;
-if (flag == sim_show_message)                           /* already set correctly? */
-    return SCPE_OK;
-sim_show_message = flag;
-return SCPE_OK;
-}
-
-/* Set quiet/noquiet routine */
-
-t_stat set_quiet (int32 flag, CONST char *cptr)
-{
-if (cptr && (*cptr != 0))                               /* now eol? */
-    return SCPE_2MARG;
-if (flag == sim_quiet)                                  /* already set correctly? */
-    return SCPE_OK;
-sim_quiet = flag;
-return SCPE_OK;
-}
-
-/* Set asynch/noasynch routine */
-
-t_stat sim_set_asynch (int32 flag, CONST char *cptr)
-{
-if (cptr && (*cptr != 0))                               /* now eol? */
-    return SCPE_2MARG;
-#ifdef SIM_ASYNCH_IO
-if (flag == sim_asynch_enabled)                         /* already set correctly? */
-    return SCPE_OK;
-sim_asynch_enabled = flag;
-tmxr_change_async ();
-sim_timer_change_asynch ();
-if (1) {
-    uint32 i, j;
-    DEVICE *dptr;
-    UNIT *uptr;
-
-    /* Call unit flush routines to report asynch status change to device layer */
-    for (i = 1; (dptr = sim_devices[i]) != NULL; i++) { /* flush attached files */
-        for (j = 0; j < dptr->numunits; j++) {          /* if not buffered in mem */
-            uptr = dptr->units + j;
-            if ((uptr->flags & UNIT_ATT) &&             /* attached, */
-                (uptr->io_flush))                       /* unit specific flush routine */
-                uptr->io_flush (uptr);
-            }
-        }
-    }
-if (!sim_quiet)
-    printf ("Asynchronous I/O %sabled\n", sim_asynch_enabled ? "en" : "dis");
-if (sim_log)
-    fprintf (sim_log, "Asynchronous I/O %sabled\n", sim_asynch_enabled ? "en" : "dis");
-return SCPE_OK;
-#else
-if (!sim_quiet)
-    printf ("Asynchronous I/O is not available in this simulator\n");
-if (sim_log)
-    fprintf (sim_log, "Asynchronous I/O is not available in this simulator\n");
-return SCPE_NOFNC;
-#endif
-}
-
-/* Show asynch routine */
-
-t_stat sim_show_asynch (FILE *st, DEVICE *dptr, UNIT *uptr, int32 flag, CONST char *cptr)
-{
-if (cptr && (*cptr != 0))
-    return SCPE_2MARG;
-#ifdef SIM_ASYNCH_IO
-fprintf (st, "Asynchronous I/O is %sabled, %s\n", (sim_asynch_enabled) ? "en" : "dis", AIO_QUEUE_MODE);
-#if defined(SIM_ASYNCH_MUX)
-fprintf (st, "Asynchronous Multiplexer support is available\n");
-#endif
-#if defined(SIM_ASYNCH_CLOCKS)
-fprintf (st, "Asynchronous Clock is %sabled\n", (sim_asynch_timer) ? "en" : "dis");
-#endif
-#else
-fprintf (st, "Asynchronous I/O is not available in this simulator\n");
-#endif
-return SCPE_OK;
-}
-
-/* Set environment routine */
-
-t_stat sim_set_environment (int32 flag, CONST char *cptr)
-{
-char varname[CBUFSIZE];
-
-if ((!cptr) || (*cptr == 0))                            /* now eol? */
-    return SCPE_2FARG;
-cptr = get_glyph (cptr, varname, '=');                  /* get environment variable name */
-setenv(varname, cptr, 1);
-return SCPE_OK;
-}
-
-/* Set command */
-
-t_stat set_cmd (int32 flag, CONST char *cptr)
-{
-uint32 lvl = 0;
-t_stat r;
-char gbuf[CBUFSIZE], *cvptr;
-CONST char *svptr;
-DEVICE *dptr;
-UNIT *uptr;
-MTAB *mptr;
-CTAB *gcmdp;
-C1TAB *ctbr = NULL, *glbr;
-
-GET_SWITCHES (cptr);                                    /* get switches */
-if (*cptr == 0)                                         /* must be more */
-    return SCPE_2FARG;
-cptr = get_glyph (svptr = cptr, gbuf, 0);               /* get glob/dev/unit */
-
-if ((dptr = find_dev (gbuf))) {                         /* device match? */
-    uptr = dptr->units;                                 /* first unit */
-    ctbr = set_dev_tab;                                 /* global table */
-    lvl = MTAB_VDV;                                     /* device match */
-    GET_SWITCHES (cptr);                                /* get more switches */
-    }
-else if ((dptr = find_unit (gbuf, &uptr))) {            /* unit match? */
-    if (uptr == NULL)                                   /* invalid unit */
-        return SCPE_NXUN;
-    ctbr = set_unit_tab;                                /* global table */
-    lvl = MTAB_VUN;                                     /* unit match */
-    GET_SWITCHES (cptr);                                /* get more switches */
-    }
-else if ((gcmdp = find_ctab (set_glob_tab, gbuf))) {    /* global? */
-    GET_SWITCHES (cptr);                                /* get more switches */
-    return gcmdp->action (gcmdp->arg, cptr);            /* do the rest */
-    }
-else {
-    if (sim_dflt_dev->modifiers) {
-        if ((cvptr = strchr (gbuf, '=')))               /* = value? */
-            *cvptr++ = 0;
-        for (mptr = sim_dflt_dev->modifiers; mptr->mask != 0; mptr++) {
-            if (mptr->mstring && (MATCH_CMD (gbuf, mptr->mstring) == 0)) {
-                dptr = sim_dflt_dev;
-                cptr = svptr;
-                while (sim_isspace(*cptr))
-                    ++cptr;
-                break;
-                }
-            }
-        }
-    if (!dptr)
-        return SCPE_NXDEV;                              /* no match */
-    lvl = MTAB_VDV;                                     /* device match */
-    uptr = dptr->units;                                 /* first unit */
-    }
-if (*cptr == 0)                                         /* must be more */
-    return SCPE_2FARG;
-GET_SWITCHES (cptr);                                    /* get more switches */
-
-while (*cptr != 0) {                                    /* do all mods */
-    cptr = get_glyph (svptr = cptr, gbuf, ',');         /* get modifier */
-    if ((cvptr = strchr (gbuf, '=')))                   /* = value? */
-        *cvptr++ = 0;
-    for (mptr = dptr->modifiers; mptr && (mptr->mask != 0); mptr++) {
-        if ((mptr->mstring) &&                          /* match string */
-            (MATCH_CMD (gbuf, mptr->mstring) == 0)) {   /* matches option? */
-            if (mptr->mask & MTAB_XTD) {                /* extended? */
-                if (((lvl & mptr->mask) & ~MTAB_XTD) == 0)
-                    return SCPE_ARG;
-                if ((lvl == MTAB_VUN) && (uptr->flags & UNIT_DIS))
-                    return SCPE_UDIS;                   /* unit disabled? */
-                if (mptr->valid) {                      /* validation rtn? */
-                    if (cvptr && MODMASK(mptr,MTAB_QUOTE)) {
-                        get_glyph_quoted (svptr, gbuf, ',');
-                        if ((cvptr = strchr (gbuf, '=')))
-                            *cvptr++ = 0;
-                        }
-                    else {
-                        if (cvptr && MODMASK(mptr,MTAB_NC)) {
-                            get_glyph_nc (svptr, gbuf, ',');
-                            if ((cvptr = strchr (gbuf, '=')))
-                                *cvptr++ = 0;
-                            }
-                        }
-                    r = mptr->valid (uptr, mptr->match, cvptr, mptr->desc);
-                    if (r != SCPE_OK)
-                        return r;
-                    }
-                else if (!mptr->desc)                   /* value desc? */
-                    break;
-//                else if (mptr->mask & MTAB_VAL) {     /* take a value? */
-//                    if (!cvptr) return SCPE_MISVAL;   /* none? error */
-//                    r = dep_reg (0, cvptr, (REG *) mptr->desc, 0);
-//                    if (r != SCPE_OK) return r;
-//                    }
-                else if (cvptr)                         /* = value? */
-                    return SCPE_ARG;
-                else *((int32 *) mptr->desc) = mptr->match;
-                }                                       /* end if xtd */
-            else {                                      /* old style */
-                if (cvptr)                              /* = value? */
-                    return SCPE_ARG;
-                if (uptr->flags & UNIT_DIS)             /* disabled? */
-                     return SCPE_UDIS;
-                if ((mptr->valid) &&                    /* invalid? */
-                    ((r = mptr->valid (uptr, mptr->match, cvptr, mptr->desc)) != SCPE_OK))
-                    return r;
-                uptr->flags = (uptr->flags & ~(mptr->mask)) |
-                    (mptr->match & mptr->mask);         /* set new value */
-                }                                       /* end else xtd */
-            break;                                      /* terminate for */
-            }                                           /* end if match */
-        }                                               /* end for */
-    if (!mptr || (mptr->mask == 0)) {                   /* no match? */
-        if ((glbr = find_c1tab (ctbr, gbuf))) {         /* global match? */
-            r = glbr->action (dptr, uptr, glbr->arg, cvptr);    /* do global */
-            if (r != SCPE_OK)
-                return r;
-            }
-        else if (!dptr->modifiers)                      /* no modifiers? */
-            return SCPE_NOPARAM;
-        else return SCPE_NXPAR;
-        }                                               /* end if no mat */
-    }                                                   /* end while */
-return SCPE_OK;                                         /* done all */
-}
-
-/* Match CTAB/CTAB1 name */
-
-CTAB *find_ctab (CTAB *tab, const char *gbuf)
-{
-if (!tab)
-    return NULL;
-for (; tab->name != NULL; tab++) {
-    if (MATCH_CMD (gbuf, tab->name) == 0)
-        return tab;
-    }
-return NULL;
-}
-
-C1TAB *find_c1tab (C1TAB *tab, const char *gbuf)
-{
-if (!tab)
-    return NULL;
-for (; tab->name != NULL; tab++) {
-    if (MATCH_CMD (gbuf, tab->name) == 0)
-        return tab;
-    }
-return NULL;
-}
-
-/* Set device data radix routine */
-
-t_stat set_dev_radix (DEVICE *dptr, UNIT *uptr, int32 flag, CONST char *cptr)
-{
-if (cptr)
-    return SCPE_ARG;
-dptr->dradix = flag & 037;
-return SCPE_OK;
-}
-
-/* Set device enabled/disabled routine */
-
-t_stat set_dev_enbdis (DEVICE *dptr, UNIT *uptr, int32 flag, CONST char *cptr)
-{
-UNIT *up;
-uint32 i;
-
-if (cptr)
-    return SCPE_ARG;
-if ((dptr->flags & DEV_DISABLE) == 0)                   /* allowed? */
-    return SCPE_NOFNC;
-if (flag) {                                             /* enable? */
-    if ((dptr->flags & DEV_DIS) == 0)                   /* already enb? ok */
-        return SCPE_OK;
-    dptr->flags = dptr->flags & ~DEV_DIS;               /* no, enable */
-    }
-else {
-    if (dptr->flags & DEV_DIS)                          /* already dsb? ok */
-        return SCPE_OK;
-    for (i = 0; i < dptr->numunits; i++) {              /* check units */
-        up = (dptr->units) + i;                         /* att or active? */
-        if ((up->flags & UNIT_ATT) || sim_is_active (up))
-            return SCPE_NOFNC;                          /* can't do it */
-        }
-    dptr->flags = dptr->flags | DEV_DIS;                /* disable */
-    }
-if (dptr->reset)                                        /* reset device */
-    return dptr->reset (dptr);
-else return SCPE_OK;
-}
-
-/* Set unit enabled/disabled routine */
-
-t_stat set_unit_enbdis (DEVICE *dptr, UNIT *uptr, int32 flag, CONST char *cptr)
-{
-if (cptr)
-    return SCPE_ARG;
-if (!(uptr->flags & UNIT_DISABLE))                      /* allowed? */
-    return SCPE_NOFNC;
-if (flag)                                               /* enb? enable */
-    uptr->flags = uptr->flags & ~UNIT_DIS;
-else {
-    if ((uptr->flags & UNIT_ATT) ||                     /* dsb */
-        sim_is_active (uptr))                           /* more tests */
-        return SCPE_NOFNC;
-    uptr->flags = uptr->flags | UNIT_DIS;               /* disable */
-    }
-return SCPE_OK;
-}
-
-/* Set device debug enabled/disabled routine */
-
-t_stat set_dev_debug (DEVICE *dptr, UNIT *uptr, int32 flag, CONST char *cptr)
-{
-char gbuf[CBUFSIZE];
-DEBTAB *dep;
-
-if ((dptr->flags & DEV_DEBUG) == 0)
-    return SCPE_NOFNC;
-if (cptr == NULL) {                                     /* no arguments? */
-    dptr->dctrl = flag ? (dptr->debflags ? flag : 0xFFFFFFFF) : 0;/* disable/enable w/o table */
-    if (flag && dptr->debflags) {                       /* enable with table? */
-        for (dep = dptr->debflags; dep->name != NULL; dep++)
-            dptr->dctrl = dptr->dctrl | dep->mask;      /* set all */
-        }
-    return SCPE_OK;
-    }
-if (dptr->debflags == NULL)                             /* must have table */
-    return SCPE_ARG;
-while (*cptr) {
-    cptr = get_glyph (cptr, gbuf, ';');                 /* get debug flag */
-    for (dep = dptr->debflags; dep->name != NULL; dep++) {
-        if (strcmp (dep->name, gbuf) == 0) {            /* match? */
-            if (flag)
-                dptr->dctrl = dptr->dctrl | dep->mask;
-            else dptr->dctrl = dptr->dctrl & ~dep->mask;
-            break;
-            }
-        }                                               /* end for */
-    if (dep->mask == 0)                                 /* no match? */
-        return SCPE_ARG;
-    }                                                   /* end while */
-return SCPE_OK;
-}
-
-/* Show command */
-
-t_stat show_cmd (int32 flag, CONST char *cptr)
-{
-t_stat r;
-
-cptr = get_sim_opt (CMD_OPT_SW|CMD_OPT_OF, cptr, &r);
-                                                        /* get sw, ofile */
-if (!cptr)                                              /* error? */
-    return r;
-if (sim_ofile) {                                        /* output file? */
-    r = show_cmd_fi (sim_ofile, flag, cptr);            /* do show */
-    fclose (sim_ofile);
-    }
-else {
-    r = show_cmd_fi (stdout, flag, cptr);               /* no, stdout, log */
-    if (sim_log && (sim_log != stdout))
-        show_cmd_fi (sim_log, flag, cptr);
-    if (sim_deb && (sim_deb != stdout) && (sim_deb != sim_log))
-        show_cmd_fi (sim_deb, flag, cptr);
-    }
-return r;
-}
-
-t_stat show_cmd_fi (FILE *ofile, int32 flag, CONST char *cptr)
-{
-uint32 lvl = 0xFFFFFFFF;
-char gbuf[CBUFSIZE], *cvptr;
-CONST char *svptr;
-DEVICE *dptr;
-UNIT *uptr;
-MTAB *mptr;
-SHTAB *shtb = NULL, *shptr;
-
-GET_SWITCHES (cptr);                                    /* get switches */
-if (*cptr == 0)                                         /* must be more */
-    return SCPE_2FARG;
-cptr = get_glyph (svptr = cptr, gbuf, 0);               /* get next glyph */
-
-if ((dptr = find_dev (gbuf))) {                         /* device match? */
-    uptr = dptr->units;                                 /* first unit */
-    shtb = show_dev_tab;                                /* global table */
-    lvl = MTAB_VDV;                                     /* device match */
-    GET_SWITCHES (cptr);                                /* get more switches */
-    }
-else if ((dptr = find_unit (gbuf, &uptr))) {            /* unit match? */
-    if (uptr == NULL)                                   /* invalid unit */
-        return SCPE_NXUN;
-    if (uptr->flags & UNIT_DIS)                         /* disabled? */
-        return SCPE_UDIS;
-    shtb = show_unit_tab;                               /* global table */
-    lvl = MTAB_VUN;                                     /* unit match */
-    GET_SWITCHES (cptr);                                /* get more switches */
-    }
-else if ((shptr = find_shtab (show_glob_tab, gbuf))) {  /* global? */
-    GET_SWITCHES (cptr);                                /* get more switches */
-    return shptr->action (ofile, NULL, NULL, shptr->arg, cptr);
-    }
-else {
-    if (sim_dflt_dev->modifiers) {
-        if ((cvptr = strchr (gbuf, '=')))               /* = value? */
-            *cvptr++ = 0;
-        for (mptr = sim_dflt_dev->modifiers; mptr->mask != 0; mptr++) {
-            if ((((mptr->mask & MTAB_VDV) == MTAB_VDV) &&
-                 (mptr->pstring && (MATCH_CMD (gbuf, mptr->pstring) == 0))) ||
-                (!(mptr->mask & MTAB_VDV) && (mptr->mstring && (MATCH_CMD (gbuf, mptr->mstring) == 0)))) {
-                dptr = sim_dflt_dev;
-                lvl = MTAB_VDV;                         /* device match */
-                cptr = svptr;
-                while (sim_isspace(*cptr))
-                    ++cptr;
-                break;
-                }
-            }
-        }
-    if (!dptr) {
-        if ((shptr = find_shtab (show_dev_tab, gbuf)))  /* global match? */
-            return shptr->action (ofile, sim_dflt_dev, uptr, shptr->arg, cptr);
-        else
-            return SCPE_NXDEV;                          /* no match */
-        }
-    }
-
-if (*cptr == 0) {                                       /* now eol? */
-    return (lvl == MTAB_VDV)?
-        show_device (ofile, dptr, 0):
-        show_unit (ofile, dptr, uptr, -1);
-    }
-GET_SWITCHES (cptr);                                    /* get more switches */
-
-while (*cptr != 0) {                                    /* do all mods */
-    cptr = get_glyph (cptr, gbuf, ',');                 /* get modifier */
-    if ((cvptr = strchr (gbuf, '=')))                   /* = value? */
-        *cvptr++ = 0;
-    for (mptr = dptr->modifiers; mptr && (mptr->mask != 0); mptr++) {
-        if (((mptr->mask & MTAB_XTD)?                   /* right level? */
-            ((mptr->mask & lvl) == lvl): (MTAB_VUN & lvl)) &&
-            ((mptr->disp && mptr->pstring &&            /* named disp? */
-            (MATCH_CMD (gbuf, mptr->pstring) == 0))
- //           ||
- //           ((mptr->mask & MTAB_VAL) &&                 /* named value? */
- //           mptr->mstring &&
- //           (MATCH_CMD (gbuf, mptr->mstring) == 0)))
-            )) {
-            if (cvptr && !(mptr->mask & MTAB_SHP))
-                return SCPE_ARG;
-            show_one_mod (ofile, dptr, uptr, mptr, cvptr, 1);
-            break;
-            }                                           /* end if */
-        }                                               /* end for */
-    if (!mptr || (mptr->mask == 0)) {                   /* no match? */
-        if (shtb && (shptr = find_shtab (shtb, gbuf))) {/* global match? */
-            t_stat r;
-
-            r = shptr->action (ofile, dptr, uptr, shptr->arg, cptr);
-            if (r != SCPE_OK)
-                return r;
-            }
-        else if (!dptr->modifiers)                      /* no modifiers? */
-            return SCPE_NOPARAM;
-        else
-            return SCPE_NXPAR;
-        }                                               /* end if */
-    }                                                   /* end while */
-return SCPE_OK;
-}
-
-SHTAB *find_shtab (SHTAB *tab, const char *gbuf)
-{
-if (!tab)
-    return NULL;
-for (; tab->name != NULL; tab++) {
-    if (MATCH_CMD (gbuf, tab->name) == 0)
-        return tab;
-    }
-return NULL;
-}
-
-/* Show device and unit */
-
-t_stat show_device (FILE *st, DEVICE *dptr, int32 flag)
-{
-uint32 j, udbl, ucnt;
-UNIT *uptr;
-int32 toks = 0;
-
-fprintf (st, "%s", sim_dname (dptr));                   /* print dev name */
-if ((flag == 2) && dptr->description) {
-    fprintf (st, "\t%s\n", dptr->description(dptr));
-    }
-else {
-    if ((sim_switches & SWMASK ('D')) && dptr->description)
-        fprintf (st, "\t%s\n", dptr->description(dptr));
-    }
-if (qdisable (dptr)) {                                  /* disabled? */
-    fprintf (st, "\tdisabled\n");
-    return SCPE_OK;
-    }
-for (j = ucnt = udbl = 0; j < dptr->numunits; j++) {    /* count units */
-    uptr = dptr->units + j;
-    if (!(uptr->flags & UNIT_DIS))                      /* count enabled units */
-        ucnt++;
-    else if (uptr->flags & UNIT_DISABLE)
-        udbl++;                                         /* count user-disabled */
-    }
-show_all_mods (st, dptr, dptr->units, MTAB_VDV, &toks); /* show dev mods */
-if (dptr->numunits == 0) {
-    if (toks)
-        fprintf (st, "\n");
-    }
-else {
-    if (ucnt == 0) {
-        fprint_sep (st, &toks);
-        fprintf (st, "all units disabled\n");
-        }
-    else if ((ucnt > 1) || (udbl > 0)) {
-        fprint_sep (st, &toks);
-        fprintf (st, "%d units\n", ucnt + udbl);
-        }
-    else
-        if ((flag != 2) || !dptr->description || toks) 
-            fprintf (st, "\n");
-    toks = 0;
-    }
-if (flag)                                               /* dev only? */
-    return SCPE_OK;
-for (j = 0; j < dptr->numunits; j++) {                  /* loop thru units */
-    uptr = dptr->units + j;
-    if ((uptr->flags & UNIT_DIS) == 0)
-        show_unit (st, dptr, uptr, ucnt + udbl);
-    }
-return SCPE_OK;
-}
-
-void fprint_sep (FILE *st, int32 *tokens)
-{
-fprintf (st, (*tokens > 0) ? ", " : "\t");
-*tokens += 1;
-}
-
-t_stat show_unit (FILE *st, DEVICE *dptr, UNIT *uptr, int32 flag)
-{
-int32 u = (int32)(uptr - dptr->units);
-int32 toks = 0;
-
-if (flag > 1)
-    fprintf (st, "  %s%d", sim_dname (dptr), u);
-else if (flag < 0)
-    fprintf (st, "%s%d", sim_dname (dptr), u);
-if (uptr->flags & UNIT_FIX) {
-    fprint_sep (st, &toks);
-    fprint_capac (st, dptr, uptr);
-    }
-if (uptr->flags & UNIT_ATT) {
-    fprint_sep (st, &toks);
-    fprintf (st, "attached to %s", uptr->filename);
-    if (uptr->flags & UNIT_RO)
-        fprintf (st, ", read only");
-    }
-else {
-    if (uptr->flags & UNIT_ATTABLE) {
-        fprint_sep (st, &toks);
-        fprintf (st, "not attached");
-        }
-    }
-show_all_mods (st, dptr, uptr, MTAB_VUN, &toks);        /* show unit mods */ 
-if (toks || (flag < 0) || (flag > 1))
-    fprintf (st, "\n");
-return SCPE_OK;
-}
-
-const char *sprint_capac (DEVICE *dptr, UNIT *uptr)
-{
-static char capac_buf[((CHAR_BIT * sizeof (t_value) * 4 + 3)/3) + 8];
-t_addr kval = (uptr->flags & UNIT_BINK)? 1024: 1000;
-t_addr mval;
-t_addr psize = uptr->capac;
-const char *scale, *width;
-
-if (sim_switches & SWMASK ('B'))
-    kval = 1024;
-mval = kval * kval;
-if (dptr->flags & DEV_SECTORS) {
-    kval = kval / 512;
-    mval = mval / 512;
-    }
-if ((dptr->dwidth / dptr->aincr) > 8)
-    width = "W";
-else 
-    width = "B";
-if (uptr->capac < (kval * 10))
-    scale = "";
-else if (uptr->capac < (mval * 10)) {
-    scale = "K";
-    psize = psize / kval;
-    }
-else {
-    scale = "M";
-    psize = psize / mval;
-    }
-sprint_val (capac_buf, (t_value) psize, 10, T_ADDR_W, PV_LEFT);
-sprintf (&capac_buf[strlen (capac_buf)], "%s%s", scale, width);
-return capac_buf;
-}
-
-void fprint_capac (FILE *st, DEVICE *dptr, UNIT *uptr)
-{
-fprintf (st, "%s", sprint_capac (dptr, uptr));
-}
-
-/* Show <global name> processors  */
-
-t_stat show_version (FILE *st, DEVICE *dptr, UNIT *uptr, int32 flag, CONST char *cptr)
-{
-int32 vmaj = SIM_MAJOR, vmin = SIM_MINOR, vpat = SIM_PATCH, vdelt = SIM_DELTA;
-const char *cpp = "";
-const char *build = "";
-const char *arch = "";
-
-if (cptr && (*cptr != 0))
-    return SCPE_2MARG;
-fprintf (st, "%s simulator V%d.%d-%d", sim_name, vmaj, vmin, vpat);
-if (vdelt)
-    fprintf (st, " delta %d", vdelt);
-#if defined (SIM_VERSION_MODE)
-fprintf (st, " %s", SIM_VERSION_MODE);
-#endif
-if (flag) {
-    t_bool idle_capable;
-    uint32 os_ms_sleep_1, os_tick_size;
-
-    fprintf (st, "\n\tSimulator Framework Capabilities:");
-    fprintf (st, "\n\t\t%s", sim_si64);
-    fprintf (st, "\n\t\t%s", sim_sa64);
-    fprintf (st, "\n\t\t%s", eth_capabilities());
-    idle_capable = sim_timer_idle_capable (&os_ms_sleep_1, &os_tick_size);
-    fprintf (st, "\n\t\tIdle/Throttling support is %savailable", idle_capable ? "" : "NOT ");
-    if (sim_disk_vhd_support())
-        fprintf (st, "\n\t\tVirtual Hard Disk (VHD) support");
-    if (sim_disk_raw_support())
-        fprintf (st, "\n\t\tRAW disk and CD/DVD ROM support");
-#if defined (SIM_ASYNCH_IO)
-    fprintf (st, "\n\t\tAsynchronous I/O support");
-#endif
-#if defined (SIM_ASYNCH_MUX)
-    fprintf (st, "\n\t\tAsynchronous Multiplexer support");
-#endif
-#if defined (SIM_ASYNCH_CLOCKS)
-    fprintf (st, "\n\t\tAsynchronous Clock support");
-#endif
-#if defined (SIM_FRONTPANEL_VERSION)
-    fprintf (st, "\n\t\tFrontPanel API Version %d", SIM_FRONTPANEL_VERSION);
-#endif
-    fprintf (st, "\n\tHost Platform:");
-#if defined (__GNUC__) && defined (__VERSION__)
-    fprintf (st, "\n\t\tCompiler: GCC %s", __VERSION__);
-#elif defined (__clang_version__)
-    fprintf (st, "\n\t\tCompiler: clang %s", __clang_version__);
-#elif defined (_MSC_FULL_VER) && defined (_MSC_BUILD)
-    fprintf (st, "\n\t\tCompiler: Microsoft Visual C++ %d.%02d.%05d.%02d", _MSC_FULL_VER/10000000, (_MSC_FULL_VER/100000)%100, _MSC_FULL_VER%100000, _MSC_BUILD);
-#if defined(_DEBUG)
-    build = " (Debug Build)";
-#else
-    build = " (Release Build)";
-#endif
-#elif defined (__DECC_VER)
-    fprintf (st, "\n\t\tCompiler: DEC C %c%d.%d-%03d", ("T SV")[((__DECC_VER/10000)%10)-6], __DECC_VER/10000000, (__DECC_VER/100000)%100, __DECC_VER%10000);
-#elif defined (SIM_COMPILER)
-#define S_xstr(a) S_str(a)
-#define S_str(a) #a
-    fprintf (st, "\n\t\tCompiler: %s", S_xstr(SIM_COMPILER));
-#undef S_str
-#undef S_xstr
-#endif
-#if defined(__GNUC__)
-#if defined(__OPTIMIZE__)
-    build = " (Release Build)";
-#else
-    build = " (Debug Build)";
-#endif
-#endif
-#if defined(_M_X64) || defined(_M_AMD64) || defined(__amd64__) || defined(__x86_64__)
-    arch = " arch: x64";
-#elif defined(_M_IX86) || defined(__i386)
-    arch = " arch: x86";
-#elif defined(_M_ARM64) || defined(__aarch64_)
-    arch = " arch: ARM64";
-#elif defined(_M_ARM) || defined(__arm__)
-    arch = " arch: ARM";
-#elif defined(__ia64__) || defined(_M_IA64) || defined(__itanium__)
-    arch = " arch: IA-64";
-#endif
-#if defined (__DATE__) && defined (__TIME__)
-#ifdef  __cplusplus
-    cpp = "C++";
-#else
-    cpp = "C";
-#endif
-    fprintf (st, "\n\t\tSimulator Compiled as %s%s%s on %s at %s", cpp, arch, build, __DATE__, __TIME__);
-#endif
-    fprintf (st, "\n\t\tMemory Access: %s Endian", sim_end ? "Little" : "Big");
-    fprintf (st, "\n\t\tMemory Pointer Size: %d bits", (int)sizeof(dptr)*8);
-    fprintf (st, "\n\t\t%s", sim_toffset_64 ? "Large File (>2GB) support" : "No Large File support");
-    fprintf (st, "\n\t\tSDL Video support: %s", vid_version());
-#if defined (HAVE_PCREPOSIX_H)
-    fprintf (st, "\n\t\tPCRE RegEx support for EXPECT commands");
-#elif defined (HAVE_REGEX_H)
-    fprintf (st, "\n\t\tRegEx support for EXPECT commands");
-#else
-    fprintf (st, "\n\t\tNo RegEx support for EXPECT commands");
-#endif
-    fprintf (st, "\n\t\tOS clock resolution: %dms", os_tick_size);
-    fprintf (st, "\n\t\tTime taken by msleep(1): %dms", os_ms_sleep_1);
-#if defined(__VMS)
-    if (1) {
-        char *arch = 
-#if defined(__ia64)
-            "I64";
-#elif defined(__ALPHA)
-            "Alpha";
-#else
-            "VAX";
-#endif
-        fprintf (st, "\n\t\tOS: OpenVMS %s %s", arch, __VMS_VERSION);
-        }
-#elif defined(_WIN32)
-    if (1) {
-        char *proc_id = getenv ("PROCESSOR_IDENTIFIER");
-        char *arch = getenv ("PROCESSOR_ARCHITECTURE");
-        char *procs = getenv ("NUMBER_OF_PROCESSORS");
-        char *proc_level = getenv ("PROCESSOR_LEVEL");
-        char *proc_rev = getenv ("PROCESSOR_REVISION");
-        char *proc_arch3264 = getenv ("PROCESSOR_ARCHITEW6432");
-        char osversion[PATH_MAX+1] = "";
-        FILE *f;
-
-        if ((f = _popen ("ver", "r"))) {
-            memset (osversion, 0, sizeof(osversion));
-            do {
-                if (NULL == fgets (osversion, sizeof(osversion)-1, f))
-                    break;
-                sim_trim_endspc (osversion);
-                } while (osversion[0] == '\0');
-            _pclose (f);
-            }
-        fprintf (st, "\n\t\tOS: %s", osversion);
-        fprintf (st, "\n\t\tArchitecture: %s%s%s, Processors: %s", arch, proc_arch3264 ? " on " : "", proc_arch3264 ? proc_arch3264  : "", procs);
-        fprintf (st, "\n\t\tProcessor Id: %s, Level: %s, Revision: %s", proc_id ? proc_id : "", proc_level ? proc_level : "", proc_rev ? proc_rev : "");
-        }
-#else
-    if (1) {
-        char osversion[2*PATH_MAX+1] = "";
-        FILE *f;
-        
-        if ((f = popen ("uname -a", "r"))) {
-            memset (osversion, 0, sizeof(osversion));
-            do {
-                if (NULL == fgets (osversion, sizeof(osversion)-1, f))
-                    break;
-                sim_trim_endspc (osversion);
-                } while (osversion[0] == '\0');
-            pclose (f);
-            }
-        fprintf (st, "\n\t\tOS: %s", osversion);
-        }
-#endif
-    }
-#if defined(SIM_GIT_COMMIT_ID)
-#define S_xstr(a) S_str(a)
-#define S_str(a) #a
-fprintf (st, "%sgit commit id: %8.8s", flag ? "\n        " : "        ", S_xstr(SIM_GIT_COMMIT_ID));
-#undef S_str
-#undef S_xstr
-#endif
-#if defined(SIM_BUILD)
-#define S_xstr(a) S_str(a)
-#define S_str(a) #a
-fprintf (st, "%sBuild: %s", flag ? "\n        " : "        ", S_xstr(SIM_BUILD));
-#undef S_str
-#undef S_xstr
-#endif
-fprintf (st, "\n");
-return SCPE_OK;
-}
-
-t_stat show_config (FILE *st, DEVICE *dnotused, UNIT *unotused, int32 flag, CONST char *cptr)
-{
-int32 i;
-DEVICE *dptr;
-t_bool only_enabled = (sim_switches & SWMASK ('E'));
-
-if (cptr && (*cptr != 0))
-    return SCPE_2MARG;
-fprintf (st, "%s simulator configuration%s\n\n", sim_name, only_enabled ? " (enabled devices)" : "");
-for (i = 0; (dptr = sim_devices[i]) != NULL; i++)
-    if (!only_enabled || !qdisable (dptr))
-        show_device (st, dptr, flag);
-if (sim_switches & SWMASK ('I')) {
-    fprintf (st, "\nInternal Devices%s\n\n", only_enabled ? " (enabled devices)" : "");
-    for (i = 0; sim_internal_device_count && (dptr = sim_internal_devices[i]); ++i)
-        if (!only_enabled || !qdisable (dptr))
-            show_device (st, dptr, flag);
-    }
-return SCPE_OK;
-}
-
-t_stat show_log_names (FILE *st, DEVICE *dnotused, UNIT *unotused, int32 flag, CONST char *cptr)
-{
-int32 i;
-DEVICE *dptr;
-
-if (cptr && (*cptr != 0))
-    return SCPE_2MARG;
-for (i = 0; (dptr = sim_devices[i]) != NULL; i++)
-    show_dev_logicals (st, dptr, NULL, 1, cptr);
-return SCPE_OK;
-}
-
-t_stat show_dev_logicals (FILE *st, DEVICE *dptr, UNIT *uptr, int32 flag, CONST char *cptr)
-{
-if (dptr->lname)
-    fprintf (st, "%s -> %s\n", dptr->lname, dptr->name);
-else if (!flag)
-    fputs ("no logical name assigned\n", st);
-return SCPE_OK;
-}
-
-t_stat show_queue (FILE *st, DEVICE *dnotused, UNIT *unotused, int32 flag, CONST char *cptr)
-{
-DEVICE *dptr;
-UNIT *uptr;
-int32 accum;
-
-if (cptr && (*cptr != 0))
-    return SCPE_2MARG;
-if (sim_clock_queue == QUEUE_LIST_END)
-    fprintf (st, "%s event queue empty, time = %.0f, executing %s instructios/sec\n",
-             sim_name, sim_time, sim_fmt_numeric (sim_timer_inst_per_sec ()));
-else {
-    const char *tim;
-
-    fprintf (st, "%s event queue status, time = %.0f, executing %s instructions/sec\n",
-             sim_name, sim_time, sim_fmt_numeric (sim_timer_inst_per_sec ()));
-    accum = 0;
-    for (uptr = sim_clock_queue; uptr != QUEUE_LIST_END; uptr = uptr->next) {
-        if (uptr == &sim_step_unit)
-            fprintf (st, "  Step timer");
-        else
-            if (uptr == &sim_expect_unit)
-                fprintf (st, "  Expect fired");
-            else
-                if ((dptr = find_dev_from_unit (uptr)) != NULL) {
-                    fprintf (st, "  %s", sim_dname (dptr));
-                    if (dptr->numunits > 1)
-                        fprintf (st, " unit %d", (int32) (uptr - dptr->units));
-                    }
-                else
-                    fprintf (st, "  Unknown");
-        tim = sim_fmt_secs(((accum + uptr->time) / sim_timer_inst_per_sec ()) + (uptr->usecs_remaining / 1000000.0));
-        if (uptr->usecs_remaining)
-            fprintf (st, " at %d plus %.0f usecs%s%s%s%s\n", accum + uptr->time, uptr->usecs_remaining,
-                                            (*tim) ? " (" : "", tim, (*tim) ? " total)" : "",
-                                            (uptr->flags & UNIT_IDLE) ? " (Idle capable)" : "");
-        else
-            fprintf (st, " at %d%s%s%s%s\n", accum + uptr->time, 
-                                            (*tim) ? " (" : "", tim, (*tim) ? ")" : "",
-                                            (uptr->flags & UNIT_IDLE) ? " (Idle capable)" : "");
-        accum = accum + uptr->time;
-        }
-    }
-sim_show_clock_queues (st, dnotused, unotused, flag, cptr);
-#if defined (SIM_ASYNCH_IO)
-pthread_mutex_lock (&sim_asynch_lock);
-fprintf (st, "asynchronous pending event queue\n");
-if (sim_asynch_queue == QUEUE_LIST_END)
-    fprintf (st, "  Empty\n");
-else {
-    for (uptr = sim_asynch_queue; uptr != QUEUE_LIST_END; uptr = uptr->a_next) {
-        if ((dptr = find_dev_from_unit (uptr)) != NULL) {
-            fprintf (st, "  %s", sim_dname (dptr));
-            if (dptr->numunits > 1) fprintf (st, " unit %d",
-                (int32) (uptr - dptr->units));
-            }
-        else fprintf (st, "  Unknown");
-        fprintf (st, " event delay %d\n", uptr->a_event_time);
-        }
-    }
-fprintf (st, "asynch latency: %d nanoseconds\n", sim_asynch_latency);
-fprintf (st, "asynch instruction latency: %d instructions\n", sim_asynch_inst_latency);
-pthread_mutex_unlock (&sim_asynch_lock);
-#endif /* SIM_ASYNCH_IO */
-return SCPE_OK;
-}
-
-t_stat show_time (FILE *st, DEVICE *dptr, UNIT *uptr, int32 flag, CONST char *cptr)
-{
-if (cptr && (*cptr != 0))
-    return SCPE_2MARG;
-fprintf (st, "Time:\t%.0f\n", sim_gtime());
-return SCPE_OK;
-}
-
-t_stat show_break (FILE *st, DEVICE *dptr, UNIT *uptr, int32 flag, CONST char *cptr)
-{
-t_stat r;
-
-if (cptr && (*cptr != 0))
-    r = ssh_break (st, cptr, 1);  /* more? */
-else 
-    r = sim_brk_showall (st, sim_switches);
-return r;
-}
-
-t_stat show_dev_radix (FILE *st, DEVICE *dptr, UNIT *uptr, int32 flag, CONST char *cptr)
-{
-fprintf (st, "Radix=%d\n", dptr->dradix);
-return SCPE_OK;
-}
-
-t_stat show_dev_debug (FILE *st, DEVICE *dptr, UNIT *uptr, int32 flag, CONST char *cptr)
-{
-int32 any = 0;
-DEBTAB *dep;
-
-if (dptr->flags & DEV_DEBUG) {
-    if (dptr->dctrl == 0)
-        fputs ("Debugging disabled", st);
-    else if (dptr->debflags == NULL)
-        fputs ("Debugging enabled", st);
-    else {
-        uint32 dctrl = dptr->dctrl;
-
-        fputs ("Debug=", st);
-        for (dep = dptr->debflags; (dctrl != 0) && (dep->name != NULL); dep++) {
-            if ((dctrl & dep->mask) == dep->mask) {
-                dctrl &= ~dep->mask;
-                if (any)
-                    fputc (';', st);
-                fputs (dep->name, st);
-                any = 1;
-                }
-            }
-        }
-    fputc ('\n', st);
-    return SCPE_OK;
-    }
-else return SCPE_NOFNC;
-}
-
-/* Show On actions */
-
-t_stat show_on (FILE *st, DEVICE *dptr, UNIT *uptr, int32 flag, CONST char *cptr)
-{
-int32 lvl, i;
-
-if (cptr && (*cptr != 0)) return SCPE_2MARG;            /* now eol? */
-for (lvl=sim_do_depth; lvl >= 0; --lvl) {
-    if (lvl > 0)
-        fprintf(st, "On Processing at Do Nest Level: %d", lvl);
-    else
-        fprintf(st, "On Processing for input commands");
-    fprintf(st, " is %s\n", (sim_on_check[lvl]) ? "enabled" : "disabled");
-    for (i=1; i<SCPE_BASE; ++i) {
-        if (sim_on_actions[lvl][i])
-            fprintf(st, "    on %5d    %s\n", i, sim_on_actions[lvl][i]); }
-    for (i=SCPE_BASE; i<=SCPE_MAX_ERR; ++i) {
-        if (sim_on_actions[lvl][i])
-            fprintf(st, "    on %-5s    %s\n", scp_errors[i-SCPE_BASE].code, sim_on_actions[lvl][i]); }
-    if (sim_on_actions[lvl][0])
-        fprintf(st, "    on ERROR    %s\n", sim_on_actions[lvl][0]);
-    fprintf(st, "\n");
-    }
-if (sim_on_inherit)
-    fprintf(st, "on state and actions are inherited by nested do commands and subroutines\n");
-return SCPE_OK;
-}
-
-/* Show modifiers */
-
-t_stat show_mod_names (FILE *st, DEVICE *dnotused, UNIT *unotused, int32 flag, CONST char *cptr)
-{
-int32 i;
-DEVICE *dptr;
-
-if (cptr && (*cptr != 0))                               /* now eol? */
-    return SCPE_2MARG;
-for (i = 0; (dptr = sim_devices[i]) != NULL; i++)
-    show_dev_modifiers (st, dptr, NULL, flag, cptr);
-for (i = 0; sim_internal_device_count && (dptr = sim_internal_devices[i]); ++i)
-    show_dev_modifiers (st, dptr, NULL, flag, cptr);
-return SCPE_OK;
-}
-
-t_stat show_dev_modifiers (FILE *st, DEVICE *dptr, UNIT *uptr, int32 flag, CONST char *cptr)
-{
-fprint_set_help (st, dptr);
-return SCPE_OK;
-}
-
-t_stat show_all_mods (FILE *st, DEVICE *dptr, UNIT *uptr, int32 flag, int32 *toks)
-{
-MTAB *mptr;
-t_stat r = SCPE_OK;
-
-if (dptr->modifiers == NULL)
-    return SCPE_OK;
-for (mptr = dptr->modifiers; mptr->mask != 0; mptr++) {
-    if (mptr->pstring && 
-        ((mptr->mask & MTAB_XTD)?
-            (MODMASK(mptr,flag) && !MODMASK(mptr,MTAB_NMO)): 
-            ((MTAB_VUN == (uint32)flag) && ((uptr->flags & mptr->mask) == mptr->match)))) {
-        if (*toks > 2) {
-            fprintf (st, "\n");
-            *toks = 0;
-            }
-        if (r == SCPE_OK)
-            fprint_sep (st, toks);
-        r = show_one_mod (st, dptr, uptr, mptr, NULL, 0);
-        }
-    }
-return SCPE_OK;
-}
-
-t_stat show_one_mod (FILE *st, DEVICE *dptr, UNIT *uptr, MTAB *mptr,
-    CONST char *cptr, int32 flag)
-{
-t_stat r = SCPE_OK;
-//t_value val;
-
-if (mptr->disp)
-    r = mptr->disp (st, uptr, mptr->match, (CONST void *)(cptr? cptr: mptr->desc));
-//else if ((mptr->mask & MTAB_XTD) && (mptr->mask & MTAB_VAL)) {
-//    REG *rptr = (REG *) mptr->desc;
-//    fprintf (st, "%s=", mptr->pstring);
-//    val = get_rval (rptr, 0);
-//    fprint_val (st, val, rptr->radix, rptr->width,
-//        rptr->flags & REG_FMT);
-//    }
-else fputs (mptr->pstring, st);
-if ((r == SCPE_OK) && (flag && !((mptr->mask & MTAB_XTD) && MODMASK(mptr,MTAB_NMO))))
-    fputc ('\n', st);
-return r;
-}
-
-/* Show show commands */
-
-t_stat show_show_commands (FILE *st, DEVICE *dnotused, UNIT *unotused, int32 flag, CONST char *cptr)
-{
-int32 i;
-DEVICE *dptr;
-
-if (cptr && (*cptr != 0))                               /* now eol? */
-    return SCPE_2MARG;
-for (i = 0; (dptr = sim_devices[i]) != NULL; i++) 
-    show_dev_show_commands (st, dptr, NULL, flag, cptr);
-for (i = 0; sim_internal_device_count && (dptr = sim_internal_devices[i]); ++i)
-    show_dev_show_commands (st, dptr, NULL, flag, cptr);
-return SCPE_OK;
-}
-
-t_stat show_dev_show_commands (FILE *st, DEVICE *dptr, UNIT *uptr, int32 flag, CONST char *cptr)
-{
-fprint_show_help (st, dptr);
-return SCPE_OK;
-}
-
-/* Show/change the current working directiory commands */
-
-t_stat show_default (FILE *st, DEVICE *dptr, UNIT *uptr, int32 flag, CONST char *cptr)
-{
-char buffer[PATH_MAX];
-char *wd = getcwd(buffer, PATH_MAX);
-fprintf (st, "%s\n", wd);
-return SCPE_OK;
-}
-
-t_stat set_default_cmd (int32 flg, CONST char *cptr)
-{
-char gbuf[4*CBUFSIZE];
-
-if (sim_is_running)
-    return SCPE_INVREM;
-if ((!cptr) || (*cptr == 0))
-    return SCPE_2FARG;
-gbuf[sizeof(gbuf)-1] = '\0';
-strncpy (gbuf, cptr, sizeof(gbuf)-1);
-sim_trim_endspc(gbuf);
-if (chdir(gbuf) != 0)
-    return sim_messagef(SCPE_IOERR, "Unable to directory change to: %s\n", gbuf);
-return SCPE_OK;
-}
-
-t_stat pwd_cmd (int32 flg, CONST char *cptr)
-{
-return show_cmd (0, "DEFAULT");
-}
-
-#if defined (_WIN32)
-
-t_stat dir_cmd (int32 flg, CONST char *cptr)
-{
-HANDLE hFind;
-WIN32_FIND_DATAA File;
-struct stat filestat;
-char WildName[PATH_MAX + 1];
-
-if (*cptr == '\0')
-    cptr = "./*";
-if ((!stat (cptr, &filestat)) && (filestat.st_mode & S_IFDIR)) {
-    sprintf (WildName, "%s%c*", cptr, strchr (cptr, '/') ? '/' : '\\');
-    cptr = WildName;
-    }
-if ((hFind =  FindFirstFileA (cptr, &File)) != INVALID_HANDLE_VALUE) {
-    t_int64 FileSize, TotalSize = 0;
-    int DirCount = 0, FileCount = 0;
-    char DirName[PATH_MAX + 1], FileName[PATH_MAX + 1];
-    const char *c;
-    char pathsep = '/';
-    struct tm *local;
-
-    GetFullPathNameA(cptr, sizeof(DirName), DirName, (char **)&c);
-    c = strrchr(DirName, pathsep);
-    if (NULL == c) {
-        pathsep = '\\';
-        c = strrchr(cptr, pathsep);
-        }
-    if (c) {
-        memcpy(DirName, cptr, c - cptr);
-        DirName[c - cptr] = '\0';
-        }
-    else {
-        getcwd(DirName, PATH_MAX);
-        }
-    sim_printf (" Directory of %s\n\n", DirName);
-    do {
-        FileSize = (((t_int64)(File.nFileSizeHigh)) << 32) | File.nFileSizeLow;
-        sprintf (FileName, "%s%c%s", DirName, pathsep, File.cFileName);
-        stat (FileName, &filestat);
-        local = localtime (&filestat.st_mtime);
-        sim_printf ("%02d/%02d/%04d  %02d:%02d %s ", local->tm_mon+1, local->tm_mday, 1900+local->tm_year, local->tm_hour%12, local->tm_min, (local->tm_hour >= 12) ? "PM" : "AM");
-        if (filestat.st_mode & S_IFDIR) {
-            ++DirCount;
-            sim_printf ("   <DIR>         ");
-            }
-        else {
-            if (filestat.st_mode & S_IFREG) {
-                ++FileCount;
-                sim_print_val ((t_value) FileSize, 10, 17, PV_RCOMMA);
-                TotalSize += FileSize;
-                }
-            else {
-                sim_printf ("%17s", "");
-                }
-            }
-        sim_printf (" %s\n", File.cFileName);
-        } while (FindNextFile (hFind, &File));
-    sim_printf ("%16d File(s)", FileCount);
-    sim_print_val ((t_value) TotalSize, 10, 15, PV_RCOMMA);
-    sim_printf (" bytes\n");
-    sim_printf ("%16d Dir(s)\n", DirCount);
-    FindClose (hFind);
-    }
-else {
-    sim_printf ("Can't list files for %s\n", cptr);
-    return SCPE_ARG;
-    }
-return SCPE_OK;
-}
-
-#else /* !defined (_WIN32) */
-
-#if defined (HAVE_GLOB)
-#include <glob.h>
-#else /* !defined (HAVE_GLOB) */
-#include <dirent.h>
-#if defined (HAVE_FNMATCH)
-#include <fnmatch.h>
-#endif
-#endif /* defined (HAVE_GLOB) */
-
-t_stat dir_cmd (int32 flg, CONST char *cptr)
-{
-#if defined (HAVE_GLOB)
-glob_t  paths;
-#else
-DIR *dir;
-#endif
-struct stat filestat;
-char *c;
-char DirName[PATH_MAX + 1], WholeName[PATH_MAX + 1], WildName[PATH_MAX + 1];
-
-if (*cptr == '\0')
-    strcpy (WildName, "./*");
-else
-    strcpy (WildName, cptr);
-cptr = WildName;
-while (strlen(WildName) && sim_isspace(WildName[strlen(WildName)-1]))
-    WildName[strlen(WildName)-1] = '\0';
-if ((!stat (WildName, &filestat)) && (filestat.st_mode & S_IFDIR))
-    strcat (WildName, "/*");
-if ((*cptr != '/') || (0 == memcmp (cptr, "./", 2)) || (0 == memcmp (cptr, "../", 3))) {
-#if defined (VMS)
-    getcwd (WholeName, PATH_MAX, 0);
-#else
-    getcwd (WholeName, PATH_MAX);
-#endif
-    strcat (WholeName, "/");
-    strcat (WholeName, cptr);
-    while (strlen(WholeName) && sim_isspace(WholeName[strlen(WholeName)-1]))
-        WholeName[strlen(WholeName)-1] = '\0';
-    }
-while ((c = strstr (WholeName, "/./")))
-    strcpy (c + 1, c + 3);
-while ((c = strstr (WholeName, "//")))
-    strcpy (c + 1, c + 2);
-while ((c = strstr (WholeName, "/../"))) {
-    char *c1;
-    c1 = c - 1;
-    while ((c1 >= WholeName) && (*c1 != '/'))
-        c1 = c1 - 1;
-    strcpy (c1, c + 3);
-    while (0 == memcmp (WholeName, "/../", 4))
-        strcpy (WholeName, WholeName+3);
-    }
-c = strrchr (WholeName, '/');
-if (c) {
-    memcpy (DirName, WholeName, c-WholeName);
-    DirName[c-WholeName] = '\0';
-    }
-else
-#if defined (VMS)
-    getcwd (WholeName, PATH_MAX, 0);
-#else
-    getcwd (WholeName, PATH_MAX);
-#endif
-cptr = WholeName;
-#if defined (HAVE_GLOB)
-memset (&paths, 0, sizeof(paths));
-if (0 == glob (cptr, 0, NULL, &paths)) {
-#else
-dir = opendir(DirName[0] ? DirName : "/.");
-if (dir) {
-    struct dirent *ent;
-#endif
-    t_offset FileSize, TotalSize = 0;
-    int DirCount = 0, FileCount = 0;
-    char FileName[PATH_MAX + 1];
-#if defined (HAVE_FNMATCH)
-    char *MatchName = 1 + strrchr (cptr, '/');;
-#endif
-    char *c;
-    struct tm *local;
-#if defined (HAVE_GLOB)
-    size_t i;
-#endif
-
-    sim_printf (" Directory of %s\n\n", DirName[0] ? DirName : "/");
-#if defined (HAVE_GLOB)
-    for (i=0; i<paths.gl_pathc; i++) {
-        sprintf (FileName, "%s", paths.gl_pathv[i]);
-#else
-    while ((ent = readdir (dir))) {
-#if defined (HAVE_FNMATCH)
-        if (fnmatch(MatchName, ent->d_name, 0))
-            continue;
-#endif
-        sprintf (FileName, "%s/%s", DirName, ent->d_name);
-#endif
-        stat (FileName, &filestat);
-        local = localtime (&filestat.st_mtime);
-        sim_printf ("%02d/%02d/%04d  %02d:%02d %s ", local->tm_mon+1, local->tm_mday, 1900+local->tm_year, local->tm_hour%12, local->tm_min, (local->tm_hour >= 12) ? "PM" : "AM");
-        if (filestat.st_mode & S_IFDIR) {
-            ++DirCount;
-            sim_printf ("   <DIR>         ");
-            }
-        else {
-            if (filestat.st_mode & S_IFREG) {
-                ++FileCount;
-                FileSize = sim_fsize_name_ex (FileName);
-                sim_print_val ((t_value) FileSize, 10, 17, PV_RCOMMA);
-                TotalSize += FileSize;
-                }
-            else {
-                sim_printf ("%17s", "");
-                }
-            }
-        c = strrchr (FileName, '/');
-        sim_printf (" %s\n", c ? c + 1 : FileName);
-        }
-    if (FileCount) {
-        sim_printf ("%16d File(s)", FileCount);
-        sim_print_val ((t_value) TotalSize, 10, 15, PV_RCOMMA);
-        sim_printf (" bytes\n");
-        sim_printf ("%16d Dir(s)\n", DirCount);
-        }
-    else {
-        sim_printf ("File Not Found\n");
-        }
-#if defined (HAVE_GLOB)
-    globfree (&paths);
-#else
-    closedir (dir);
-#endif
-    }
-else {
-    sim_printf ("Can't list files for %s\n", cptr);
-    return SCPE_ARG;
-    }
-return SCPE_OK;
-}
-
-#endif /* !defined(_WIN32) */
-
-
-t_stat type_cmd (int32 flg, CONST char *cptr)
-{
-FILE *file;
-char lbuf[4*CBUFSIZE];
-
-if ((!cptr) || (*cptr == 0))
-    return SCPE_2FARG;
-lbuf[sizeof(lbuf)-1] = '\0';
-strncpy (lbuf, cptr, sizeof(lbuf)-1);
-sim_trim_endspc(lbuf);
-file = sim_fopen (lbuf, "r");
-if (file == NULL)                           /* open failed? */
-    return SCPE_OPENERR;
-lbuf[sizeof(lbuf)-1] = '\0';
-while (fgets (lbuf, sizeof(lbuf)-1, file))
-    sim_printf ("%s", lbuf);
-fclose (file);
-return SCPE_OK;
-}
-
-/* Breakpoint commands */
-
-t_stat brk_cmd (int32 flg, CONST char *cptr)
-{
-GET_SWITCHES (cptr);                                    /* get switches */
-return ssh_break (NULL, cptr, flg);                     /* call common code */
-}
-
-t_stat ssh_break (FILE *st, const char *cptr, int32 flg)
-{
-char gbuf[CBUFSIZE], *aptr, abuf[4*CBUFSIZE];
-CONST char *tptr, *t1ptr;
-DEVICE *dptr = sim_dflt_dev;
-UNIT *uptr = dptr->units;
-t_stat r;
-t_addr lo, hi, max = uptr->capac - 1;
-int32 cnt;
-
-if (sim_brk_types == 0)
-    return sim_messagef (SCPE_NOFNC, "No breakpoint support in this simulator\n");
-if ((dptr == NULL) || (uptr == NULL))
-    return SCPE_IERR;
-abuf[sizeof(abuf)-1] = '\0';
-strncpy (abuf, cptr, sizeof(abuf)-1);
-cptr = abuf;
-if ((aptr = strchr (abuf, ';'))) {                      /* ;action? */
-    if (flg != SSH_ST)                                  /* only on SET */
-        return sim_messagef (SCPE_ARG, "Invalid argument: %s\n", aptr);
-    *aptr++ = 0;                                        /* separate strings */
-    }
-if (*cptr == 0) {                                       /* no argument? */
-    lo = (t_addr) get_rval (sim_PC, 0);                 /* use PC */
-    return ssh_break_one (st, flg, lo, 0, aptr);
-    }
-while (*cptr) {
-    cptr = get_glyph (cptr, gbuf, ',');
-    tptr = get_range (dptr, gbuf, &lo, &hi, dptr->aradix, max, 0);
-    if (tptr == NULL)
-        return sim_messagef (SCPE_ARG, "Invalid address specifier: %s\n", gbuf);
-    if (*tptr == '[') {
-        cnt = (int32) strtotv (tptr + 1, &t1ptr, 10);
-        if ((tptr == t1ptr) || (*t1ptr != ']') || (flg != SSH_ST))
-            return sim_messagef (SCPE_ARG, "Invalid repeat count specifier: %s\n", tptr + 1);
-        tptr = t1ptr + 1;
-        }
-    else cnt = 0;
-    if (*tptr != 0)
-        return sim_messagef (SCPE_ARG, "Unexpected argument: %s\n", tptr);
-    if ((lo == 0) && (hi == max)) {
-        if (flg == SSH_CL)
-            sim_brk_clrall (sim_switches);
-        else
-            if (flg == SSH_SH)
-                sim_brk_showall (st, sim_switches);
-            else
-                return SCPE_ARG;
-        }
-    else {
-        for ( ; lo <= hi; lo = lo + 1) {
-            r = ssh_break_one (st, flg, lo, cnt, aptr);
-            if (r != SCPE_OK)
-                return r;
-            }
-        }
-    }
-return SCPE_OK;
-}
-
-t_stat ssh_break_one (FILE *st, int32 flg, t_addr lo, int32 cnt, CONST char *aptr)
-{
-if (!sim_brk_types)
-    return sim_messagef (SCPE_NOFNC, "No breakpoint support in this simulator\n");
-switch (flg) {
-
-    case SSH_ST:
-        return sim_brk_set (lo, sim_switches, cnt, aptr);
-        break;
-
-    case SSH_CL:
-        return sim_brk_clr (lo, sim_switches);
-        break;
-
-    case SSH_SH:
-        return sim_brk_show (st, lo, sim_switches);
-        break;
-
-    default:
-        return SCPE_ARG;
-    }
-}
-
-/* Reset command and routines
-
-   re[set]              reset all devices
-   re[set] all          reset all devices
-   re[set] device       reset specific device
-*/
-
-static t_bool run_cmd_did_reset = FALSE;
-
-t_stat reset_cmd (int32 flag, CONST char *cptr)
-{
-char gbuf[CBUFSIZE];
-DEVICE *dptr;
-
-GET_SWITCHES (cptr);                                    /* get switches */
-run_cmd_did_reset = FALSE;
-if (*cptr == 0)                                         /* reset(cr) */
-    return (reset_all (0));
-cptr = get_glyph (cptr, gbuf, 0);                       /* get next glyph */
-if (*cptr != 0)                                         /* now eol? */
-    return SCPE_2MARG;
-if (strcmp (gbuf, "ALL") == 0)
-    return (reset_all (0));
-dptr = find_dev (gbuf);                                 /* locate device */
-if (dptr == NULL)                                       /* found it? */
-    return SCPE_NXDEV;
-if (dptr->reset != NULL)
-    return dptr->reset (dptr);
-else return SCPE_OK;
-}
-
-/* Reset devices start..end
-
-   Inputs:
-        start   =       number of starting device
-   Outputs:
-        status  =       error status
-*/
-
-t_stat reset_all (uint32 start)
-{
-DEVICE *dptr;
-uint32 i;
-t_stat reason;
-
-for (i = 0; i < start; i++) {
-    if (sim_devices[i] == NULL)
-        return SCPE_IERR;
-    }
-for (i = start; (dptr = sim_devices[i]) != NULL; i++) {
-    if (dptr->reset != NULL) {
-        reason = dptr->reset (dptr);
-        if (reason != SCPE_OK)
-            return reason;
-        }
-    }
-for (i = 0; sim_internal_device_count && (dptr = sim_internal_devices[i]); ++i) {
-    if (dptr->reset != NULL) {
-        reason = dptr->reset (dptr);
-        if (reason != SCPE_OK)
-            return reason;
-        }
-    }
-return SCPE_OK;
-}
-
-/* Reset to powerup state
-
-   Inputs:
-        start   =       number of starting device
-   Outputs:
-        status  =       error status
-*/
-
-t_stat reset_all_p (uint32 start)
-{
-t_stat r;
-int32 old_sw = sim_switches;
-
-sim_switches = SWMASK ('P');
-r = reset_all (start);
-sim_switches = old_sw;
-return r;
-}
-
-/* Load and dump commands
-
-   lo[ad] filename {arg}        load specified file
-   du[mp] filename {arg}        dump to specified file
-*/
-
-/* Memory File use (for internal memory static ROM images) 
-
-    when used to read ROM image with internally generated
-    load commands, calling code setups with sim_set_memory_file() 
-    sim_load uses Fgetc() instead of fgetc() or getc()
-*/
-
-static const unsigned char *mem_data = NULL;
-static size_t mem_data_size = 0;
-
-t_stat sim_set_memory_load_file (const unsigned char *data, size_t size)
-{
-mem_data = data;
-mem_data_size = size;
-return SCPE_OK;
-}
-
-int Fgetc (FILE *f)
-{
-if (mem_data) {
-    if (mem_data_size == 0)
-        return EOF;
-    --mem_data_size;
-    return (int)(*mem_data++);
-    }
-else
-    return fgetc (f);
-}
-
-
-t_stat load_cmd (int32 flag, CONST char *cptr)
-{
-char gbuf[CBUFSIZE];
-FILE *loadfile = NULL;
-t_stat reason;
-
-GET_SWITCHES (cptr);                                    /* get switches */
-if (*cptr == 0)                                         /* must be more */
-    return SCPE_2FARG;
-cptr = get_glyph_nc (cptr, gbuf, 0);                    /* get file name */
-if (!mem_data) {
-    loadfile = sim_fopen (gbuf, flag? "wb": "rb");      /* open for wr/rd */
-    if (loadfile == NULL)
-        return SCPE_OPENERR;
-    }
-GET_SWITCHES (cptr);                                    /* get switches */
-reason = sim_load (loadfile, (CONST char *)cptr, gbuf, flag);/* load or dump */
-if (loadfile)
-    fclose (loadfile);
-return reason;
-}
-
-/* Attach command
-
-   at[tach] unit file   attach specified unit to file
-*/
-
-t_stat attach_cmd (int32 flag, CONST char *cptr)
-{
-char gbuf[4*CBUFSIZE];
-DEVICE *dptr;
-UNIT *uptr;
-t_stat r;
-
-GET_SWITCHES (cptr);                                    /* get switches */
-if (*cptr == 0)                                         /* must be more */
-    return SCPE_2FARG;
-cptr = get_glyph (cptr, gbuf, 0);                       /* get next glyph */
-GET_SWITCHES (cptr);                                    /* get switches */
-if (*cptr == 0)                                         /* now eol? */
-    return SCPE_2FARG;
-dptr = find_unit (gbuf, &uptr);                         /* locate unit */
-if (dptr == NULL)                                       /* found dev? */
-    return SCPE_NXDEV;
-if (uptr == NULL)                                       /* valid unit? */
-    return SCPE_NXUN;
-if (uptr->flags & UNIT_ATT) {                           /* already attached? */
-    if (!(uptr->dynflags & UNIT_ATTMULT) &&             /* and only single attachable */
-        !(dptr->flags & DEV_DONTAUTO)) {                /* and auto detachable */
-        r = scp_detach_unit (dptr, uptr);               /* detach it */
-        if (r != SCPE_OK)                               /* error? */
-            return r;
-        }
-    else {
-        if (!(uptr->dynflags & UNIT_ATTMULT))
-            return SCPE_ALATT;                          /* Already attached */
-        }
-    }
-gbuf[sizeof(gbuf)-1] = '\0';
-strncpy (gbuf, cptr, sizeof(gbuf)-1);
-sim_trim_endspc (gbuf);                                 /* trim trailing spc */
-return scp_attach_unit (dptr, uptr, gbuf);              /* attach */
-}
-
-/* Call device-specific or file-oriented attach unit routine */
-
-t_stat scp_attach_unit (DEVICE *dptr, UNIT *uptr, const char *cptr)
-{
-if (dptr->attach != NULL)                               /* device routine? */
-    return dptr->attach (uptr, (CONST char *)cptr);     /* call it */
-return attach_unit (uptr, (CONST char *)cptr);          /* no, std routine */
-}
-
-/* Attach unit to file */
-
-t_stat attach_unit (UNIT *uptr, CONST char *cptr)
-{
-DEVICE *dptr;
-
-if (uptr->flags & UNIT_DIS)                             /* disabled? */
-    return SCPE_UDIS;
-if (!(uptr->flags & UNIT_ATTABLE))                      /* not attachable? */
-    return SCPE_NOATT;
-if ((dptr = find_dev_from_unit (uptr)) == NULL)
-    return SCPE_NOATT;
-uptr->filename = (char *) calloc (CBUFSIZE, sizeof (char)); /* alloc name buf */
-if (uptr->filename == NULL)
-    return SCPE_MEM;
-strncpy (uptr->filename, cptr, CBUFSIZE);               /* save name */
-if ((sim_switches & SWMASK ('R')) ||                    /* read only? */
-    ((uptr->flags & UNIT_RO) != 0)) {
-    if (((uptr->flags & UNIT_ROABLE) == 0) &&           /* allowed? */
-        ((uptr->flags & UNIT_RO) == 0))
-        return attach_err (uptr, SCPE_NORO);            /* no, error */
-    uptr->fileref = sim_fopen (cptr, "rb");             /* open rd only */
-    if (uptr->fileref == NULL)                          /* open fail? */
-        return attach_err (uptr, SCPE_OPENERR);         /* yes, error */
-    uptr->flags = uptr->flags | UNIT_RO;                /* set rd only */
-    if (!sim_quiet && !(sim_switches & SWMASK ('Q'))) {
-        sim_printf ("%s: unit is read only\n", sim_dname (dptr));
-        }
-    }
-else {
-    if (sim_switches & SWMASK ('N')) {                  /* new file only? */
-        uptr->fileref = sim_fopen (cptr, "wb+");        /* open new file */
-        if (uptr->fileref == NULL)                      /* open fail? */
-            return attach_err (uptr, SCPE_OPENERR);     /* yes, error */
-        if (!sim_quiet && !(sim_switches & SWMASK ('Q'))) {
-            sim_printf ("%s: creating new file\n", sim_dname (dptr));
-            }
-        }
-    else {                                              /* normal */
-        uptr->fileref = sim_fopen (cptr, "rb+");        /* open r/w */
-        if (uptr->fileref == NULL) {                    /* open fail? */
-#if defined(EPERM)
-            if ((errno == EROFS) || (errno == EACCES) || (errno == EPERM)) {/* read only? */
-#else
-            if ((errno == EROFS) || (errno == EACCES)) {/* read only? */
-#endif
-                if ((uptr->flags & UNIT_ROABLE) == 0)   /* allowed? */
-                    return attach_err (uptr, SCPE_NORO);/* no error */
-                uptr->fileref = sim_fopen (cptr, "rb"); /* open rd only */
-                if (uptr->fileref == NULL)              /* open fail? */
-                    return attach_err (uptr, SCPE_OPENERR); /* yes, error */
-                uptr->flags = uptr->flags | UNIT_RO;    /* set rd only */
-                if (!sim_quiet) {
-                    sim_printf ("%s: unit is read only\n", sim_dname (dptr));
-                    }
-                }
-            else {                                      /* doesn't exist */
-                if (sim_switches & SWMASK ('E'))        /* must exist? */
-                    return attach_err (uptr, SCPE_OPENERR); /* yes, error */
-                uptr->fileref = sim_fopen (cptr, "wb+");/* open new file */
-                if (uptr->fileref == NULL)              /* open fail? */
-                    return attach_err (uptr, SCPE_OPENERR); /* yes, error */
-                if (!sim_quiet) {
-                    sim_printf ("%s: creating new file\n", sim_dname (dptr));
-                    }
-                }
-            }                                           /* end if null */
-        }                                               /* end else */
-    }
-if (uptr->flags & UNIT_BUFABLE) {                       /* buffer? */
-    uint32 cap = ((uint32) uptr->capac) / dptr->aincr;  /* effective size */
-    if (uptr->flags & UNIT_MUSTBUF)                     /* dyn alloc? */
-        uptr->filebuf = calloc (cap, SZ_D (dptr));      /* allocate */
-    if (uptr->filebuf == NULL)                          /* no buffer? */
-        return attach_err (uptr, SCPE_MEM);             /* error */
-    if (!sim_quiet) {
-        sim_printf ("%s: buffering file in memory\n", sim_dname (dptr));
-        }
-    uptr->hwmark = (uint32)sim_fread (uptr->filebuf,    /* read file */
-        SZ_D (dptr), cap, uptr->fileref);
-    uptr->flags = uptr->flags | UNIT_BUF;               /* set buffered */
-    }
-uptr->flags = uptr->flags | UNIT_ATT;
-uptr->pos = 0;
-return SCPE_OK;
-}
-
-t_stat attach_err (UNIT *uptr, t_stat stat)
-{
-free (uptr->filename);
-uptr->filename = NULL;
-return stat;
-}
-
-/* Detach command
-
-   det[ach] all         detach all units
-   det[ach] unit        detach specified unit
-*/
-
-t_stat detach_cmd (int32 flag, CONST char *cptr)
-{
-char gbuf[CBUFSIZE];
-DEVICE *dptr;
-UNIT *uptr;
-
-GET_SWITCHES (cptr);                                    /* get switches */
-if (*cptr == 0)                                         /* must be more */
-    return SCPE_2FARG;
-cptr = get_glyph (cptr, gbuf, 0);                       /* get next glyph */
-if (*cptr != 0)                                         /* now eol? */
-    return SCPE_2MARG;
-if (strcmp (gbuf, "ALL") == 0)
-    return (detach_all (0, FALSE));
-dptr = find_unit (gbuf, &uptr);                         /* locate unit */
-if (dptr == NULL)                                       /* found dev? */
-    return SCPE_NXDEV;
-if (uptr == NULL)                                       /* valid unit? */
-    return SCPE_NXUN;
-return scp_detach_unit (dptr, uptr);                    /* detach */
-}
-
-/* Detach devices start..end
-
-   Inputs:
-        start   =       number of starting device
-        shutdown =      TRUE if simulator shutting down
-   Outputs:
-        status  =       error status
-
-   Note that during shutdown, detach routines for non-attachable devices
-   will be called.  These routines can implement simulator shutdown.  Error
-   returns during shutdown are ignored.
-*/
-
-t_stat detach_all (int32 start, t_bool shutdown)
-{
-uint32 i, j;
-DEVICE *dptr;
-UNIT *uptr;
-t_stat r;
-
-if ((start < 0) || (start > 1))
-    return SCPE_IERR;
-if (shutdown)
-    sim_switches = sim_switches | SIM_SW_SHUT;          /* flag shutdown */
-for (i = start; (dptr = sim_devices[i]) != NULL; i++) { /* loop thru dev */
-    for (j = 0; j < dptr->numunits; j++) {              /* loop thru units */
-        uptr = (dptr->units) + j;
-        if ((uptr->flags & UNIT_ATT) ||                 /* attached? */
-            (shutdown && dptr->detach &&                /* shutdown, spec rtn, */
-            !(uptr->flags & UNIT_ATTABLE))) {           /* !attachable? */
-            r = scp_detach_unit (dptr, uptr);           /* detach unit */
-
-            if ((r != SCPE_OK) && !shutdown)            /* error and not shutting down? */
-                return r;                               /* bail out now with error status */
-            }
-        }
-    }
-return SCPE_OK;
-}
-
-
-/* Call device-specific or file-oriented detach unit routine */
-
-t_stat scp_detach_unit (DEVICE *dptr, UNIT *uptr)
-{
-if (dptr->detach != NULL)                               /* device routine? */
-    return dptr->detach (uptr);
-return detach_unit (uptr);                              /* no, standard */
-}
-
-/* Detach unit from file */
-
-t_stat detach_unit (UNIT *uptr)
-{
-DEVICE *dptr;
-
-if (uptr == NULL)
-    return SCPE_IERR;
-if (!(uptr->flags & UNIT_ATTABLE))                      /* attachable? */
-    return SCPE_NOATT;
-if (!(uptr->flags & UNIT_ATT)) {                        /* not attached? */
-    if (sim_switches & SIM_SW_REST)                     /* restoring? */
-        return SCPE_OK;                                 /* allow detach */
-    else
-        return SCPE_NOTATT;                             /* complain */
-    }
-if ((dptr = find_dev_from_unit (uptr)) == NULL)
-    return SCPE_OK;
-if (uptr->flags & UNIT_BUF) {
-    uint32 cap = (uptr->hwmark + dptr->aincr - 1) / dptr->aincr;
-    if (uptr->hwmark && ((uptr->flags & UNIT_RO) == 0)) {
-        if (!sim_quiet) {
-            sim_printf ("%s: writing buffer to file\n", sim_dname (dptr));
-            }
-        rewind (uptr->fileref);
-        sim_fwrite (uptr->filebuf, SZ_D (dptr), cap, uptr->fileref);
-        if (ferror (uptr->fileref))
-            sim_printf ("%s: I/O error - %s", sim_dname (dptr), strerror (errno));
-        }
-    if (uptr->flags & UNIT_MUSTBUF) {                   /* dyn alloc? */
-        free (uptr->filebuf);                           /* free buf */
-        uptr->filebuf = NULL;
-        }
-    uptr->flags = uptr->flags & ~UNIT_BUF;
-    }
-uptr->flags = uptr->flags & ~(UNIT_ATT | UNIT_RO);
-free (uptr->filename);
-uptr->filename = NULL;
-if (fclose (uptr->fileref) == EOF)
-    return SCPE_IOERR;
-return SCPE_OK;
-}
-
-/* Assign command
-
-   as[sign] device name assign logical name to device
-*/
-
-t_stat assign_cmd (int32 flag, CONST char *cptr)
-{
-char gbuf[CBUFSIZE];
-DEVICE *dptr;
-
-GET_SWITCHES (cptr);                                    /* get switches */
-if (*cptr == 0)                                         /* must be more */
-    return SCPE_2FARG;
-cptr = get_glyph (cptr, gbuf, 0);                       /* get next glyph */
-GET_SWITCHES (cptr);                                    /* get switches */
-if (*cptr == 0)                                         /* now eol? */
-    return SCPE_2FARG;
-dptr = find_dev (gbuf);                                 /* locate device */
-if (dptr == NULL)                                       /* found dev? */
-    return SCPE_NXDEV;
-cptr = get_glyph (cptr, gbuf, 0);                       /* get next glyph */
-if (*cptr != 0)                                         /* must be eol */
-    return SCPE_2MARG;
-if (find_dev (gbuf))                                    /* name in use */
-    return SCPE_ARG;
-deassign_device (dptr);                                 /* release current */
-return assign_device (dptr, gbuf);
-}
-
-t_stat assign_device (DEVICE *dptr, const char *cptr)
-{
-dptr->lname = (char *) calloc (1 + strlen (cptr), sizeof (char));
-if (dptr->lname == NULL)
-    return SCPE_MEM;
-strcpy (dptr->lname, cptr);
-return SCPE_OK;
-}
-
-/* Deassign command
-
-   dea[ssign] device    deassign logical name
-*/
-
-t_stat deassign_cmd (int32 flag, CONST char *cptr)
-{
-char gbuf[CBUFSIZE];
-DEVICE *dptr;
-
-GET_SWITCHES (cptr);                                    /* get switches */
-if (*cptr == 0)                                         /* must be more */
-    return SCPE_2FARG;
-cptr = get_glyph (cptr, gbuf, 0);                       /* get next glyph */
-if (*cptr != 0)                                         /* now eol? */
-    return SCPE_2MARG;
-dptr = find_dev (gbuf);                                 /* locate device */
-if (dptr == NULL)                                       /* found dev? */
-    return SCPE_NXDEV;
-return deassign_device (dptr);
-}
-
-t_stat deassign_device (DEVICE *dptr)
-{
-free (dptr->lname);
-dptr->lname = NULL;
-return SCPE_OK;
-}
-
-/* Get device display name */
-
-const char *sim_dname (DEVICE *dptr)
-{
-return (dptr ? (dptr->lname? dptr->lname: dptr->name) : "");
-}
-
-/* Get unit display name */
-
-const char *sim_uname (UNIT *uptr)
-{
-DEVICE *d = find_dev_from_unit(uptr);
-static AIO_TLS char uname[CBUFSIZE];
-
-if (!d)
-    return "";
-if (d->numunits == 1)
-    return sim_dname (d);
-sprintf (uname, "%s%d", sim_dname (d), (int)(uptr-d->units));
-return uname;
-}
-
-/* Save command
-
-   sa[ve] filename              save state to specified file
-*/
-
-t_stat save_cmd (int32 flag, CONST char *cptr)
-{
-FILE *sfile;
-t_stat r;
-char gbuf[4*CBUFSIZE];
-
-GET_SWITCHES (cptr);                                    /* get switches */
-if (*cptr == 0)                                         /* must be more */
-    return SCPE_2FARG;
-gbuf[sizeof(gbuf)-1] = '\0';
-strncpy (gbuf, cptr, sizeof(gbuf)-1);
-sim_trim_endspc (gbuf);
-if ((sfile = sim_fopen (gbuf, "wb")) == NULL)
-    return SCPE_OPENERR;
-r = sim_save (sfile);
-fclose (sfile);
-return r;
-}
-
-t_stat sim_save (FILE *sfile)
-{
-void *mbuf;
-int32 l, t;
-uint32 i, j, device_count;
-t_addr k, high;
-t_value val;
-t_stat r;
-t_bool zeroflg;
-size_t sz;
-DEVICE *dptr;
-UNIT *uptr;
-REG *rptr;
-
-#define WRITE_I(xx) sim_fwrite (&(xx), sizeof (xx), 1, sfile)
-
-/* Don't make changes below without also changing save_vercur above */
-
-fprintf (sfile, "%s\n%s\n%s\n%s\n%s\n%.0f\n",
-    save_vercur,                                        /* [V2.5] save format */
-    sim_savename,                                       /* sim name */
-    sim_si64, sim_sa64, eth_capabilities(),             /* [V3.5] options */
-    sim_time);                                          /* [V3.2] sim time */
-WRITE_I (sim_rtime);                                    /* [V2.6] sim rel time */
-#if defined(SIM_GIT_COMMIT_ID)
-#define S_xstr(a) S_str(a)
-#define S_str(a) #a
-fprintf (sfile, "git commit id: %8.8s\n", S_xstr(SIM_GIT_COMMIT_ID));
-#undef S_str
-#undef S_xstr
-#else
-fprintf (sfile, "git commit id: unknown\n");
-#endif
-
-for (device_count = 0; sim_devices[device_count]; device_count++);/* count devices */
-for (i = 0; i < (device_count + sim_internal_device_count); i++) {/* loop thru devices */
-    if (i < device_count)
-        dptr = sim_devices[i];
-    else
-        dptr = sim_internal_devices[i - device_count];
-    if (dptr->flags & DEV_NOSAVE)
-        continue;
-    fputs (dptr->name, sfile);                          /* device name */
-    fputc ('\n', sfile);
-    if (dptr->lname)                                    /* [V3.0] logical name */
-        fputs (dptr->lname, sfile);
-    fputc ('\n', sfile);
-    WRITE_I (dptr->flags);                              /* [V2.10] flags */
-    for (j = 0; j < dptr->numunits; j++) {
-        uptr = dptr->units + j;
-        t = sim_activate_time (uptr);
-        WRITE_I (j);                                    /* unit number */
-        WRITE_I (t);                                    /* activation time */
-        WRITE_I (uptr->u3);                             /* unit specific */
-        WRITE_I (uptr->u4);
-        WRITE_I (uptr->u5);                             /* [V3.0] more unit */
-        WRITE_I (uptr->u6);
-        WRITE_I (uptr->flags);                          /* [V2.10] flags */
-        WRITE_I (uptr->dynflags);
-        WRITE_I (uptr->wait);
-        WRITE_I (uptr->buf);
-        WRITE_I (uptr->capac);                          /* [V3.5] capacity */
-        fprintf (sfile, "%.0f\n", uptr->usecs_remaining);/* [V4.0] remaining wait */
-        if (uptr->flags & UNIT_ATT) {
-            fputs (uptr->filename, sfile);
-            if ((uptr->flags & UNIT_BUF) &&             /* writable buffered */
-                uptr->hwmark &&                         /* files need to be */
-                ((uptr->flags & UNIT_RO) == 0)) {       /* written on save */
-                uint32 cap = (uptr->hwmark + dptr->aincr - 1) / dptr->aincr;
-                rewind (uptr->fileref);
-                sim_fwrite (uptr->filebuf, SZ_D (dptr), cap, uptr->fileref);
-                fclose (uptr->fileref);                 /* flush data and state */
-                uptr->fileref = sim_fopen (uptr->filename, "rb+");/* reopen r/w */
-                }
-            }
-        fputc ('\n', sfile);
-        if (((uptr->flags & (UNIT_FIX + UNIT_ATTABLE)) == UNIT_FIX) &&
-             (dptr->examine != NULL) &&
-             ((high = uptr->capac) != 0)) {             /* memory-like unit? */
-            WRITE_I (high);                             /* [V2.5] write size */
-            sz = SZ_D (dptr);
-            if ((mbuf = calloc (SRBSIZ, sz)) == NULL) {
-                fclose (sfile);
-                return SCPE_MEM;
-                }
-            for (k = 0; k < high; ) {                   /* loop thru mem */
-                zeroflg = TRUE;
-                for (l = 0; (l < SRBSIZ) && (k < high); l++,
-                     k = k + (dptr->aincr)) {           /* check for 0 block */
-                    r = dptr->examine (&val, k, uptr, SIM_SW_REST);
-                    if (r != SCPE_OK) {
-                        free (mbuf);
-                        return r;
-                        }
-                    if (val) zeroflg = FALSE;
-                    SZ_STORE (sz, val, mbuf, l);
-                    }                                   /* end for l */
-                if (zeroflg) {                          /* all zero's? */
-                    l = -l;                             /* invert block count */
-                    WRITE_I (l);                        /* write only count */
-                    }
-                else {
-                    WRITE_I (l);                        /* block count */
-                    sim_fwrite (mbuf, sz, l, sfile);
-                    }
-                }                                       /* end for k */
-            free (mbuf);                                /* dealloc buffer */
-            }                                           /* end if mem */
-        else {                                          /* no memory */
-            high = 0;                                   /* write 0 */
-            WRITE_I (high);
-            }                                           /* end else mem */
-        }                                               /* end unit loop */
-    t = -1;                                             /* end units */
-    WRITE_I (t);                                        /* write marker */
-    for (rptr = dptr->registers; (rptr != NULL) &&      /* loop thru regs */
-         (rptr->name != NULL); rptr++) {
-        fputs (rptr->name, sfile);                      /* name */
-        fputc ('\n', sfile);
-        WRITE_I (rptr->depth);                          /* [V2.10] depth */
-        for (j = 0; j < rptr->depth; j++) {             /* loop thru values */
-            val = get_rval (rptr, j);                   /* get value */
-            WRITE_I (val);                              /* store */
-            }
-        }
-    fputc ('\n', sfile);                                /* end registers */
-    }
-fputc ('\n', sfile);                                    /* end devices */
-return (ferror (sfile))? SCPE_IOERR: SCPE_OK;           /* error during save? */
-}
-
-/* Restore command
-
-   re[store] filename           restore state from specified file
-*/
-
-t_stat restore_cmd (int32 flag, CONST char *cptr)
-{
-FILE *rfile;
-t_stat r;
-char gbuf[4*CBUFSIZE];
-
-GET_SWITCHES (cptr);                                    /* get switches */
-if (*cptr == 0)                                         /* must be more */
-    return SCPE_2FARG;
-gbuf[sizeof(gbuf)-1] = '\0';
-strncpy (gbuf, cptr, sizeof(gbuf)-1);
-sim_trim_endspc (gbuf);
-if ((rfile = sim_fopen (gbuf, "rb")) == NULL)
-    return SCPE_OPENERR;
-r = sim_rest (rfile);
-fclose (rfile);
-return r;
-}
-
-t_stat sim_rest (FILE *rfile)
-{
-char buf[CBUFSIZE];
-char **attnames = NULL;
-UNIT **attunits = NULL;
-int32 *attswitches = NULL;
-int32 attcnt = 0;
-void *mbuf;
-int32 j, blkcnt, limit, unitno, time, flg;
-uint32 us, depth;
-t_addr k, high, old_capac;
-t_value val, mask;
-t_stat r;
-size_t sz;
-t_bool v40, v35, v32;
-DEVICE *dptr;
-UNIT *uptr;
-REG *rptr;
-struct stat rstat;
-t_bool force_restore = ((sim_switches & SWMASK ('F')) != 0);
-t_bool dont_detach_attach = ((sim_switches & SWMASK ('D')) != 0);
-t_bool suppress_warning = ((sim_switches & SWMASK ('Q')) != 0);
-t_bool warned = FALSE;
-
-sim_switches &= ~(SWMASK ('F') | SWMASK ('D') | SWMASK ('Q'));  /* remove digested switches */
-#define READ_S(xx) if (read_line ((xx), sizeof(xx), rfile) == NULL) \
-    return SCPE_IOERR;
-#define READ_I(xx) if (sim_fread (&xx, sizeof (xx), 1, rfile) == 0) \
-    return SCPE_IOERR;
-
-fstat (fileno (rfile), &rstat);
-READ_S (buf);                                           /* [V2.5+] read version */
-v40 = v35 = v32 = FALSE;
-if (strcmp (buf, save_ver40) == 0)                      /* version 4.0? */
-    v40 = v35 = v32 = TRUE;
-else if (strcmp (buf, save_ver35) == 0)                 /* version 3.5? */
-    v35 = v32 = TRUE;
-else if (strcmp (buf, save_ver32) == 0)                 /* version 3.2? */
-    v32 = TRUE;
-else if (strcmp (buf, save_ver30) != 0) {               /* version 3.0? */
-    sim_printf ("Invalid file version: %s\n", buf);
-    return SCPE_INCOMP;
-    }
-if ((strcmp (buf, save_ver40) != 0) && (!sim_quiet) && (!suppress_warning)) {
-    sim_printf ("warning - attempting to restore a saved simulator image in %s image format.\n", buf);
-    warned = TRUE;
-    }
-READ_S (buf);                                           /* read sim name */
-if (strcmp (buf, sim_savename)) {                       /* name match? */
-    sim_printf ("Wrong system type: %s\n", buf);
-    return SCPE_INCOMP;
-    }
-if (v35) {                                              /* [V3.5+] options */
-    READ_S (buf);                                       /* integer size */
-    if (strcmp (buf, sim_si64) != 0) {
-        sim_printf ("Incompatible integer size, save file = %s\n", buf);
-        return SCPE_INCOMP;
-        }
-    READ_S (buf);                                       /* address size */
-    if (strcmp (buf, sim_sa64) != 0) {
-        sim_printf ("Incompatible address size, save file = %s\n", buf);
-        return SCPE_INCOMP;
-        }
-    READ_S (buf);                                       /* Ethernet */
-    }
-if (v32) {                                              /* [V3.2+] time as string */
-    READ_S (buf);
-    sscanf (buf, "%lf", &sim_time);
-    }
-else READ_I (sim_time);                                 /* sim time */
-READ_I (sim_rtime);                                     /* [V2.6+] sim rel time */
-if (v40) {
-    READ_S (buf);                                       /* read git commit id */
-#if defined(SIM_GIT_COMMIT_ID)
-#define S_xstr(a) S_str(a)
-#define S_str(a) #a
-    if ((memcmp (buf, "git commit id: " S_xstr(SIM_GIT_COMMIT_ID), 23)) && 
-        (!sim_quiet) && (!suppress_warning)) {
-        sim_printf ("warning - different simulator git versions.\nSaved commit id: %8.8s, Running commit id: %8.8s\n", buf + 15, S_xstr(SIM_GIT_COMMIT_ID));
-        warned = TRUE;
-        }
-#undef S_str
-#undef S_xstr
-#endif
-    }
-if (!dont_detach_attach)
-    detach_all (0, 0);                                  /* Detach everything to start from a consistent state */
-else {
-    if (!suppress_warning) {
-        uint32 i, j;
-
-        for (i = 0; (dptr = sim_devices[i]) != NULL; i++) { /* loop thru dev */
-            for (j = 0; j < dptr->numunits; j++) {      /* loop thru units */
-                uptr = (dptr->units) + j;
-                if (uptr->flags & UNIT_ATT) {           /* attached? */
-                    sim_printf ("warning - leaving %s attached to '%s'\n", sim_uname (uptr), uptr->filename);
-                    warned = TRUE;
-                    }
-                }
-            }
-        }
-    }
-for ( ;; ) {                                            /* device loop */
-    READ_S (buf);                                       /* read device name */
-    if (buf[0] == 0)                                    /* last? */
-        break;
-    if ((dptr = find_dev (buf)) == NULL) {              /* locate device */
-        sim_printf ("Invalid device name: %s\n", buf);
-        return SCPE_INCOMP;
-        }
-    READ_S (buf);                                       /* [V3.0+] logical name */
-    deassign_device (dptr);                             /* delete old name */
-    if ((buf[0] != 0) && 
-        ((r = assign_device (dptr, buf)) != SCPE_OK))
-        return r;
-    READ_I (flg);                                       /* [V2.10+] ctlr flags */
-    if (!v32)
-        flg = ((flg & DEV_UFMASK_31) << (DEV_V_UF - DEV_V_UF_31)) |
-            (flg & ~DEV_UFMASK_31);                     /* [V3.2+] flags moved */
-    dptr->flags = (dptr->flags & ~DEV_RFLAGS) |         /* restore ctlr flags */
-         (flg & DEV_RFLAGS);
-    for ( ;; ) {                                        /* unit loop */
-        sim_switches = SIM_SW_REST;                     /* flag rstr, clr RO */
-        READ_I (unitno);                                /* unit number */
-        if (unitno < 0)                                 /* end units? */
-            break;
-        if ((uint32) unitno >= dptr->numunits) {        /* too big? */
-            sim_printf ("Invalid unit number: %s%d\n", sim_dname (dptr), unitno);
-            return SCPE_INCOMP;
-            }
-        READ_I (time);                                  /* event time */
-        uptr = (dptr->units) + unitno;
-        sim_cancel (uptr);
-        if (time > 0)
-            sim_activate (uptr, time - 1);
-        READ_I (uptr->u3);                              /* device specific */
-        READ_I (uptr->u4);
-        READ_I (uptr->u5);                              /* [V3.0+] more dev spec */
-        READ_I (uptr->u6);
-        READ_I (flg);                                   /* [V2.10+] unit flags */
-        if (v40) {                                      /* [V4.0+] dynflags */
-            READ_I (uptr->dynflags);
-            READ_I (uptr->wait);
-            READ_I (uptr->buf);
-            }
-        old_capac = uptr->capac;                        /* save current capacity */
-        if (v35) {                                      /* [V3.5+] capacity */
-            READ_I (uptr->capac);
-            }
-        if (v40) {
-            READ_S (buf);
-            sscanf (buf, "%lf", &uptr->usecs_remaining);
-            }
-        if (!v32)
-            flg = ((flg & UNIT_UFMASK_31) << (UNIT_V_UF - UNIT_V_UF_31)) |
-                (flg & ~UNIT_UFMASK_31);                /* [V3.2+] flags moved */
-        uptr->flags = (uptr->flags & ~UNIT_RFLAGS) |
-            (flg & UNIT_RFLAGS);                        /* restore */
-        READ_S (buf);                                   /* attached file */
-        if ((uptr->flags & UNIT_ATT) &&                 /* unit currently attached? */
-            (!dont_detach_attach)) {
-            r = scp_detach_unit (dptr, uptr);           /* detach it */
-            if (r != SCPE_OK)
-                return sim_messagef (r, "Error detaching %s from %s: %s\n", sim_uname (uptr), uptr->filename, sim_error_text (r));
-            }
-        if ((buf[0] != '\0') &&                         /* unit to be reattached? */
-            ((uptr->flags & UNIT_ATTABLE) ||            /*  and unit is attachable */
-             (dptr->attach != NULL))) {                 /*    or VM attach routine provided? */
-            uptr->flags = uptr->flags & ~UNIT_DIS;      /* ensure device is enabled */
-            if (flg & UNIT_RO)                          /* [V2.10+] saved flgs & RO? */
-                sim_switches |= SWMASK ('R');           /* RO attach */
-            /* add unit to list of units to attach after registers are read */
-            attunits = (UNIT **)realloc (attunits, sizeof (*attunits)*(attcnt+1));
-            attunits[attcnt] = uptr;
-            attnames = (char **)realloc (attnames, sizeof (*attnames)*(attcnt+1));
-            attnames[attcnt] = (char *)malloc(1+strlen(buf));
-            strcpy (attnames[attcnt], buf);
-            attswitches = (int32 *)realloc (attswitches, sizeof (*attswitches)*(attcnt+1));
-            attswitches[attcnt] = sim_switches;
-            ++attcnt;
-            }
-        READ_I (high);                                  /* memory capacity */
-        if (high > 0) {                                 /* [V2.5+] any memory? */
-            if (((uptr->flags & (UNIT_FIX + UNIT_ATTABLE)) != UNIT_FIX) ||
-                 (dptr->deposit == NULL)) {
-                sim_printf ("Can't restore memory: %s%d\n", sim_dname (dptr), unitno);
-                return SCPE_INCOMP;
-                }
-            if (high != old_capac) {                    /* size change? */
-                uptr->capac = old_capac;                /* temp restore old */
-                if ((dptr->flags & DEV_DYNM) &&
-                    ((dptr->msize == NULL) ||
-                     (dptr->msize (uptr, (int32) high, NULL, NULL) != SCPE_OK))) {
-                    sim_printf ("Can't change memory size: %s%d\n",
-                                sim_dname (dptr), unitno);
-                    return SCPE_INCOMP;
-                    }
-                uptr->capac = high;                     /* new memory size */
-                sim_printf ("Memory size changed: %s%d = ", sim_dname (dptr), unitno);
-                fprint_capac (stdout, dptr, uptr);
-                if (sim_log)
-                    fprint_capac (sim_log, dptr, uptr);
-                sim_printf ("\n");
-                }
-            sz = SZ_D (dptr);                           /* allocate buffer */
-            if ((mbuf = calloc (SRBSIZ, sz)) == NULL)
-                return SCPE_MEM;
-            for (k = 0; k < high; ) {                   /* loop thru mem */
-                if (sim_fread (&blkcnt, sizeof (blkcnt), 1, rfile) == 0) {/* block count */
-                    free (mbuf);
-                    return SCPE_IOERR;
-                    }
-                if (blkcnt < 0)                         /* compressed? */
-                    limit = -blkcnt;
-                else limit = (int32)sim_fread (mbuf, sz, blkcnt, rfile);
-                if (limit <= 0) {                       /* invalid or err? */
-                    free (mbuf);
-                    return SCPE_IOERR;
-                    }
-                for (j = 0; j < limit; j++, k = k + (dptr->aincr)) {
-                    if (blkcnt < 0)                     /* compressed? */
-                        val = 0;
-                    else SZ_LOAD (sz, val, mbuf, j);    /* saved value */
-                    r = dptr->deposit (val, k, uptr, SIM_SW_REST);
-                    if (r != SCPE_OK) {
-                        free (mbuf);
-                        return r;
-                        }
-                    }                                   /* end for j */
-                }                                       /* end for k */
-            free (mbuf);                                /* dealloc buffer */
-            }                                           /* end if high */
-        }                                               /* end unit loop */
-    for ( ;; ) {                                        /* register loop */
-        READ_S (buf);                                   /* read reg name */
-        if (buf[0] == 0)                                /* last? */
-            break;
-        READ_I (depth);                                 /* [V2.10+] depth */
-        if ((rptr = find_reg (buf, NULL, dptr)) == NULL) {
-            sim_printf ("Invalid register name: %s %s\n", sim_dname (dptr), buf);
-            for (us = 0; us < depth; us++) {            /* skip values */
-                READ_I (val);
-                }
-            continue;
-            }
-        if (depth != rptr->depth) {                      /* [V2.10+] mismatch? */
-            sim_printf ("Register depth mismatch: %s %s, file = %d, sim = %d\n",
-                        sim_dname (dptr), buf, depth, rptr->depth);
-            }
-        mask = width_mask[rptr->width];                 /* get mask */
-        for (us = 0; us < depth; us++) {                /* loop thru values */
-            READ_I (val);                               /* read value */
-            if (val > mask) {                           /* value ok? */
-                sim_printf ("Invalid register value: %s %s\n", sim_dname (dptr), buf);
-                }
-            else if (us < rptr->depth)                  /* in range? */
-                put_rval (rptr, us, val);
-            }
-        }                                               /* end register loop */
-    }                                                   /* end device loop */
-/* Now that all of the register state has been imported, we can attach 
-   units which were originally attached.  Some of these attach operations 
-   may depend on the state of the device (in registers) to work correctly */
-for (j=0, r = SCPE_OK; j<attcnt; j++) {
-    if ((r == SCPE_OK) && (!dont_detach_attach)) {
-        struct stat fstat;
-        t_addr saved_pos;
-
-        dptr = find_dev_from_unit (attunits[j]);
-        if ((!force_restore) && 
-            (!stat(attnames[j], &fstat)))
-            if (fstat.st_mtime > rstat.st_mtime + 30) {
-                r = SCPE_INCOMP;
-                sim_printf ("Error Attaching %s to %s - the restore state is %d seconds older than the attach file\n", sim_dname (dptr), attnames[j], (int)(fstat.st_mtime - rstat.st_mtime));
-                sim_printf ("restore with the -F switch to override this sanity check\n");
-                continue;
-                }
-        saved_pos = attunits[j]->pos;
-        sim_switches = attswitches[j];
-        r = scp_attach_unit (dptr, attunits[j], attnames[j]);/* reattach unit */
-        attunits[j]->pos = saved_pos;
-        if (r != SCPE_OK)
-            sim_printf ("Error Attaching %s to %s\n", sim_dname (dptr), attnames[j]);
-        }
-    else {
-        if ((r == SCPE_OK) && (dont_detach_attach)) {
-            if ((!suppress_warning) && 
-                ((!attunits[j]->filename) || (strcmp (attunits[j]->filename, attnames[j]) != 0))) {
-                warned = TRUE;
-                sim_printf ("warning - %s was attached to '%s'", sim_uname (attunits[j]), attnames[j]);
-                if (attunits[j]->filename)
-                    sim_printf (", now attached to '%s'\n", attunits[j]->filename);
-                else
-                    sim_printf (", now unattached\n");
-                }
-            }
-        }
-    free (attnames[j]);
-    }
-free (attnames);
-free (attunits);
-free (attswitches);
-if (warned)
-    sim_printf ("restore with the -Q switch to suppress warning messages\n");
-return r;
-}
-
-/* Run, go, boot, cont, step, next commands
-
-   ru[n] [new PC]       reset and start simulation
-   go [new PC]          start simulation
-   co[nt]               start simulation
-   s[tep] [step limit]  start simulation for 'limit' instructions
-   next                 start simulation for 1 instruction 
-                        stepping over subroutine calls
-   b[oot] device        bootstrap from device and start simulation
-
-   switches:
-    -Q                  quiet return status
-    -T                  (only for step), causes the step limit to 
-                        be a number of microseconds to run for            
-*/
-
-t_stat run_cmd (int32 flag, CONST char *cptr)
-{
-char gbuf[CBUFSIZE] = "";
-CONST char *tptr;
-uint32 i, j;
-int32 sim_next;
-int32 unitno;
-t_value pcv, orig_pcv;
-t_stat r;
-DEVICE *dptr;
-UNIT *uptr;
-
-GET_SWITCHES (cptr);                                    /* get switches */
-sim_step = 0;
-#ifdef OPCON
-if (((flag == RU_RUN) || (flag == RU_GO)) && oc_halt_status() == FALSE){ /* run or go */
-#else
-if ((flag == RU_RUN) || (flag == RU_GO)) {              /* run or go */
-<<<<<<< HEAD
-#endif
-=======
-    orig_pcv = get_rval (sim_PC, 0);                    /* get current PC value */
->>>>>>> 0db0236b
-    if (*cptr != 0) {                                   /* argument? */
-        cptr = get_glyph (cptr, gbuf, 0);               /* get next glyph */
-        if (MATCH_CMD (gbuf, "UNTIL") != 0) {
-            if (sim_vm_parse_addr)                      /* address parser? */
-                pcv = sim_vm_parse_addr (sim_dflt_dev, gbuf, &tptr);
-            else pcv = strtotv (gbuf, &tptr, sim_PC->radix);/* parse PC */
-            if ((tptr == gbuf) || (*tptr != 0) ||       /* error? */
-                (pcv > width_mask[sim_PC->width]))
-                return SCPE_ARG;
-            put_rval (sim_PC, 0, pcv);                  /* Save in PC */
-            }
-        }
-    if ((flag == RU_RUN) &&                             /* run? */
-        ((r = sim_run_boot_prep (flag)) != SCPE_OK)) {  /* reset sim */
-        put_rval (sim_PC, 0, orig_pcv);                 /* restore original PC */
-        return r;
-        }
-    if ((*cptr) || (MATCH_CMD (gbuf, "UNTIL") == 0)) {  /* should be end */
-        int32 saved_switches = sim_switches;
-
-        if (MATCH_CMD (gbuf, "UNTIL") != 0)
-            cptr = get_glyph (cptr, gbuf, 0);           /* get next glyph */
-        if (MATCH_CMD (gbuf, "UNTIL") != 0)
-            return sim_messagef (SCPE_2MARG, "Unexpected %s command argument: %s %s\n", 
-                                             (flag == RU_RUN) ? "RUN" : "GO", gbuf, cptr);
-        sim_switches = 0;
-        GET_SWITCHES (cptr);
-        if ((*cptr == '\'') || (*cptr == '"')) {        /* Expect UNTIL condition */
-            r = expect_cmd (1, cptr);
-            if (r != SCPE_OK)
-                return r;
-            }
-        else {                                          /* BREAK UNTIL condition */
-            if (sim_switches == 0)
-                sim_switches = sim_brk_dflt;
-            sim_switches |= BRK_TYP_TEMP;               /* make this a one-shot breakpoint */
-            sim_brk_types |= BRK_TYP_TEMP;
-            r = ssh_break (NULL, cptr, SSH_ST);
-            if (r != SCPE_OK)
-                return sim_messagef (r, "Unable to establish breakpoint at: %s\n", cptr);
-            }
-        sim_switches = saved_switches;
-        }
-    }
-
-else if ((flag == RU_STEP) ||
-         ((flag == RU_NEXT) && !sim_vm_is_subroutine_call)) { /* step */
-    static t_bool not_implemented_message = FALSE;
-
-    if ((!not_implemented_message) && (flag == RU_NEXT)) {
-        sim_printf ("This simulator does not have subroutine call detection.\nPerforming a STEP instead\n");
-        not_implemented_message = TRUE;
-        flag = RU_STEP;
-        }
-    if (*cptr != 0) {                                   /* argument? */
-        cptr = get_glyph (cptr, gbuf, 0);               /* get next glyph */
-        if (*cptr != 0)                                 /* should be end */
-            return SCPE_2MARG;
-        sim_step = (int32) get_uint (gbuf, 10, INT_MAX, &r);
-        if ((r != SCPE_OK) || (sim_step <= 0))          /* error? */
-            return SCPE_ARG;
-        }
-    else sim_step = 1;
-    if ((flag == RU_STEP) && (sim_switches & SWMASK ('T')))
-        sim_step = (int32)((sim_timer_inst_per_sec ()*sim_step)/1000000.0);
-    }
-else if (flag == RU_NEXT) {                             /* next */
-    t_addr *addrs;
-
-    if (*cptr != 0) {                                   /* argument? */
-        cptr = get_glyph (cptr, gbuf, 0);               /* get next glyph */
-        if (*cptr != 0)                                 /* should be end */
-            return SCPE_2MARG;
-        sim_next = (int32) get_uint (gbuf, 10, INT_MAX, &r);
-        if ((r != SCPE_OK) || (sim_next <= 0))          /* error? */
-            return SCPE_ARG;
-        }
-    else sim_next = 1;
-    if (sim_vm_is_subroutine_call(&addrs)) {
-        sim_brk_types |= BRK_TYP_DYN_STEPOVER;
-        for (i=0; addrs[i]; i++)
-            sim_brk_set (addrs[i], BRK_TYP_DYN_STEPOVER, 0, NULL);
-        }
-    else
-        sim_step = 1;
-    }
-#ifdef OPCON
-else if (flag == RU_BOOT && oc_halt_status() == FALSE) {/* boot */
-#else
-else if (flag == RU_BOOT) {                             /* boot */
-#endif
-    if (*cptr == 0)                                     /* must be more */
-        return SCPE_2FARG;
-    cptr = get_glyph (cptr, gbuf, 0);                   /* get next glyph */
-    if (*cptr != 0)                                     /* should be end */
-        return SCPE_2MARG;
-    dptr = find_unit (gbuf, &uptr);                     /* locate unit */
-    if (dptr == NULL)                                   /* found dev? */
-        return SCPE_NXDEV;
-    if (uptr == NULL)                                   /* valid unit? */
-        return SCPE_NXUN;
-    if (dptr->boot == NULL)                             /* can it boot? */
-        return SCPE_NOFNC;
-    if (uptr->flags & UNIT_DIS)                         /* disabled? */
-        return SCPE_UDIS;
-    if ((uptr->flags & UNIT_ATTABLE) &&                 /* if attable, att? */
-        !(uptr->flags & UNIT_ATT))
-        return SCPE_UNATT;
-    unitno = (int32) (uptr - dptr->units);              /* recover unit# */
-    if ((r = sim_run_boot_prep (flag)) != SCPE_OK)      /* reset sim */
-        return r;
-    if ((r = dptr->boot (unitno, dptr)) != SCPE_OK)     /* boot device */
-        return r;
-    }
-
-<<<<<<< HEAD
-#ifdef OPCON
-else if ((flag != RU_CONT) && (oc_halt_status() == FALSE)) /* must be cont */
-#else
-else if (flag != RU_CONT)                               /* must be cont */
-#endif
-    return SCPE_IERR;
-=======
-else 
-    if (flag != RU_CONT)                                /* must be cont */
-        return SCPE_IERR;
-    else                                                /* CONTINUE command */
-        if (*cptr != 0)                                 /* should be end (no arguments allowed) */
-            return sim_messagef (SCPE_2MARG, "CONTINUE command takes no arguments\n");
->>>>>>> 0db0236b
-
-if (sim_switches & SIM_SW_HIDE)                         /* Setup only for Remote Console Mode */
-    return SCPE_OK;
-
-for (i = 1; (dptr = sim_devices[i]) != NULL; i++) {     /* reposition all */
-    for (j = 0; j < dptr->numunits; j++) {              /* seq devices */
-        uptr = dptr->units + j;
-        if ((uptr->flags & (UNIT_ATT + UNIT_SEQ)) == (UNIT_ATT + UNIT_SEQ))
-            sim_fseek (uptr->fileref, uptr->pos, SEEK_SET);
-        }
-    }
-stop_cpu = 0;
-sim_is_running = 1;                                     /* flag running */
-if (sim_ttrun () != SCPE_OK) {                          /* set console mode */
-    sim_is_running = 0;                                 /* flag idle */
-    sim_ttcmd ();
-    return SCPE_TTYERR;
-    }
-if ((r = sim_check_console (30)) != SCPE_OK) {          /* check console, error? */
-    sim_is_running = 0;                                 /* flag idle */
-    sim_ttcmd ();
-    return r;
-    }
-if (signal (SIGINT, int_handler) == SIG_ERR) {          /* set WRU */
-    sim_is_running = 0;                                 /* flag idle */
-    sim_ttcmd ();
-    return SCPE_SIGERR;
-    }
-#ifdef SIGHUP
-if (signal (SIGHUP, int_handler) == SIG_ERR) {          /* set WRU */
-    sim_is_running = 0;                                 /* flag idle */
-    sim_ttcmd ();
-    return SCPE_SIGERR;
-    }
-#endif
-if (signal (SIGTERM, int_handler) == SIG_ERR) {         /* set WRU */
-    sim_is_running = 0;                                 /* flag idle */
-    sim_ttcmd ();
-    return SCPE_SIGERR;
-    }
-if (sim_step)                                           /* set step timer */
-    sim_activate (&sim_step_unit, sim_step);
-fflush(stdout);                                         /* flush stdout */
-if (sim_log)                                            /* flush log if enabled */
-    fflush (sim_log);
-sim_throt_sched ();                                     /* set throttle */
-sim_rtcn_init_all ();                                   /* re-init clocks */
-sim_start_timer_services ();                            /* enable wall clock timing */
-
-do {
-    t_addr *addrs;
-
-    while (1) {
-#ifdef OPCON
-        /* Set RUN light on or off, other leds too, depending on model */
-      if (oc_halt_status() == TRUE) {
-        r = SCPE_STOP;
-        oc_toggle_clear();
-        switch (cpu_model) {
-          case MOD_1105: oc_port1(FSTS_RUN, 0);
-                         break;
-          case MOD_1120: oc_port1(FSTS_RUN, 0);
-                         break;
-          case MOD_1140: oc_port1(FSTS_1140_CONSOLE, 1);
-                         oc_port1(FSTS_RUN, 0);
-                         break;
-          case MOD_1145: oc_port1(FSTS_RUN, 0);
-                         oc_port1(FSTS_1145_PAUSE, 1);
-                         break;
-          case MOD_1170: oc_port1(FSTS_RUN, 0);
-                         oc_port1(FSTS_1170_PAUSE, 1);
-                         break;
-          default      : break;
-          }
-        }
-      else  {
-        switch (cpu_model) {          case MOD_1105: oc_port1(FSTS_RUN, 1);
-                         break;
-          case MOD_1120: oc_port1(FSTS_RUN, 1);
-                         break;
-          case MOD_1140: oc_port1(FSTS_1140_CONSOLE, 0);
-                         oc_port1(FSTS_RUN, 1);
-                         break;
-          case MOD_1145: oc_port1(FSTS_RUN, 1);
-                         oc_port1(FSTS_1145_PAUSE, 0);
-                         break;
-          case MOD_1170: oc_port1(FSTS_RUN, 1);
-                         oc_port1(FSTS_1170_PAUSE, 0);
-                         break;
-          default      : break;
-          }
-        r = sim_instr();
-        }
-#else
-        r = sim_instr();
-#endif
-        if (r != SCPE_REMOTE)
-            break;
-        sim_remote_process_command ();                  /* Process the command and resume processing */
-        }
-    if ((flag != RU_NEXT) ||                            /* done if not doing NEXT */
-        (--sim_next <=0))
-        break;
-    if (sim_step == 0) {                                /* doing a NEXT? */
-        t_addr val;
-        BRKTAB *bp;
-
-        if (SCPE_BARE_STATUS(r) >= SCPE_BASE)           /* done if an error occurred */
-            break;
-        if (sim_vm_pc_value)                            /* done if didn't stop at a dynamic breakpoint */
-            val = (t_addr)(*sim_vm_pc_value)();
-        else
-            val = (t_addr)get_rval (sim_PC, 0);
-        if ((!(bp = sim_brk_fnd (val))) || (!(bp->typ & BRK_TYP_DYN_STEPOVER)))
-            break;
-        sim_brk_clrall (BRK_TYP_DYN_STEPOVER);          /* cancel any step/over subroutine breakpoints */
-        }
-    else {
-        if (r != SCPE_STEP)                             /* done if step didn't complete with step expired */
-            break;
-        }
-    /* setup another next/step */
-    sim_step = 0;
-    if (sim_vm_is_subroutine_call(&addrs)) {
-        sim_brk_types |= BRK_TYP_DYN_STEPOVER;
-        for (i=0; addrs[i]; i++)
-            sim_brk_set (addrs[i], BRK_TYP_DYN_STEPOVER, 0, NULL);
-        }
-    else
-        sim_step = 1;
-    if (sim_step)                                           /* set step timer */
-        sim_activate (&sim_step_unit, sim_step);
-    } while (1);
-
-sim_is_running = 0;                                     /* flag idle */
-sim_stop_timer_services ();                             /* disable wall clock timing */
-sim_ttcmd ();                                           /* restore console */
-sim_brk_clrall (BRK_TYP_DYN_STEPOVER);                  /* cancel any step/over subroutine breakpoints */
-signal (SIGINT, SIG_DFL);                               /* cancel WRU */
-#ifdef SIGHUP
-signal (SIGHUP, SIG_DFL);                               /* cancel WRU */
-#endif
-signal (SIGTERM, SIG_DFL);                              /* cancel WRU */
-if (sim_log)                                            /* flush console log */
-    fflush (sim_log);
-if (sim_deb)                                            /* flush debug log */
-    sim_debug_flush ();
-for (i = 1; (dptr = sim_devices[i]) != NULL; i++) {     /* flush attached files */
-    for (j = 0; j < dptr->numunits; j++) {              /* if not buffered in mem */
-        uptr = dptr->units + j;
-        if (uptr->flags & UNIT_ATT) {                   /* attached, */
-            if (uptr->io_flush)                         /* unit specific flush routine */
-                uptr->io_flush (uptr);                  /* call it */
-            else {
-                if (!(uptr->flags & UNIT_BUF) &&        /* not buffered, */
-                    (uptr->fileref) &&                  /* real file, */
-                    !(uptr->dynflags & UNIT_NO_FIO) &&  /* is FILE *, */
-                    !(uptr->flags & UNIT_RO))           /* not read only? */
-                    fflush (uptr->fileref);
-                }
-            }
-        }
-    }
-sim_cancel (&sim_step_unit);                            /* cancel step timer */
-sim_throt_cancel ();                                    /* cancel throttle */
-AIO_UPDATE_QUEUE;
-UPDATE_SIM_TIME;                                        /* update sim time */
-return r | ((sim_switches & SWMASK ('Q')) ? SCPE_NOMESSAGE : 0);
-}
-
-/* run command message handler */
-
-void
-run_cmd_message (const char *unechoed_cmdline, t_stat r)
-{
-#if defined (VMS)
-printf ("\n");
-#endif
-if (unechoed_cmdline && (r >= SCPE_BASE) && (r != SCPE_STEP) && (r != SCPE_STOP) && (r != SCPE_EXPECT))
-    sim_printf("%s> %s\n", do_position(), unechoed_cmdline);
-fprint_stopped (stdout, r);                         /* print msg */
-if (sim_log && (sim_log != stdout))                 /* log if enabled */
-    fprint_stopped (sim_log, r);
-if (sim_deb && (sim_deb != stdout) && (sim_deb != sim_log))/* debug if enabled */
-    fprint_stopped (sim_deb, r);
-}
-
-/* Common setup for RUN or BOOT */
-
-t_stat sim_run_boot_prep (int32 flag)
-{
-UNIT *uptr;
-t_stat r;
-
-sim_interval = 0;                                       /* reset queue */
-sim_time = sim_rtime = 0;
-noqueue_time = 0;
-for (uptr = sim_clock_queue; uptr != QUEUE_LIST_END; uptr = sim_clock_queue) {
-    sim_clock_queue = uptr->next;
-    uptr->next = NULL;
-    }
-r = reset_all (0);
-if ((r == SCPE_OK) && (flag == RU_RUN)) {
-    if ((run_cmd_did_reset) && (0 == (sim_switches & SWMASK ('Q')))) {
-        sim_printf ("Resetting all devices...  This may not have been your intention.\n");
-        sim_printf ("The GO and CONTINUE commands do not reset devices.\n");
-        }
-    run_cmd_did_reset = TRUE;
-    }
-return r;
-}
-
-/* Print stopped message 
- * For VM stops, if a VM-specific "sim_vm_fprint_stopped" pointer is defined,
- * call the indicated routine to print additional information after the message
- * and before the PC value is printed.  If the routine returns FALSE, skip
- * printing the PC and its related instruction.
- */
-
-void fprint_stopped_gen (FILE *st, t_stat v, REG *pc, DEVICE *dptr)
-{
-int32 i;
-t_stat r = 0;
-t_addr k;
-t_value pcval;
-
-fputc ('\n', st);                                       /* start on a new line */
-
-if (v >= SCPE_BASE)                                     /* SCP error? */
-    fputs (sim_error_text (v), st);                     /* print it from the SCP list */
-else {                                                  /* VM error */
-    fputs (sim_stop_messages [v], st);                  /* print the VM-specific message */
-
-    if ((sim_vm_fprint_stopped != NULL) &&              /* if a VM-specific stop handler is defined */
-        (!sim_vm_fprint_stopped (st, v)))               /*   call it; if it returned FALSE, */
-        return;                                         /*     we're done */
-    }
-
-fprintf (st, ", %s: ", pc->name);                       /* print the name of the PC register */
-
-pcval = get_rval (pc, 0);
-if ((pc->flags & REG_VMAD) && sim_vm_fprint_addr)       /* if reg wants VM-specific printer */
-    sim_vm_fprint_addr (st, dptr, (t_addr) pcval);      /*   call it to print the PC address */
-else fprint_val (st, pcval, pc->radix, pc->width,       /* otherwise, print as a numeric value */
-    pc->flags & REG_FMT);                               /*   with the radix and formatting specified */
-if ((dptr != NULL) && (dptr->examine != NULL)) {
-    for (i = 0; i < sim_emax; i++)
-        sim_eval[i] = 0;
-    for (i = 0, k = (t_addr) pcval; i < sim_emax; i++, k = k + dptr->aincr) {
-        if ((r = dptr->examine (&sim_eval[i], k, dptr->units, SWMASK ('V')|SIM_SW_STOP)) != SCPE_OK)
-            break;
-        }
-    if ((r == SCPE_OK) || (i > 0)) {
-        fprintf (st, " (");
-        if (fprint_sym (st, (t_addr) pcval, sim_eval, NULL, SWMASK('M')|SIM_SW_STOP) > 0)
-            fprint_val (st, sim_eval[0], dptr->dradix, dptr->dwidth, PV_RZRO);
-        fprintf (st, ")");
-        }
-    }
-fprintf (st, "\n");
-return;
-}
-
-void fprint_stopped (FILE *st, t_stat v)
-{
-fprint_stopped_gen (st, v, sim_PC, sim_dflt_dev);
-return;
-}
-
-/* Unit service for step timeout, originally scheduled by STEP n command
-   Return step timeout SCP code, will cause simulation to stop */
-
-t_stat step_svc (UNIT *uptr)
-{
-return SCPE_STEP;
-}
-
-/* Unit service to facilitate expect matching to stop simulation.
-   Return expect SCP code, will cause simulation to stop */
-
-t_stat expect_svc (UNIT *uptr)
-{
-return SCPE_EXPECT | (sim_do_echo ? 0 : SCPE_NOMESSAGE);
-}
-
-/* Cancel scheduled step service */
-
-t_stat sim_cancel_step (void)
-{
-return sim_cancel (&sim_step_unit);
-}
-
-/* Signal handler for ^C signal - set stop simulation flag */
-
-void int_handler (int sig)
-{
-stop_cpu = 1;
-return;
-}
-
-/* Examine/deposit commands
-
-   ex[amine] [modifiers] list           examine
-   de[posit] [modifiers] list val       deposit
-   ie[xamine] [modifiers] list          interactive examine
-   id[eposit] [modifiers] list          interactive deposit
-
-   modifiers
-        @filename                       output file
-        -letter(s)                      switches
-        devname'n                       device name and unit number
-        [{&|^}value]{=|==|!|!=|>|>=|<|<=} value search specification
-
-   list                                 list of addresses and registers
-        addr[:addr|-addr]               address range
-        ALL                             all addresses
-        register[:register|-register]   register range
-        register[index]                 register array element
-        register[start:end]             register array range
-        STATE                           all registers
-*/
-
-t_stat exdep_cmd (int32 flag, CONST char *cptr)
-{
-char gbuf[CBUFSIZE];
-CONST char *gptr;
-CONST char *tptr = NULL;
-int32 opt;
-t_addr low, high;
-t_stat reason;
-DEVICE *tdptr;
-REG *lowr, *highr;
-FILE *ofile;
-
-opt = CMD_OPT_SW|CMD_OPT_SCH|CMD_OPT_DFT;               /* options for all */
-if (flag == EX_E)                                       /* extra for EX */
-    opt = opt | CMD_OPT_OF;
-cptr = get_sim_opt (opt, cptr, &reason);                /* get cmd options */
-if (!cptr)                                              /* error? */
-    return reason;
-if (*cptr == 0)                                         /* must be more */
-    return SCPE_2FARG;
-if (sim_dfunit == NULL)                                 /* got a unit? */
-    return SCPE_NXUN;
-cptr = get_glyph (cptr, gbuf, 0);                       /* get list */
-if ((flag == EX_D) && (*cptr == 0))                     /* deposit needs more */
-    return SCPE_2FARG;
-ofile = sim_ofile? sim_ofile: stdout;                   /* no ofile? use stdout */
-
-for (gptr = gbuf, reason = SCPE_OK;
-    (*gptr != 0) && (reason == SCPE_OK); gptr = tptr) {
-    tdptr = sim_dfdev;                                  /* working dptr */
-    if (strncmp (gptr, "STATE", strlen ("STATE")) == 0) {
-        tptr = gptr + strlen ("STATE");
-        if (*tptr && (*tptr++ != ','))
-            return SCPE_ARG;
-        if ((lowr = sim_dfdev->registers) == NULL)
-            return SCPE_NXREG;
-        for (highr = lowr; highr->name != NULL; highr++) ;
-        sim_switches = sim_switches | SIM_SW_HIDE;
-        reason = exdep_reg_loop (ofile, sim_schrptr, flag, cptr,
-            lowr, --highr, 0, 0);
-        continue;
-        }
-
-    if ((lowr = find_reg (gptr, &tptr, tdptr)) ||       /* local reg or */
-        (!(sim_opt_out & CMD_OPT_DFT) &&                /* no dflt, global? */
-        (lowr = find_reg_glob (gptr, &tptr, &tdptr)))) {
-        low = high = 0;
-        if ((*tptr == '-') || (*tptr == ':')) {
-            highr = find_reg (tptr + 1, &tptr, tdptr);
-            if (highr == NULL)
-                return SCPE_NXREG;
-            }
-        else {
-            highr = lowr;
-            if (*tptr == '[') {
-                if (lowr->depth <= 1)
-                    return SCPE_ARG;
-                tptr = get_range (NULL, tptr + 1, &low, &high,
-                    10, lowr->depth - 1, ']');
-                if (tptr == NULL)
-                    return SCPE_ARG;
-                }
-            }
-        if (*tptr && (*tptr++ != ','))
-            return SCPE_ARG;
-        reason = exdep_reg_loop (ofile, sim_schrptr, flag, cptr,
-            lowr, highr, (uint32) low, (uint32) high);
-        continue;
-        }
-
-    tptr = get_range (sim_dfdev, gptr, &low, &high, sim_dfdev->aradix,
-        (((sim_dfunit->capac == 0) || (flag == EX_E))? 0:
-        sim_dfunit->capac - sim_dfdev->aincr), 0);
-    if (tptr == NULL)
-        return SCPE_ARG;
-    if (*tptr && (*tptr++ != ','))
-        return SCPE_ARG;
-    reason = exdep_addr_loop (ofile, sim_schaptr, flag, cptr, low, high,
-        sim_dfdev, sim_dfunit);
-    }                                                   /* end for */
-if (sim_ofile)                                          /* close output file */
-    fclose (sim_ofile);
-return reason;
-}
-
-/* Loop controllers for examine/deposit
-
-   exdep_reg_loop       examine/deposit range of registers
-   exdep_addr_loop      examine/deposit range of addresses
-*/
-
-t_stat exdep_reg_loop (FILE *ofile, SCHTAB *schptr, int32 flag, CONST char *cptr,
-    REG *lowr, REG *highr, uint32 lows, uint32 highs)
-{
-t_stat reason;
-uint32 idx, val_start=lows;
-t_value val, last_val;
-REG *rptr;
-
-if ((lowr == NULL) || (highr == NULL))
-    return SCPE_IERR;
-if (lowr > highr)
-    return SCPE_ARG;
-for (rptr = lowr; rptr <= highr; rptr++) {
-    if ((sim_switches & SIM_SW_HIDE) &&
-        (rptr->flags & REG_HIDDEN))
-        continue;
-    val = last_val = 0;
-    for (idx = lows; idx <= highs; idx++) {
-        if (idx >= rptr->depth)
-            return SCPE_SUB;
-        val = get_rval (rptr, idx);
-        if (schptr && !test_search (&val, schptr))
-            continue;
-        if (flag == EX_E) {
-            if ((idx > lows) && (val == last_val))
-                continue;
-            if (idx > val_start+1) {
-                if (idx-1 == val_start+1) {
-                    reason = ex_reg (ofile, val, flag, rptr, idx-1);
-                    if (reason != SCPE_OK)
-                        return reason;
-                    if (sim_log && (ofile == stdout))
-                        ex_reg (sim_log, val, flag, rptr, idx-1);
-                    }
-                else {
-                    if (val_start+1 != idx-1) {
-                        Fprintf (ofile, "%s[%d]-%s[%d]: same as above\n", rptr->name, val_start+1, rptr->name, idx-1);
-                        if (sim_log && (ofile == stdout))
-                            Fprintf (sim_log, "%s[%d]-%s[%d]: same as above\n", rptr->name, val_start+1, rptr->name, idx-1);
-                        }
-                    else {
-                        Fprintf (ofile, "%s[%d]: same as above\n", rptr->name, val_start+1);
-                        if (sim_log && (ofile == stdout))
-                            Fprintf (sim_log, "%s[%d]: same as above\n", rptr->name, val_start+1);
-                        }
-                    }
-                }
-            sim_last_val = last_val = val;
-            val_start = idx;
-            reason = ex_reg (ofile, val, flag, rptr, idx);
-            if (reason != SCPE_OK)
-                return reason;
-            if (sim_log && (ofile == stdout))
-                ex_reg (sim_log, val, flag, rptr, idx);
-            }
-        if (flag != EX_E) {
-            reason = dep_reg (flag, cptr, rptr, idx);
-            if (reason != SCPE_OK)
-                return reason;
-            }
-        }
-    if ((flag == EX_E) && (val_start != highs)) {
-        if (highs == val_start+1) {
-            reason = ex_reg (ofile, val, flag, rptr, highs);
-            if (reason != SCPE_OK)
-                return reason;
-            if (sim_log && (ofile == stdout))
-                ex_reg (sim_log, val, flag, rptr, highs);
-            }
-        else {
-            if (val_start+1 != highs) {
-                Fprintf (ofile, "%s[%d]-%s[%d]: same as above\n", rptr->name, val_start+1, rptr->name, highs);
-                if (sim_log && (ofile == stdout))
-                    Fprintf (sim_log, "%s[%d]-%s[%d]: same as above\n", rptr->name, val_start+1, rptr->name, highs);
-                }
-            else {
-                Fprintf (ofile, "%s[%d]: same as above\n", rptr->name, val_start+1);
-                if (sim_log && (ofile == stdout))
-                    Fprintf (sim_log, "%s[%d]: same as above\n", rptr->name, val_start+1);
-                }
-            }
-        }
-    }
-return SCPE_OK;
-}
-
-t_stat exdep_addr_loop (FILE *ofile, SCHTAB *schptr, int32 flag, const char *cptr,
-    t_addr low, t_addr high, DEVICE *dptr, UNIT *uptr)
-{
-t_addr i, mask;
-t_stat reason;
-
-if (uptr->flags & UNIT_DIS)                             /* disabled? */
-    return SCPE_UDIS;
-mask = (t_addr) width_mask[dptr->awidth];
-if ((low > mask) || (high > mask) || (low > high))
-    return SCPE_ARG;
-for (i = low; i <= high; ) {                            /* all paths must incr!! */
-    reason = get_aval (i, dptr, uptr);                  /* get data */
-    if (reason != SCPE_OK)                              /* return if error */
-        return reason;
-    if (schptr && !test_search (sim_eval, schptr))
-        i = i + dptr->aincr;                            /* sch fails, incr */
-    else {                                              /* no sch or success */
-        if (flag != EX_D) {                             /* ex, ie, or id? */
-            reason = ex_addr (ofile, flag, i, dptr, uptr);
-            if (reason > SCPE_OK)
-                return reason;
-            if (sim_log && (ofile == stdout))
-                ex_addr (sim_log, flag, i, dptr, uptr);
-            }
-        else reason = 1 - dptr->aincr;                  /* no, dflt incr */
-        if (flag != EX_E) {                             /* ie, id, or d? */
-            reason = dep_addr (flag, cptr, i, dptr, uptr, reason);
-            if (reason > SCPE_OK)
-                return reason;
-            }
-        i = i + (1 - reason);                           /* incr */
-        }
-    }
-return SCPE_OK;
-}
-
-/* Examine register routine
-
-   Inputs:
-        ofile   =       output stream
-        val     =       current register value
-        flag    =       type of ex/mod command (ex, iex, idep)
-        rptr    =       pointer to register descriptor
-        idx     =       index
-   Outputs:
-        return  =       error status
-*/
-
-t_stat ex_reg (FILE *ofile, t_value val, int32 flag, REG *rptr, uint32 idx)
-{
-int32 rdx;
-
-if (rptr == NULL)
-    return SCPE_IERR;
-if (rptr->depth > 1)
-    Fprintf (ofile, "%s[%d]:\t", rptr->name, idx);
-else Fprintf (ofile, "%s:\t", rptr->name);
-if (!(flag & EX_E))
-    return SCPE_OK;
-GET_RADIX (rdx, rptr->radix);
-if ((rptr->flags & REG_VMAD) && sim_vm_fprint_addr)
-    sim_vm_fprint_addr (ofile, sim_dflt_dev, (t_addr) val);
-else if (!(rptr->flags & REG_VMFLAGS) ||
-    (fprint_sym (ofile, (rptr->flags & REG_UFMASK) | rdx, &val,
-                 NULL, sim_switches | SIM_SW_REG) > 0)) {
-        fprint_val (ofile, val, rdx, rptr->width, rptr->flags & REG_FMT);
-        if (rptr->fields) {
-            Fprintf (ofile, "\t");
-            fprint_fields (ofile, val, val, rptr->fields);
-            }
-        }
-if (flag & EX_I)
-    Fprintf (ofile, "\t");
-else Fprintf (ofile, "\n");
-return SCPE_OK;
-}
-
-/* Get register value
-
-   Inputs:
-        rptr    =       pointer to register descriptor
-        idx     =       index
-   Outputs:
-        return  =       register value
-*/
-
-t_value get_rval (REG *rptr, uint32 idx)
-{
-size_t sz;
-t_value val;
-uint32 *ptr;
-
-sz = SZ_R (rptr);
-if ((rptr->depth > 1) && (rptr->flags & REG_CIRC)) {
-    idx = idx + rptr->qptr;
-    if (idx >= rptr->depth) idx = idx - rptr->depth;
-    }
-if ((rptr->depth > 1) && (rptr->flags & REG_UNIT)) {
-    ptr = (uint32 *)(((UNIT *) rptr->loc) + idx);
-#if defined (USE_INT64)
-    if (sz <= sizeof (uint32))
-        val = *ptr;
-    else val = *((t_uint64 *) ptr);
-#else
-    val = *ptr;
-#endif
-    }
-else if ((rptr->depth > 1) && (rptr->flags & REG_STRUCT)) {
-    ptr = (uint32 *)(((size_t) rptr->loc) + (idx * rptr->str_size));
-#if defined (USE_INT64)
-    if (sz <= sizeof (uint32))
-        val = *ptr;
-    else val = *((t_uint64 *) ptr);
-#else
-    val = *ptr;
-#endif
-    }
-else if (((rptr->depth > 1) || (rptr->flags & REG_FIT)) &&
-    (sz == sizeof (uint8)))
-    val = *(((uint8 *) rptr->loc) + idx);
-else if (((rptr->depth > 1) || (rptr->flags & REG_FIT)) &&
-    (sz == sizeof (uint16)))
-    val = *(((uint16 *) rptr->loc) + idx);
-#if defined (USE_INT64)
-else if (sz <= sizeof (uint32))
-     val = *(((uint32 *) rptr->loc) + idx);
-else val = *(((t_uint64 *) rptr->loc) + idx);
-#else
-else val = *(((uint32 *) rptr->loc) + idx);
-#endif
-val = (val >> rptr->offset) & width_mask[rptr->width];
-return val;
-}
-
-/* Deposit register routine
-
-   Inputs:
-        flag    =       type of deposit (normal/interactive)
-        cptr    =       pointer to input string
-        rptr    =       pointer to register descriptor
-        idx     =       index
-   Outputs:
-        return  =       error status
-*/
-
-t_stat dep_reg (int32 flag, CONST char *cptr, REG *rptr, uint32 idx)
-{
-t_stat r;
-t_value val, mask;
-int32 rdx;
-CONST char *tptr;
-char gbuf[CBUFSIZE];
-
-if ((cptr == NULL) || (rptr == NULL))
-    return SCPE_IERR;
-if (rptr->flags & REG_RO)
-    return SCPE_RO;
-if (flag & EX_I) {
-#ifdef OPCON
-    cptr = oc_read_line_p (NULL, gbuf, sizeof(gbuf), stdin);
-#else
-    cptr = read_line (gbuf, sizeof(gbuf), stdin);
-#endif
-    if (sim_log)
-        fprintf (sim_log, "%s\n", cptr? cptr: "");
-    if (cptr == NULL)                                   /* force exit */
-        return 1;
-    if (*cptr == 0)                                     /* success */
-        return SCPE_OK;
-    }
-mask = width_mask[rptr->width];
-GET_RADIX (rdx, rptr->radix);
-if ((rptr->flags & REG_VMAD) && sim_vm_parse_addr) {    /* address form? */
-    val = sim_vm_parse_addr (sim_dflt_dev, cptr, &tptr);
-    if ((tptr == cptr) || (*tptr != 0) || (val > mask))
-        return SCPE_ARG;
-    }
-else
-    if (!(rptr->flags & REG_VMFLAGS) ||                 /* dont use sym? */
-        (parse_sym ((CONST char *)cptr, (rptr->flags & REG_UFMASK) | rdx, NULL,
-                    &val, sim_switches | SIM_SW_REG) > SCPE_OK)) {
-    val = get_uint (cptr, rdx, mask, &r);
-    if (r != SCPE_OK)
-        return SCPE_ARG;
-    }
-if ((rptr->flags & REG_NZ) && (val == 0))
-    return SCPE_ARG;
-put_rval (rptr, idx, val);
-return SCPE_OK;
-}
-
-/* Put register value
-
-   Inputs:
-        rptr    =       pointer to register descriptor
-        idx     =       index
-        val     =       new value
-        mask    =       mask
-   Outputs:
-        none
-*/
-
-void put_rval (REG *rptr, uint32 idx, t_value val)
-{
-size_t sz;
-t_value mask;
-uint32 *ptr;
-
-#define PUT_RVAL(sz,rp,id,v,m) \
-    *(((sz *) rp->loc) + id) = \
-            (sz)((*(((sz *) rp->loc) + id) & \
-            ~((m) << (rp)->offset)) | ((v) << (rp)->offset))
-
-if (rptr == sim_PC)
-    sim_brk_npc (0);
-sz = SZ_R (rptr);
-mask = width_mask[rptr->width];
-if ((rptr->depth > 1) && (rptr->flags & REG_CIRC)) {
-    idx = idx + rptr->qptr;
-    if (idx >= rptr->depth)
-        idx = idx - rptr->depth;
-    }
-if ((rptr->depth > 1) && (rptr->flags & REG_UNIT)) {
-    ptr = (uint32 *)(((UNIT *) rptr->loc) + idx);
-#if defined (USE_INT64)
-    if (sz <= sizeof (uint32))
-        *ptr = (*ptr &
-        ~(((uint32) mask) << rptr->offset)) |
-        (((uint32) val) << rptr->offset);
-    else *((t_uint64 *) ptr) = (*((t_uint64 *) ptr)
-        & ~(mask << rptr->offset)) | (val << rptr->offset);
-#else
-    *ptr = (*ptr &
-        ~(((uint32) mask) << rptr->offset)) |
-        (((uint32) val) << rptr->offset);
-#endif
-    }
-else if ((rptr->depth > 1) && (rptr->flags & REG_STRUCT)) {
-    ptr = (uint32 *)(((size_t) rptr->loc) + (idx * rptr->str_size));
-#if defined (USE_INT64)
-    if (sz <= sizeof (uint32))
-        *((uint32 *) ptr) = (*((uint32 *) ptr) &
-        ~(((uint32) mask) << rptr->offset)) |
-        (((uint32) val) << rptr->offset);
-    else *((t_uint64 *) ptr) = (*((t_uint64 *) ptr)
-        & ~(mask << rptr->offset)) | (val << rptr->offset);
-#else
-    *ptr = (*ptr &
-        ~(((uint32) mask) << rptr->offset)) |
-        (((uint32) val) << rptr->offset);
-#endif
-    }
-else if (((rptr->depth > 1) || (rptr->flags & REG_FIT)) &&
-    (sz == sizeof (uint8)))
-    PUT_RVAL (uint8, rptr, idx, (uint32) val, (uint32) mask);
-else if (((rptr->depth > 1) || (rptr->flags & REG_FIT)) &&
-    (sz == sizeof (uint16)))
-    PUT_RVAL (uint16, rptr, idx, (uint32) val, (uint32) mask);
-#if defined (USE_INT64)
-else if (sz <= sizeof (uint32))
-    PUT_RVAL (uint32, rptr, idx, (int32) val, (uint32) mask);
-else PUT_RVAL (t_uint64, rptr, idx, val, mask);
-#else
-else PUT_RVAL (uint32, rptr, idx, val, mask);
-#endif
-return;
-}
-
-/* Examine address routine
-
-   Inputs: (sim_eval is an implicit argument)
-        ofile   =       output stream
-        flag    =       type of ex/mod command (ex, iex, idep)
-        addr    =       address to examine
-        dptr    =       pointer to device
-        uptr    =       pointer to unit
-   Outputs:
-        return  =       if > 0, error status
-                        if <= 0,-number of extra addr units retired
-*/
-
-t_stat ex_addr (FILE *ofile, int32 flag, t_addr addr, DEVICE *dptr, UNIT *uptr)
-{
-t_stat reason;
-int32 rdx;
-
-if (sim_vm_fprint_addr)
-    sim_vm_fprint_addr (ofile, dptr, addr);
-else fprint_val (ofile, addr, dptr->aradix, dptr->awidth, PV_LEFT);
-Fprintf (ofile, ":\t");
-if (!(flag & EX_E))
-    return (1 - dptr->aincr);
-
-GET_RADIX (rdx, dptr->dradix);
-if ((reason = fprint_sym (ofile, addr, sim_eval, uptr, sim_switches)) > 0) {
-    fprint_val (ofile, sim_eval[0], rdx, dptr->dwidth, PV_RZRO);
-    reason = 1 - dptr->aincr;
-    }
-if (flag & EX_I)
-    Fprintf (ofile, "\t");
-else Fprintf (ofile, "\n");
-return reason;
-}
-
-/* Get address routine
-
-   Inputs:
-        flag    =       type of ex/mod command (ex, iex, idep)
-        addr    =       address to examine
-        dptr    =       pointer to device
-        uptr    =       pointer to unit
-   Outputs: (sim_eval is an implicit output)
-        return  =       error status
-*/
-
-t_stat get_aval (t_addr addr, DEVICE *dptr, UNIT *uptr)
-{
-int32 i;
-t_value mask;
-t_addr j, loc;
-size_t sz;
-t_stat reason = SCPE_OK;
-
-if ((dptr == NULL) || (uptr == NULL))
-    return SCPE_IERR;
-mask = width_mask[dptr->dwidth];
-for (i = 0; i < sim_emax; i++)
-    sim_eval[i] = 0;
-for (i = 0, j = addr; i < sim_emax; i++, j = j + dptr->aincr) {
-    if (dptr->examine != NULL) {
-        reason = dptr->examine (&sim_eval[i], j, uptr, sim_switches);
-        if (reason != SCPE_OK)
-            break;
-        }
-    else {
-        if (!(uptr->flags & UNIT_ATT))
-            return SCPE_UNATT;
-        if (uptr->dynflags & UNIT_NO_FIO)
-            return SCPE_NOFNC;
-        if ((uptr->flags & UNIT_FIX) && (j >= uptr->capac)) {
-            reason = SCPE_NXM;
-            break;
-            }
-        sz = SZ_D (dptr);
-        loc = j / dptr->aincr;
-        if (uptr->flags & UNIT_BUF) {
-            SZ_LOAD (sz, sim_eval[i], uptr->filebuf, loc);
-            }
-        else {
-            sim_fseek (uptr->fileref, (t_addr)(sz * loc), SEEK_SET);
-            sim_fread (&sim_eval[i], sz, 1, uptr->fileref);
-            if ((feof (uptr->fileref)) &&
-               !(uptr->flags & UNIT_FIX)) {
-                reason = SCPE_EOF;
-                break;
-                }
-            else if (ferror (uptr->fileref)) {
-                clearerr (uptr->fileref);
-                reason = SCPE_IOERR;
-                break;
-                }
-            }
-        }
-    sim_last_val = sim_eval[i] = sim_eval[i] & mask;
-    }
-if ((reason != SCPE_OK) && (i == 0))
-    return reason;
-return SCPE_OK;
-}
-
-/* Deposit address routine
-
-   Inputs:
-        flag    =       type of deposit (normal/interactive)
-        cptr    =       pointer to input string
-        addr    =       address to examine
-        dptr    =       pointer to device
-        uptr    =       pointer to unit
-        dfltinc =       value to return on cr input
-   Outputs:
-        return  =       if > 0, error status
-                        if <= 0, -number of extra address units retired
-*/
-
-t_stat dep_addr (int32 flag, const char *cptr, t_addr addr, DEVICE *dptr,
-    UNIT *uptr, int32 dfltinc)
-{
-int32 i, count, rdx;
-t_addr j, loc;
-t_stat r, reason;
-t_value mask;
-size_t sz;
-char gbuf[CBUFSIZE];
-
-if (dptr == NULL)
-    return SCPE_IERR;
-if (flag & EX_I) {
-#ifdef OPCON
-    cptr = oc_read_line_p (NULL, gbuf, sizeof(gbuf), stdin);
-#else
-    cptr = read_line (gbuf, sizeof(gbuf), stdin);
-#endif
-    if (sim_log)
-        fprintf (sim_log, "%s\n", cptr? cptr: "");
-    if (cptr == NULL)                                   /* force exit */
-        return 1;
-    if (*cptr == 0)                                     /* success */
-        return dfltinc;
-    }
-if (uptr->flags & UNIT_RO)                              /* read only? */
-    return SCPE_RO;
-mask = width_mask[dptr->dwidth];
-
-GET_RADIX (rdx, dptr->dradix);
-if ((reason = parse_sym ((CONST char *)cptr, addr, uptr, sim_eval, sim_switches)) > 0) {
-    sim_eval[0] = get_uint (cptr, rdx, mask, &reason);
-    if (reason != SCPE_OK)
-        return reason;
-    reason = dfltinc;
-    }
-count = (1 - reason + (dptr->aincr - 1)) / dptr->aincr;
-
-for (i = 0, j = addr; i < count; i++, j = j + dptr->aincr) {
-    sim_eval[i] = sim_eval[i] & mask;
-    if (dptr->deposit != NULL) {
-        r = dptr->deposit (sim_eval[i], j, uptr, sim_switches);
-        if (r != SCPE_OK)
-            return r;
-        }
-    else {
-        if (!(uptr->flags & UNIT_ATT))
-            return SCPE_UNATT;
-        if (uptr->dynflags & UNIT_NO_FIO)
-            return SCPE_NOFNC;
-        if ((uptr->flags & UNIT_FIX) && (j >= uptr->capac))
-            return SCPE_NXM;
-        sz = SZ_D (dptr);
-        loc = j / dptr->aincr;
-        if (uptr->flags & UNIT_BUF) {
-            SZ_STORE (sz, sim_eval[i], uptr->filebuf, loc);
-            if (loc >= uptr->hwmark)
-                uptr->hwmark = (uint32) loc + 1;
-            }
-        else {
-            sim_fseek (uptr->fileref, (t_addr)(sz * loc), SEEK_SET);
-            sim_fwrite (&sim_eval[i], sz, 1, uptr->fileref);
-            if (ferror (uptr->fileref)) {
-                clearerr (uptr->fileref);
-                return SCPE_IOERR;
-                }
-            }
-        }
-    }
-return reason;
-}
-
-/* Evaluate command */
-
-t_stat eval_cmd (int32 flg, CONST char *cptr)
-{
-DEVICE *dptr = sim_dflt_dev;
-int32 i, rdx, a, lim;
-t_stat r;
-
-GET_SWITCHES (cptr);
-GET_RADIX (rdx, dptr->dradix);
-for (i = 0; i < sim_emax; i++)
-sim_eval[i] = 0;
-if (*cptr == 0)
-    return SCPE_2FARG;
-if ((r = parse_sym ((CONST char *)cptr, 0, dptr->units, sim_eval, sim_switches)) > 0) {
-    sim_eval[0] = get_uint (cptr, rdx, width_mask[dptr->dwidth], &r);
-    if (r != SCPE_OK)
-        return r;
-    }
-lim = 1 - r;
-for (i = a = 0; a < lim; ) {
-    sim_printf ("%d:\t", a);
-    if ((r = fprint_sym (stdout, a, &sim_eval[i], dptr->units, sim_switches)) > 0)
-        r = fprint_val (stdout, sim_eval[i], rdx, dptr->dwidth, PV_RZRO);
-    if (sim_log) {
-        if ((r = fprint_sym (sim_log, a, &sim_eval[i], dptr->units, sim_switches)) > 0)
-            r = fprint_val (sim_log, sim_eval[i], rdx, dptr->dwidth, PV_RZRO);
-        }
-    sim_printf ("\n");
-    if (r < 0)
-        a = a + 1 - r;
-    else a = a + dptr->aincr;
-    i = a / dptr->aincr;
-    }
-return SCPE_OK;
-}
-
-/* String processing routines
-
-   read_line            read line
-
-   Inputs:
-        cptr    =       pointer to buffer
-        size    =       maximum size
-        stream  =       pointer to input stream
-   Outputs:
-        optr    =       pointer to first non-blank character
-                        NULL if EOF
-*/
-
-char *read_line (char *cptr, int32 size, FILE *stream)
-{
-return read_line_p (NULL, cptr, size, stream);
-}
-
-/* read_line_p          read line with prompt
-
-   Inputs:
-        prompt  =       pointer to prompt string
-        cptr    =       pointer to buffer
-        size    =       maximum size
-        stream  =       pointer to input stream
-   Outputs:
-        optr    =       pointer to first non-blank character
-                        NULL if EOF
-*/
-
-char *read_line_p (const char *prompt, char *cptr, int32 size, FILE *stream)
-{
-char *tptr;
-#if defined(HAVE_DLOPEN)
-static int initialized = 0;
-typedef char *(*readline_func)(const char *);
-static readline_func p_readline = NULL;
-typedef void (*add_history_func)(const char *);
-static add_history_func p_add_history = NULL;
-
-if (prompt && (!initialized)) {
-    initialized = 1;
-    void *handle;
-
-#define S__STR_QUOTE(tok) #tok
-#define S__STR(tok) S__STR_QUOTE(tok)
-    handle = dlopen("libncurses." S__STR(HAVE_DLOPEN), RTLD_NOW|RTLD_GLOBAL);
-    handle = dlopen("libcurses." S__STR(HAVE_DLOPEN), RTLD_NOW|RTLD_GLOBAL);
-    handle = dlopen("libreadline." S__STR(HAVE_DLOPEN), RTLD_NOW|RTLD_GLOBAL);
-    if (!handle)
-        handle = dlopen("libreadline." S__STR(HAVE_DLOPEN) ".6", RTLD_NOW|RTLD_GLOBAL);
-    if (!handle)
-        handle = dlopen("libreadline." S__STR(HAVE_DLOPEN) ".5", RTLD_NOW|RTLD_GLOBAL);
-    if (handle) {
-        p_readline = (readline_func)((size_t)dlsym(handle, "readline"));
-        p_add_history = (add_history_func)((size_t)dlsym(handle, "add_history"));
-        }
-    }
-if (prompt) {                                           /* interactive? */
-    if (p_readline) {
-        char *tmpc = p_readline (prompt);               /* get cmd line */
-        if (tmpc == NULL)                               /* bad result? */
-            cptr = NULL;
-        else {
-            strncpy (cptr, tmpc, size);                 /* copy result */
-            free (tmpc) ;                               /* free temp */
-            }
-        }
-    else {
-        printf ("%s", prompt);                          /* display prompt */
-        cptr = fgets (cptr, size, stream);              /* get cmd line */
-        }
-    }
-else cptr = fgets (cptr, size, stream);                 /* get cmd line */
-#else
-if (prompt)                                             /* interactive? */
-    printf ("%s", prompt);                              /* display prompt */
-cptr = fgets (cptr, size, stream);                      /* get cmd line */
-#endif
-
-if (cptr == NULL) {
-    clearerr (stream);                                  /* clear error */
-    return NULL;                                        /* ignore EOF */
-    }
-for (tptr = cptr; tptr < (cptr + size); tptr++) {       /* remove cr or nl */
-    if ((*tptr == '\n') || (*tptr == '\r') ||
-        (tptr == (cptr + size - 1))) {                  /* str max length? */
-        *tptr = 0;                                      /* terminate */
-        break;
-        }
-    }
-if (0 == memcmp (cptr, "\xEF\xBB\xBF", 3))              /* Skip/ignore UTF8_BOM */
-    memmove (cptr, cptr + 3, strlen (cptr + 3));
-while (sim_isspace (*cptr))                             /* trim leading spc */
-    cptr++;
-if ((*cptr == ';') || (*cptr == '#')) {                 /* ignore comment */
-    if (sim_do_echo)                                    /* echo comments if -v */
-        sim_printf("%s> %s\n", do_position(), cptr);
-    *cptr = 0;
-    }
-
-#if defined (HAVE_DLOPEN)
-if (prompt && p_add_history && *cptr)                   /* Save non blank lines in history */
-    p_add_history (cptr);
-#endif
-
-return cptr;
-}
-
-/* get_glyph            get next glyph (force upper case)
-   get_glyph_nc         get next glyph (no conversion)
-   get_glyph_quoted     get next glyph (potentially enclosed in quotes, no conversion)
-   get_glyph_cmd        get command glyph (force upper case, extract leading !)
-   get_glyph_gen        get next glyph (general case)
-
-   Inputs:
-        iptr        =   pointer to input string
-        optr        =   pointer to output string
-        mchar       =   optional end of glyph character
-        uc          =   TRUE for convert to upper case (_gen only)
-        quote       =   TRUE to allow quote enclosing values (_gen only)
-        escape_char =   optional escape character within quoted strings (_gen only)
-
-   Outputs
-        result      =   pointer to next character in input string
-*/
-
-static const char *get_glyph_gen (const char *iptr, char *optr, char mchar, t_bool uc, t_bool quote, char escape_char)
-{
-t_bool quoting = FALSE;
-t_bool escaping = FALSE;
-char quote_char = 0;
-
-while ((*iptr != 0) && 
-       ((quote && quoting) || ((sim_isspace (*iptr) == 0) && (*iptr != mchar)))) {
-    if (quote) {
-        if (quoting) {
-            if (!escaping) {
-                if (*iptr == escape_char)
-                    escaping = TRUE;
-                else
-                    if (*iptr == quote_char)
-                        quoting = FALSE;
-                }
-            else
-                escaping = FALSE;
-            }
-        else {
-            if ((*iptr == '"') || (*iptr == '\'')) {
-                quoting = TRUE;
-                quote_char = *iptr;
-                }
-            }
-        }
-    if (sim_islower (*iptr) && uc)
-        *optr = (char)toupper (*iptr);
-    else *optr = *iptr;
-    iptr++; optr++;
-    }
-*optr = 0;
-if (mchar && (*iptr == mchar))                          /* skip terminator */
-    iptr++;
-while (sim_isspace (*iptr))                             /* absorb spaces */
-    iptr++;
-return iptr;
-}
-
-CONST char *get_glyph (const char *iptr, char *optr, char mchar)
-{
-return (CONST char *)get_glyph_gen (iptr, optr, mchar, TRUE, FALSE, 0);
-}
-
-CONST char *get_glyph_nc (const char *iptr, char *optr, char mchar)
-{
-return (CONST char *)get_glyph_gen (iptr, optr, mchar, FALSE, FALSE, 0);
-}
-
-CONST char *get_glyph_quoted (const char *iptr, char *optr, char mchar)
-{
-return (CONST char *)get_glyph_gen (iptr, optr, mchar, FALSE, TRUE, '\\');
-}
-
-CONST char *get_glyph_cmd (const char *iptr, char *optr)
-{
-/* Tolerate "!subprocess" vs. requiring "! subprocess" */
-if ((iptr[0] == '!') && (!sim_isspace(iptr[1]))) {
-    strcpy (optr, "!");                     /* return ! as command glyph */
-    return (CONST char *)(iptr + 1);        /* and skip over the leading ! */
-    }
-return (CONST char *)get_glyph_gen (iptr, optr, 0, TRUE, FALSE, 0);
-}
-
-/* Trim trailing spaces from a string
-
-    Inputs:
-        cptr    =       pointer to string
-    Outputs:
-        cptr    =       pointer to string
-*/
-
-char *sim_trim_endspc (char *cptr)
-{
-char *tptr;
-
-tptr = cptr + strlen (cptr);
-while ((--tptr >= cptr) && sim_isspace (*tptr))
-    *tptr = 0;
-return cptr;
-}
-
-int sim_isspace (char c)
-{
-return (c & 0x80) ? 0 : isspace (c);
-}
-
-int sim_islower (char c)
-{
-return (c & 0x80) ? 0 : islower (c);
-}
-
-int sim_isalpha (char c)
-{
-return (c & 0x80) ? 0 : isalpha (c);
-}
-
-int sim_isprint (char c)
-{
-return (c & 0x80) ? 0 : isprint (c);
-}
-
-int sim_isdigit (char c)
-{
-return (c & 0x80) ? 0 : isdigit (c);
-}
-
-int sim_isgraph (char c)
-{
-return (c & 0x80) ? 0 : isgraph (c);
-}
-
-int sim_isalnum (char c)
-{
-return (c & 0x80) ? 0 : isalnum (c);
-}
-
-/* strncasecmp() is not available on all platforms */
-int sim_strncasecmp (const char* string1, const char* string2, size_t len)
-{
-size_t i;
-unsigned char s1, s2;
-
-for (i=0; i<len; i++) {
-    s1 = (unsigned char)string1[i];
-    s2 = (unsigned char)string2[i];
-    if (sim_islower (s1))
-        s1 = (unsigned char)toupper (s1);
-    if (sim_islower (s2))
-        s2 = (unsigned char)toupper (s2);
-    if (s1 < s2)
-        return -1;
-    if (s1 > s2)
-        return 1;
-    if (s1 == 0)
-        return 0;
-    }
-return 0;
-}
-
-/* get_yn               yes/no question
-
-   Inputs:
-        ques    =       pointer to question
-        deflt   =       default answer
-   Outputs:
-        result  =       true if yes, false if no
-*/
-
-t_stat get_yn (const char *ques, t_stat deflt)
-{
-char cbuf[CBUFSIZE];
-const char *cptr;
-
-if (sim_switches & SWMASK ('Y'))
-    return TRUE;
-if (sim_switches & SWMASK ('N'))
-    return FALSE;
-if (sim_rem_cmd_active_line != -1)
-    return deflt;
-cptr = read_line_p (ques, cbuf, sizeof(cbuf), stdin);
-if ((cptr == NULL) || (*cptr == 0))
-    return deflt;
-if ((*cptr == 'Y') || (*cptr == 'y'))
-    return TRUE;
-return FALSE;
-}
-
-/* get_uint             unsigned number
-
-   Inputs:
-        cptr    =       pointer to input string
-        radix   =       input radix
-        max     =       maximum acceptable value
-        *status =       pointer to error status
-   Outputs:
-        val     =       value
-*/
-
-t_value get_uint (const char *cptr, uint32 radix, t_value max, t_stat *status)
-{
-t_value val;
-CONST char *tptr;
-
-*status = SCPE_OK;
-val = strtotv ((CONST char *)cptr, &tptr, radix);
-if ((cptr == tptr) || (val > max))
-    *status = SCPE_ARG;
-else {
-    while (sim_isspace (*tptr)) tptr++;
-    if (*tptr != 0)
-        *status = SCPE_ARG;
-    }
-return val;
-}
-
-/* get_range            range specification
-
-   Inputs:
-        dptr    =       pointer to device (NULL if none)
-        cptr    =       pointer to input string
-        *lo     =       pointer to low result
-        *hi     =       pointer to high result
-        aradix  =       radix
-        max     =       default high value
-        term    =       terminating character, 0 if none
-   Outputs:
-        tptr    =       input pointer after processing
-                        NULL if error
-*/
-
-CONST char *get_range (DEVICE *dptr, CONST char *cptr, t_addr *lo, t_addr *hi,
-    uint32 rdx, t_addr max, char term)
-{
-CONST char *tptr;
-
-if (max && strncmp (cptr, "ALL", strlen ("ALL")) == 0) {    /* ALL? */
-    tptr = cptr + strlen ("ALL");
-    *lo = 0;
-    *hi = max;
-    }
-else {
-    if ((strncmp (cptr, ".", strlen (".")) == 0) &&             /* .? */
-        ((cptr[1] == '\0') || 
-         (cptr[1] == '-')  || 
-         (cptr[1] == ':')  || 
-         (cptr[1] == '/'))) {
-        tptr = cptr + strlen (".");
-        *lo = *hi = sim_last_addr;
-        }
-    else {
-        if (strncmp (cptr, "$", strlen ("$")) == 0) {           /* $? */
-            tptr = cptr + strlen ("$");
-            *hi = *lo = (t_addr)sim_last_val;
-            }
-        else {
-            if (dptr && sim_vm_parse_addr)                      /* get low */
-                *lo = sim_vm_parse_addr (dptr, cptr, &tptr);
-            else
-                *lo = (t_addr) strtotv (cptr, &tptr, rdx);
-            if (cptr == tptr)                                   /* error? */
-                    return NULL;
-            }
-        }
-    if ((*tptr == '-') || (*tptr == ':')) {             /* range? */
-        cptr = tptr + 1;
-        if (dptr && sim_vm_parse_addr)                  /* get high */
-            *hi = sim_vm_parse_addr (dptr, cptr, &tptr);
-        else *hi = (t_addr) strtotv (cptr, &tptr, rdx);
-        if (cptr == tptr)
-            return NULL;
-        if (*lo > *hi)
-            return NULL;
-        }
-    else if (*tptr == '/') {                            /* relative? */
-        cptr = tptr + 1;
-        *hi = (t_addr) strtotv (cptr, &tptr, rdx);      /* get high */
-        if ((cptr == tptr) || (*hi == 0))
-            return NULL;
-        *hi = *lo + *hi - 1;
-        }
-    else *hi = *lo;
-    }
-sim_last_addr = *hi;
-if (term && (*tptr++ != term))
-    return NULL;
-return tptr;
-}
-
-/* sim_decode_quoted_string
-
-   Inputs:
-        iptr        =   pointer to input string
-        optr        =   pointer to output buffer
-                        the output buffer must be allocated by the caller 
-                        and to avoid overrunat it must be at least as big 
-                        as the input string.
-
-   Outputs
-        result      =   status of decode SCPE_OK when good, SCPE_ARG otherwise
-        osize       =   size of the data in the optr buffer
-
-   The input string must be quoted.  Quotes may be either single or 
-   double but the opening anc closing quote characters must match.  
-   Within quotes C style character escapes are allowed.  
-
-   The following character escapes are explicitly supported:
-        \r  ASCII Carriage Return character (Decimal value 13)
-        \n  ASCII Linefeed character (Decimal value 10)
-        \f  ASCII Formfeed character (Decimal value 12)
-        \t  ASCII Horizontal Tab character (Decimal value 9)
-        \v  ASCII Vertical Tab character (Decimal value 11)
-        \b  ASCII Backspace character (Decimal value 8)
-        \\  ASCII Backslash character (Decimal value 92)
-        \'  ASCII Single Quote character (Decimal value 39)
-        \"  ASCII Double Quote character (Decimal value 34)
-        \?  ASCII Question Mark character (Decimal value 63)
-        \e  ASCII Escape character (Decimal value 27)
-     as well as octal character values of the form:
-        \n{n{n}} where each n is an octal digit (0-7)
-     and hext character values of the form:
-        \xh{h} where each h is a hex digit (0-9A-Fa-f)
-        
-*/
-
-t_stat sim_decode_quoted_string (const char *iptr, uint8 *optr, uint32 *osize)
-{
-char quote_char;
-uint8 *ostart = optr;
-
-*osize = 0;
-if ((strlen(iptr) == 1) || 
-    (iptr[0] != iptr[strlen(iptr)-1]) ||
-    ((iptr[strlen(iptr)-1] != '"') && (iptr[strlen(iptr)-1] != '\'')))
-    return SCPE_ARG;            /* String must be quote delimited */
-quote_char = *iptr++;           /* Save quote character */
-while (iptr[1]) {               /* Skip trailing quote */
-    if (*iptr != '\\') {
-        if (*iptr == quote_char)
-            return SCPE_ARG;    /* Imbedded quotes must be escaped */
-        *(optr++) = (uint8)(*(iptr++));
-        continue;
-        }
-    ++iptr; /* Skip backslash */
-    switch (*iptr) {
-        case 'r':   /* ASCII Carriage Return character (Decimal value 13) */
-            *(optr++) = 13; ++iptr;
-            break;
-        case 'n':   /* ASCII Linefeed character (Decimal value 10) */
-            *(optr++) = 10; ++iptr;
-            break;
-        case 'f':   /* ASCII Formfeed character (Decimal value 12) */
-            *(optr++) = 12; ++iptr;
-            break;
-        case 't':   /* ASCII Horizontal Tab character (Decimal value 9) */
-            *(optr++) = 9; ++iptr;
-            break;
-        case 'v':   /* ASCII Vertical Tab character (Decimal value 11) */
-            *(optr++) = 11; ++iptr;
-            break;
-        case 'b':   /* ASCII Backspace character (Decimal value 8) */
-            *(optr++) = 8; ++iptr;
-            break;
-        case '\\':   /* ASCII Backslash character (Decimal value 92) */
-            *(optr++) = 92; ++iptr;
-            break;
-        case 'e':   /* ASCII Escape character (Decimal value 27) */
-            *(optr++) = 27; ++iptr;
-            break;
-        case '\'':   /* ASCII Single Quote character (Decimal value 39) */
-            *(optr++) = 39; ++iptr;
-            break;
-        case '"':   /* ASCII Double Quote character (Decimal value 34) */
-            *(optr++) = 34; ++iptr;
-            break;
-        case '?':   /* ASCII Question Mark character (Decimal value 63) */
-            *(optr++) = 63; ++iptr;
-            break;
-        case '0': case '1': case '2': case '3': case '4': case '5': case '6': case '7':
-            *optr = *(iptr++) - '0';
-            if ((*iptr >= '0') && (*iptr <= '7'))
-                *optr = ((*optr)<<3) + (*(iptr++) - '0');
-            if ((*iptr >= '0') && (*iptr <= '7'))
-                *optr = ((*optr)<<3) + (*(iptr++) - '0');
-            ++optr;
-            break;
-        case 'x':
-            if (1) {
-                static const char *hex_digits = "0123456789ABCDEF";
-                const char *c;
-
-                ++iptr;
-                *optr = 0;
-                c = strchr (hex_digits, toupper(*iptr));
-                if (c) {
-                    *optr = ((*optr)<<4) + (uint8)(c-hex_digits);
-                    ++iptr;
-                    }
-                c = strchr (hex_digits, toupper(*iptr));
-                if (c) {
-                    *optr = ((*optr)<<4) + (uint8)(c-hex_digits);
-                    ++iptr;
-                    }
-                ++optr;
-                }
-            break;
-        default:
-            return SCPE_ARG;    /* Invalid escape */
-        }
-    }
-*optr = '\0';
-*osize = (uint32)(optr-ostart);
-return SCPE_OK;
-}
-
-/* sim_encode_quoted_string
-
-   Inputs:
-        iptr        =   pointer to input buffer
-        size        =   number of bytes of data in the buffer
-
-   Outputs
-        optr        =   pointer to output buffer
-                        the output buffer must be freed by the caller
-
-   The input data will be encoded into a simply printable form.
-   Control and other non-printable data will be escaped using the
-   following rules:
-
-   The following character escapes are explicitly supported:
-        \r  ASCII Carriage Return character (Decimal value 13)
-        \n  ASCII Linefeed character (Decimal value 10)
-        \f  ASCII Formfeed character (Decimal value 12)
-        \t  ASCII Horizontal Tab character (Decimal value 9)
-        \v  ASCII Vertical Tab character (Decimal value 11)
-        \b  ASCII Backspace character (Decimal value 8)
-        \\  ASCII Backslash character (Decimal value 92)
-        \'  ASCII Single Quote character (Decimal value 39)
-        \"  ASCII Double Quote character (Decimal value 34)
-        \?  ASCII Question Mark character (Decimal value 63)
-        \e  ASCII Escape character (Decimal value 27)
-     as well as octal character values of the form:
-        \n{n{n}} where each n is an octal digit (0-7)
-     and hext character values of the form:
-        \xh{h} where each h is a hex digit (0-9A-Fa-f)
-        
-*/
-
-char *sim_encode_quoted_string (const uint8 *iptr, uint32 size)
-{
-uint32 i;
-t_bool double_quote_found = FALSE;
-t_bool single_quote_found = FALSE;
-char quote = '"';
-char *tptr, *optr;
-
-optr = (char *)malloc (4*size + 3);
-if (optr == NULL)
-    return NULL;
-tptr = optr;
-for (i=0; i<size; i++)
-    switch ((char)iptr[i]) {
-        case '"':
-            double_quote_found = TRUE;
-            break;
-        case '\'':
-            single_quote_found = TRUE;
-            break;
-        }
-if (double_quote_found && (!single_quote_found))
-    quote = '\'';
-*tptr++ = quote;
-while (size--) {
-    switch (*iptr) {
-        case '\r': 
-            *tptr++ = '\\'; *tptr++ = 'r'; break;
-        case '\n':
-            *tptr++ = '\\'; *tptr++ = 'n'; break;
-        case '\f':
-            *tptr++ = '\\'; *tptr++ = 'f'; break;
-        case '\t':
-            *tptr++ = '\\'; *tptr++ = 't'; break;
-        case '\v':
-            *tptr++ = '\\'; *tptr++ = 'v'; break;
-        case '\b':
-            *tptr++ = '\\'; *tptr++ = 'b'; break;
-        case '\\':
-            *tptr++ = '\\'; *tptr++ = '\\'; break;
-        case '"':
-        case '\'':
-            if (quote == *iptr)
-                *tptr++ = '\\';
-        default:
-            if (sim_isprint (*iptr))
-                *tptr++ = *iptr;
-            else {
-                sprintf (tptr, "\\%03o", *iptr);
-                tptr += 4;
-                }
-            break;
-        }
-    ++iptr;
-    }
-*tptr++ = quote;
-*tptr++ = '\0';
-return optr;
-}
-
-void fprint_buffer_string (FILE *st, const uint8 *buf, uint32 size)
-{
-char *string;
-
-string = sim_encode_quoted_string (buf, size);
-fprintf (st, "%s", string);
-free (string);
-}
-
-
-/* Find_device          find device matching input string
-
-   Inputs:
-        cptr    =       pointer to input string
-   Outputs:
-        result  =       pointer to device
-*/
-
-DEVICE *find_dev (const char *cptr)
-{
-int32 i;
-DEVICE *dptr;
-
-if (cptr == NULL)
-    return NULL;
-for (i = 0; (dptr = sim_devices[i]) != NULL; i++) {
-    if ((strcmp (cptr, dptr->name) == 0) ||
-        (dptr->lname &&
-        (strcmp (cptr, dptr->lname) == 0)))
-        return dptr;
-    }
-for (i = 0; sim_internal_device_count && (dptr = sim_internal_devices[i]); ++i) {
-    if ((strcmp (cptr, dptr->name) == 0) ||
-        (dptr->lname &&
-        (strcmp (cptr, dptr->lname) == 0)))
-        return dptr;
-    }
-return NULL;
-}
-
-/* Find_unit            find unit matching input string
-
-   Inputs:
-        cptr    =       pointer to input string
-        uptr    =       pointer to unit pointer
-   Outputs:
-        result  =       pointer to device (null if no dev)
-        *iptr   =       pointer to unit (null if nx unit)
-
-*/
-
-DEVICE *find_unit (const char *cptr, UNIT **uptr)
-{
-uint32 i, u;
-const char *nptr;
-const char *tptr;
-t_stat r;
-DEVICE *dptr;
-
-if (uptr == NULL)                                       /* arg error? */
-    return NULL;
-*uptr = NULL;
-if ((dptr = find_dev (cptr))) {                         /* exact match? */
-    if (qdisable (dptr))                                /* disabled? */
-        return NULL;
-    *uptr = dptr->units;                                /* unit 0 */
-    return dptr;
-    }
-
-for (i = 0; (dptr = sim_devices[i]) != NULL; i++) {     /* base + unit#? */
-    if (dptr->numunits &&                               /* any units? */
-        (((nptr = dptr->name) &&
-          (strncmp (cptr, nptr, strlen (nptr)) == 0)) ||
-         ((nptr = dptr->lname) &&
-          (strncmp (cptr, nptr, strlen (nptr)) == 0)))) {
-        tptr = cptr + strlen (nptr);
-        if (sim_isdigit (*tptr)) {
-            if (qdisable (dptr))                        /* disabled? */
-                return NULL;
-            u = (uint32) get_uint (tptr, 10, dptr->numunits - 1, &r);
-            if (r != SCPE_OK)                           /* error? */
-                *uptr = NULL;
-            else *uptr = dptr->units + u;
-            return dptr;
-            }
-        }
-    }
-return NULL;
-}
-
-/* sim_register_internal_device   Add device to internal device list
-
-   Inputs:
-        dptr    =       pointer to device
-*/
-
-t_stat sim_register_internal_device (DEVICE *dptr)
-{
-uint32 i;
-
-for (i = 0; (sim_devices[i] != NULL); i++)
-    if (sim_devices[i] == dptr)
-        return SCPE_OK;
-for (i = 0; i < sim_internal_device_count; i++)
-    if (sim_internal_devices[i] == dptr)
-        return SCPE_OK;
-++sim_internal_device_count;
-sim_internal_devices = (DEVICE **)realloc(sim_internal_devices, (sim_internal_device_count+1)*sizeof(*sim_internal_devices));
-sim_internal_devices[sim_internal_device_count-1] = dptr;
-sim_internal_devices[sim_internal_device_count] = NULL;
-return SCPE_OK;
-}
-
-/* Find_dev_from_unit   find device for unit
-
-   Inputs:
-        uptr    =       pointer to unit
-   Outputs:
-        result  =       pointer to device
-*/
-
-DEVICE *find_dev_from_unit (UNIT *uptr)
-{
-DEVICE *dptr;
-uint32 i, j;
-
-if (uptr == NULL)
-    return NULL;
-for (i = 0; (dptr = sim_devices[i]) != NULL; i++) {
-    for (j = 0; j < dptr->numunits; j++) {
-        if (uptr == (dptr->units + j))
-            return dptr;
-        }
-    }
-for (i = 0; i<sim_internal_device_count; i++) {
-    dptr = sim_internal_devices[i];
-    for (j = 0; j < dptr->numunits; j++) {
-        if (uptr == (dptr->units + j))
-            return dptr;
-        }
-    }
-return NULL;
-}
-
-/* Test for disabled device */
-
-t_bool qdisable (DEVICE *dptr)
-{
-return (dptr->flags & DEV_DIS? TRUE: FALSE);
-}
-
-/* find_reg_glob        find globally unique register
-
-   Inputs:
-        cptr    =       pointer to input string
-        optr    =       pointer to output pointer (can be null)
-        gdptr   =       pointer to global device
-   Outputs:
-        result  =       pointer to register, NULL if error
-        *optr   =       pointer to next character in input string
-        *gdptr  =       pointer to device where found
-*/
-
-REG *find_reg_glob (CONST char *cptr, CONST char **optr, DEVICE **gdptr)
-{
-int32 i;
-DEVICE *dptr;
-REG *rptr, *srptr = NULL;
-
-*gdptr = NULL;
-for (i = 0; (dptr = sim_devices[i]) != 0; i++) {        /* all dev */
-    if (dptr->flags & DEV_DIS)                          /* skip disabled */
-        continue;
-    if ((rptr = find_reg (cptr, optr, dptr))) {         /* found? */
-        if (srptr)                                      /* ambig? err */
-            return NULL;
-        srptr = rptr;                                   /* save reg */
-        *gdptr = dptr;                                  /* save unit */
-        }
-    }
-return srptr;
-}
-
-/* find_reg             find register matching input string
-
-   Inputs:
-        cptr    =       pointer to input string
-        optr    =       pointer to output pointer (can be null)
-        dptr    =       pointer to device
-   Outputs:
-        result  =       pointer to register, NULL if error
-        *optr   =       pointer to next character in input string
-*/
-
-REG *find_reg (CONST char *cptr, CONST char **optr, DEVICE *dptr)
-{
-CONST char *tptr;
-REG *rptr;
-size_t slnt;
-
-if ((cptr == NULL) || (dptr == NULL) || (dptr->registers == NULL))
-    return NULL;
-tptr = cptr;
-do {
-    tptr++;
-    } while (sim_isalnum (*tptr) || (*tptr == '*') || (*tptr == '_') || (*tptr == '.'));
-slnt = tptr - cptr;
-for (rptr = dptr->registers; rptr->name != NULL; rptr++) {
-    if ((slnt == strlen (rptr->name)) &&
-        (strncmp (cptr, rptr->name, slnt) == 0)) {
-        if (optr != NULL)
-            *optr = tptr;
-        return rptr;
-        }
-    }
-return NULL;
-}
-
-/* get_switches         get switches from input string
-
-   Inputs:
-        cptr    =       pointer to input string
-   Outputs:
-        sw      =       switch bit mask
-                        0 if no switches, -1 if error
-*/
-
-int32 get_switches (const char *cptr)
-{
-int32 sw;
-
-if (*cptr != '-')
-    return 0;
-sw = 0;
-for (cptr++; (sim_isspace (*cptr) == 0) && (*cptr != 0); cptr++) {
-    if (sim_isalpha (*cptr) == 0)
-        return -1;
-    sw = sw | SWMASK (toupper (*cptr));
-    }
-return sw;
-}
-
-/* get_sim_sw           accumulate sim_switches
-
-   Inputs:
-        cptr    =       pointer to input string
-   Outputs:
-        ptr     =       pointer to first non-string glyph
-                        NULL if error
-*/
-
-CONST char *get_sim_sw (CONST char *cptr)
-{
-int32 lsw;
-char gbuf[CBUFSIZE];
-
-while (*cptr == '-') {                                  /* while switches */
-    cptr = get_glyph (cptr, gbuf, 0);                   /* get switch glyph */
-    lsw = get_switches (gbuf);                          /* parse */
-    if (lsw <= 0)                                       /* invalid? */
-        return NULL;
-    sim_switches = sim_switches | lsw;                  /* accumulate */
-    }
-return cptr;
-}
-
-/* get_sim_opt          get simulator command options
-
-   Inputs:
-        opt     =       command options
-        cptr    =       pointer to input string
-   Outputs:
-        ptr     =       pointer to next glypsh, NULL if error
-        *stat   =       error status
-*/
-
-CONST char *get_sim_opt (int32 opt, CONST char *cptr, t_stat *st)
-{
-int32 t;
-char gbuf[CBUFSIZE];
-CONST char *svptr;
-DEVICE *tdptr;
-UNIT *tuptr;
-
-sim_switches = 0;                                       /* no switches */
-sim_ofile = NULL;                                       /* no output file */
-sim_schrptr = NULL;                                     /* no search */
-sim_schaptr = NULL;                                     /* no search */
-sim_stabr.logic = sim_staba.logic = SCH_OR;             /* default search params */
-sim_stabr.boolop = sim_staba.boolop = SCH_GE;
-sim_stabr.count = 1;
-sim_stabr.mask = (t_value *)realloc (sim_stabr.mask, sim_emax * sizeof(*sim_stabr.mask));
-memset (sim_stabr.mask, 0, sim_emax * sizeof(*sim_stabr.mask));
-sim_stabr.comp = (t_value *)realloc (sim_stabr.comp, sim_emax * sizeof(*sim_stabr.comp));
-memset (sim_stabr.comp, 0, sim_emax * sizeof(*sim_stabr.comp));
-sim_staba.count = sim_emax;
-sim_staba.mask = (t_value *)realloc (sim_staba.mask, sim_emax * sizeof(*sim_staba.mask));
-memset (sim_staba.mask, 0, sim_emax * sizeof(*sim_staba.mask));
-sim_staba.comp = (t_value *)realloc (sim_staba.comp, sim_emax * sizeof(*sim_staba.comp));
-memset (sim_staba.comp, 0, sim_emax * sizeof(*sim_staba.comp));
-sim_dfdev = sim_dflt_dev;
-sim_dfunit = sim_dfdev->units;
-sim_opt_out = 0;                                        /* no options yet */
-*st = SCPE_OK;
-while (*cptr) {                                         /* loop through modifiers */
-    svptr = cptr;                                       /* save current position */
-    if ((opt & CMD_OPT_OF) && (*cptr == '@')) {         /* output file spec? */
-        if (sim_ofile) {                                /* already got one? */
-            fclose (sim_ofile);                         /* one per customer */
-            *st = SCPE_ARG;
-            return NULL;
-            }
-        cptr = get_glyph (cptr + 1, gbuf, 0);
-        sim_ofile = sim_fopen (gbuf, "a");              /* open for append */
-        if (sim_ofile == NULL) {                        /* open failed? */
-            *st = SCPE_OPENERR;
-            return NULL;
-            }
-        sim_opt_out |= CMD_OPT_OF;                      /* got output file */
-        continue;
-        }
-    cptr = get_glyph (cptr, gbuf, 0);
-    if ((t = get_switches (gbuf)) != 0) {               /* try for switches */
-        if (t < 0) {                                    /* err if bad switch */
-            *st = SCPE_INVSW;
-            return NULL;
-            }
-        sim_switches = sim_switches | t;                /* or in new switches */
-        }
-    else if ((opt & CMD_OPT_SCH) &&                     /* if allowed, */
-        get_rsearch (gbuf, sim_dfdev->dradix, &sim_stabr)) { /* try for search */
-        sim_schrptr = &sim_stabr;                       /* set search */
-        sim_schaptr = get_asearch (gbuf, sim_dfdev->dradix, &sim_staba);/* populate memory version of the same expression */
-        sim_opt_out |= CMD_OPT_SCH;                     /* got search */
-        }
-    else if ((opt & CMD_OPT_DFT) &&                     /* default allowed? */
-        ((sim_opt_out & CMD_OPT_DFT) == 0) &&           /* none yet? */
-        (tdptr = find_unit (gbuf, &tuptr)) &&           /* try for default */
-        (tuptr != NULL)) {
-        sim_dfdev = tdptr;                              /* set as default */
-        sim_dfunit = tuptr;
-        sim_opt_out |= CMD_OPT_DFT;                     /* got default */
-        }
-    else return svptr;                                  /* not rec, break out */
-    }
-return cptr;
-}
-
-/* put_switches         put switches into string
-
-   Inputs:
-        buf     =       pointer to string buffer
-        bufsize =       size of string buffer
-        sw      =       switch bit mask
-   Outputs:
-        buf     =       buffer with switches converted to text
-*/
-
-const char *put_switches (char *buf, size_t bufsize, uint32 sw)
-{
-char *optr = buf;
-int32 bit;
-
-memset (buf, 0, bufsize);
-if ((sw == 0) || (bufsize < 3))
-    return buf;
---bufsize;                          /* leave room for terminating NUL */
-*optr++ = '-';
-for (bit=0; bit <= ('Z'-'A'); bit++)
-    if (sw & (1 << bit))
-        if ((size_t)(optr - buf) < bufsize)
-            *optr++ = 'A' + bit;
-return buf;
-}
-
-
-/* Match file extension
-
-   Inputs:
-        fnam    =       file name
-        ext     =       extension, without period
-   Outputs:
-        cp      =       pointer to final '.' if match, NULL if not
-*/
-
-CONST char *match_ext (CONST char *fnam, const char *ext)
-{
-CONST char *pptr, *fptr;
-const char *eptr;
-
-if ((fnam == NULL) || (ext == NULL))                    /* bad arguments? */
-     return NULL;
-pptr = strrchr (fnam, '.');                             /* find last . */
-if (pptr) {                                             /* any? */
-    for (fptr = pptr + 1, eptr = ext;                   /* match characters */
-#if defined (VMS)                                       /* VMS: stop at ; or null */
-    (*fptr != 0) && (*fptr != ';');
-#else
-    *fptr != 0;                                         /* others: stop at null */
-#endif
-    fptr++, eptr++) {
-        if (toupper (*fptr) != toupper (*eptr))
-            return NULL;
-        }
-    if (*eptr != 0)                                     /* ext exhausted? */
-        return NULL;
-    }
-return pptr;
-}
-
-/* Get register search specification
-
-   Inputs:
-        cptr    =       pointer to input string
-        radix   =       radix for numbers
-        schptr =        pointer to search table
-   Outputs:
-        return =        NULL if error
-                        schptr if valid search specification
-*/
-
-SCHTAB *get_rsearch (CONST char *cptr, int32 radix, SCHTAB *schptr)
-{
-int32 c, logop, cmpop;
-t_value logval, cmpval;
-const char *sptr;
-CONST char *tptr;
-const char logstr[] = "|&^", cmpstr[] = "=!><";
-
-logval = cmpval = 0;
-if (*cptr == 0)                                         /* check for clause */
-    return NULL;
-for (logop = cmpop = -1; (c = *cptr++); ) {             /* loop thru clauses */
-    if ((sptr = strchr (logstr, c))) {                  /* check for mask */
-        logop = (int32)(sptr - logstr);
-        logval = strtotv (cptr, &tptr, radix);
-        if (cptr == tptr)
-            return NULL;
-        cptr = tptr;
-        }
-    else if ((sptr = strchr (cmpstr, c))) {             /* check for boolop */
-        cmpop = (int32)(sptr - cmpstr);
-        if (*cptr == '=') {
-            cmpop = cmpop + strlen (cmpstr);
-            cptr++;
-            }
-        cmpval = strtotv (cptr, &tptr, radix);
-        if (cptr == tptr)
-            return NULL;
-        cptr = tptr;
-        }
-    else return NULL;
-    }                                                   /* end for */
-if (schptr->count != 1) {
-    free (schptr->mask);
-    schptr->mask = (t_value *)calloc (sim_emax, sizeof(*schptr->mask));
-    free (schptr->comp);
-    schptr->comp = (t_value *)calloc (sim_emax, sizeof(*schptr->comp));
-    }
-if (logop >= 0) {
-    schptr->logic = logop;
-    schptr->mask[0] = logval;
-    }
-if (cmpop >= 0) {
-    schptr->boolop = cmpop;
-    schptr->comp[0] = cmpval;
-    }
-schptr->count = 1;
-return schptr;
-}
-
-/* Get memory search specification
-
-   Inputs:
-        cptr    =       pointer to input string
-        radix   =       radix for numbers
-        schptr =        pointer to search table
-   Outputs:
-        return =        NULL if error
-                        schptr if valid search specification
-*/
-
-SCHTAB *get_asearch (CONST char *cptr, int32 radix, SCHTAB *schptr)
-{
-int32 c, logop, cmpop;
-t_value *logval, *cmpval;
-t_stat reason;
-CONST char *ocptr = cptr;
-const char *sptr;
-char gbuf[CBUFSIZE];
-const char logstr[] = "|&^", cmpstr[] = "=!><";
-
-if (*cptr == 0)                                         /* check for clause */
-    return NULL;
-logval = (t_value *)calloc (sim_emax, sizeof(*logval));
-cmpval = (t_value *)calloc (sim_emax, sizeof(*cmpval));
-for (logop = cmpop = -1; (c = *cptr++); ) {             /* loop thru clauses */
-    if ((sptr = strchr (logstr, c))) {                  /* check for mask */
-        logop = (int32)(sptr - logstr);
-        cptr = get_glyph (cptr, gbuf, 0);
-        reason = parse_sym (gbuf, 0, sim_dfunit, logval, sim_switches);
-        if (reason > 0) {
-            free (logval);
-            free (cmpval);
-            return get_rsearch (ocptr, radix, schptr);
-            }
-        }
-    else if ((sptr = strchr (cmpstr, c))) {             /* check for boolop */
-        cmpop = (int32)(sptr - cmpstr);
-        if (*cptr == '=') {
-            cmpop = cmpop + strlen (cmpstr);
-            cptr++;
-            }
-        cptr = get_glyph (cptr, gbuf, 0);
-        reason = parse_sym (gbuf, 0, sim_dfunit, cmpval, sim_switches);
-        if (reason > 0) {
-            free (logval);
-            free (cmpval);
-            return get_rsearch (ocptr, radix, schptr);
-            }
-        }
-    else {
-        free (logval);
-        free (cmpval);
-        return NULL;
-        }
-    }                                                   /* end for */
-if (schptr->count != (1 - reason)) {
-    schptr->count = 1 - reason;
-    free (schptr->mask);
-    schptr->mask = (t_value *)calloc (sim_emax, sizeof(*schptr->mask));
-    free (schptr->comp);
-    schptr->comp = (t_value *)calloc (sim_emax, sizeof(*schptr->comp));
-    }
-if (logop >= 0) {
-    schptr->logic = logop;
-    free (schptr->mask);
-    schptr->mask = logval;
-    }
-else {
-    free (logval);
-    }
-if (cmpop >= 0) {
-    schptr->boolop = cmpop;
-    free (schptr->comp);
-    schptr->comp = cmpval;
-    }
-else {
-    free (cmpval);
-    }
-return schptr;
-}
-
-/* Test value against search specification
-
-   Inputs:
-        val    =        value list to test
-        schptr =        pointer to search table
-   Outputs:
-        return =        1 if value passes search criteria, 0 if not
-*/
-
-int32 test_search (t_value *values, SCHTAB *schptr)
-{
-t_value *val = NULL;
-int32 i, updown;
-int32 ret = 0;
-
-if (schptr == NULL)
-    return ret;
-
-val = (t_value *)malloc (schptr->count * sizeof (*values));
-
-for (i=0; i<(int32)schptr->count; i++) {
-    val[i] = values[i];
-    switch (schptr->logic) {                            /* case on logical */
-
-        case SCH_OR:
-            val[i] = val[i] | schptr->mask[i];
-            break;
-
-        case SCH_AND:
-            val[i] = val[i] & schptr->mask[i];
-            break;
-
-        case SCH_XOR:
-            val[i] = val[i] ^ schptr->mask[i];
-            break;
-            }
-    }
-
-ret = 1;
-if (1) {    /* Little Endian VM */
-    updown = -1;
-    i=schptr->count-1;
-    }
-else {      /* Big Endian VM */
-    updown = 1;
-    i=0;
-    }
-for (; (i>=0) && (i<(int32)schptr->count) && ret; i += updown) {
-    switch (schptr->boolop) {                           /* case on comparison */
-
-        case SCH_E: case SCH_EE:
-            if (val[i] != schptr->comp[i])
-                ret = 0;
-            break;
-
-        case SCH_N: case SCH_NE:
-            if (val[i] != schptr->comp[i])
-                ret = 0;
-            break;
-
-        case SCH_G:
-            if (val[i] <= schptr->comp[i])
-                ret = 0;
-            break;
-
-        case SCH_GE:
-            if (val[i] < schptr->comp[i])
-                ret = 0;
-            break;
-
-        case SCH_L:
-            if (val[i] >= schptr->comp[i])
-                ret = 0;
-            break;
-
-        case SCH_LE:
-            if (val[i] > schptr->comp[i])
-                ret = 0;
-            break;
-        }
-    }
-free (val);
-return ret;
-}
-
-/* Radix independent input/output package
-
-   strtotv - general radix input routine
-
-   Inputs:
-        inptr   =       string to convert
-        endptr  =       pointer to first unconverted character
-        radix   =       radix for input
-   Outputs:
-        value   =       converted value
-
-   On an error, the endptr will equal the inptr.
-*/
-
-t_value strtotv (CONST char *inptr, CONST char **endptr, uint32 radix)
-{
-int32 nodigit;
-t_value val;
-uint32 c, digit;
-
-*endptr = inptr;                                        /* assume fails */
-if ((radix < 2) || (radix > 36))
-    return 0;
-while (sim_isspace (*inptr))                            /* bypass white space */
-    inptr++;
-val = 0;
-nodigit = 1;
-for (c = *inptr; sim_isalnum(c); c = *++inptr) {        /* loop through char */
-    if (sim_islower (c))
-        c = toupper (c);
-    if (sim_isdigit (c))                                /* digit? */
-        digit = c - (uint32) '0';
-    else if (radix <= 10)                               /* stop if not expected */
-        break;
-    else digit = c + 10 - (uint32) 'A';                 /* convert letter */
-    if (digit >= radix)                                 /* valid in radix? */
-        return 0;
-    val = (val * radix) + digit;                        /* add to value */
-    nodigit = 0;
-    }
-if (nodigit)                                            /* no digits? */
-    return 0;
-*endptr = inptr;                                        /* result pointer */
-return val;
-}
-
-/* fprint_val - general radix printing routine
-
-   Inputs:
-        stream  =       stream designator
-        val     =       value to print
-        radix   =       radix to print
-        width   =       width to print
-        format  =       leading zeroes format
-   Outputs:
-        status  =       error status
-        if stream is NULL, returns length of output that would
-        have been generated.
-*/
-
-t_stat sprint_val (char *buffer, t_value val, uint32 radix,
-    uint32 width, uint32 format)
-{
-#define MAX_WIDTH ((int) ((CHAR_BIT * sizeof (t_value) * 4 + 3)/3))
-t_value owtest, wtest;
-int32 d, digit, ndigits, commas = 0;
-char dbuf[MAX_WIDTH + 1];
-
-for (d = 0; d < MAX_WIDTH; d++)
-    dbuf[d] = (format == PV_RZRO)? '0': ' ';
-dbuf[MAX_WIDTH] = 0;
-d = MAX_WIDTH;
-do {
-    d = d - 1;
-    digit = (int32) (val % radix);
-    val = val / radix;
-    dbuf[d] = (char)((digit <= 9)? '0' + digit: 'A' + (digit - 10));
-    } while ((d > 0) && (val != 0));
-
-switch (format) {
-    case PV_LEFT:
-        break;
-    case PV_RCOMMA:
-        for (digit = 0; digit < MAX_WIDTH; digit++)
-            if (dbuf[digit] != ' ')
-                break;
-        ndigits = MAX_WIDTH - digit;
-        commas = (ndigits - 1)/3;
-        for (digit=0; digit<ndigits-3; digit++)
-            dbuf[MAX_WIDTH + (digit - ndigits) - (ndigits - digit - 1)/3] = dbuf[MAX_WIDTH + (digit - ndigits)];
-        for (digit=1; digit<=commas; digit++)
-            dbuf[MAX_WIDTH - (digit * 4)] = ',';
-        d = d - commas;
-        if (width > MAX_WIDTH) {
-            if (!buffer)
-                return width;
-            sprintf (buffer, "%*s", -((int)width), dbuf);
-            return SCPE_OK;
-            }
-        else
-            if (width > 0)
-                d = MAX_WIDTH - width;
-        break;
-    case PV_RZRO:
-    case PV_RSPC:
-        wtest = owtest = radix;
-        ndigits = 1;
-        while ((wtest < width_mask[width]) && (wtest >= owtest)) {
-            owtest = wtest;
-            wtest = wtest * radix;
-            ndigits = ndigits + 1;
-            }
-        if ((MAX_WIDTH - (ndigits + commas)) < d)
-            d = MAX_WIDTH - (ndigits + commas);
-        break;
-    }
-if (!buffer)
-    return strlen(dbuf+d);
-*buffer = '\0';
-if (width < strlen(dbuf+d))
-    return SCPE_IOERR;
-strcpy(buffer, dbuf+d);
-return SCPE_OK;
-}
-
-t_stat fprint_val (FILE *stream, t_value val, uint32 radix,
-    uint32 width, uint32 format)
-{
-char dbuf[MAX_WIDTH + 1];
-
-if (!stream)
-    return sprint_val (NULL, val, radix, width, format);
-if (width > MAX_WIDTH)
-    width = MAX_WIDTH;
-sprint_val (dbuf, val, radix, width, format);
-if (Fprintf (stream, "%s", dbuf) < 0)
-    return SCPE_IOERR;
-return SCPE_OK;
-}
-
-t_stat sim_print_val (t_value val, uint32 radix,
-    uint32 width, uint32 format)
-{
-char dbuf[MAX_WIDTH + 1];
-
-if (width > MAX_WIDTH)
-    width = MAX_WIDTH;
-sprint_val (dbuf, val, radix, width, format);
-if (fputs (dbuf, stdout) == EOF)
-    return SCPE_IOERR;
-if (sim_log && (sim_log != stdout))
-    if (fputs (dbuf, sim_log) == EOF)
-        return SCPE_IOERR;
-if (sim_deb && (sim_deb != stdout))
-    if (fputs (dbuf, sim_deb) == EOF)
-        return SCPE_IOERR;
-return SCPE_OK;
-}
-
-const char *sim_fmt_secs (double seconds)
-{
-static char buf[60];
-char frac[16] = "";
-const char *sign = "";
-double val = seconds;
-double days, hours, mins, secs, msecs, usecs;
-
-if (val == 0.0)
-    return "";
-if (val < 0.0) {
-    sign = "-";
-    val = -val;
-    }
-days = floor (val / (24.0*60.0*60.0));
-val -= (days * 24.0*60.0*60.0);
-hours = floor (val / (60.0*60.0));
-val -= (hours * 60.0 * 60.0);
-mins = floor (val / 60.0);
-val -= (mins * 60.0);
-secs = floor (val);
-val -= secs;
-val *= 1000.0;
-msecs = floor (val);
-val -= msecs;
-val *= 1000.0;
-usecs = floor (val+0.5);
-if (usecs == 1000.0) {
-    usecs = 0.0;
-    msecs += 1;
-    }
-if ((msecs > 0.0) || (usecs > 0.0)) {
-    sprintf (frac, ".%03.0f%03.0f", msecs, usecs);
-    while (frac[strlen (frac) - 1] == '0')
-        frac[strlen (frac) - 1] = '\0';
-    if (strlen (frac) == 1)
-        frac[0] = '\0';
-    }
-if (days > 0)
-    sprintf (buf, "%s%.0f day%s %02.0f:%02.0f:%02.0f%s hour%s", sign, days, (days != 1)? "s" : "", hours, mins, secs, frac, (days == 1) ? "s" : "");
-else
-    if (hours > 0)
-        sprintf (buf, "%s%.0f:%02.0f:%02.0f%s hour", sign, hours, mins, secs, frac);
-    else
-        if (mins > 0)
-            sprintf (buf, "%s%.0f:%02.0f%s minute", sign, mins, secs, frac);
-        else
-            if (secs > 0)
-                sprintf (buf, "%s%.0f%s second", sign, secs, frac);
-            else
-                if (msecs > 0) {
-                    if (usecs > 0)
-                        sprintf (buf, "%s%.0f.%s msec", sign, msecs, frac+4);
-                    else
-                        sprintf (buf, "%s%.0f msec", sign, msecs);
-                    }
-                else
-                    sprintf (buf, "%s%.0f usec", sign, usecs);
-if (0 != strncmp ("1 ", buf, 2))
-    strcpy (&buf[strlen (buf)], "s");
-return buf;
-}
-
-const char *sim_fmt_numeric (double number)
-{
-static char buf[60];
-char tmpbuf[60];
-size_t len;
-uint32 c;
-char *p;
-
-sprintf (tmpbuf, "%.0f", number);
-len = strlen (tmpbuf);
-for (c=0, p=buf; c < len; c++) {
-    if ((c > 0) && 
-        (sim_isdigit (tmpbuf[c])) && 
-        (0 == ((len - c) % 3)))
-        *(p++) = ',';
-    *(p++) = tmpbuf[c];
-    }
-*p = '\0';
-return buf;
-}
-
-/* Event queue package
-
-        sim_activate            add entry to event queue
-        sim_activate_abs        add entry to event queue even if event already scheduled
-        sim_activate_notbefore  add entry to event queue even if event already scheduled
-                                but not before the specified time
-        sim_activate_after      add entry to event queue after a specified amount of wall time
-        sim_cancel              remove entry from event queue
-        sim_process_event       process entries on event queue
-        sim_is_active           see if entry is on event queue
-        sim_activate_time       return time until activation
-        sim_atime               return absolute time for an entry
-        sim_gtime               return global time
-        sim_qcount              return event queue entry count
-
-   Asynchronous events are set up by queueing a unit data structure
-   to the event queue with a timeout (in simulator units, relative
-   to the current time).  Each simulator 'times' these events by
-   counting down interval counter sim_interval.  When this reaches
-   zero the simulator calls sim_process_event to process the event
-   and to see if further events need to be processed, or sim_interval
-   reset to count the next one.
-
-   The event queue is maintained in clock order; entry timeouts are
-   RELATIVE to the time in the previous entry.
-
-   sim_process_event - process event
-
-   Inputs:
-        none
-   Outputs:
-        reason  =       reason code returned by any event processor,
-                        or 0 (SCPE_OK) if no exceptions
-*/
-
-t_stat sim_process_event (void)
-{
-UNIT *uptr;
-t_stat reason;
-
-if (stop_cpu)                                           /* stop CPU? */
-    return SCPE_STOP;
-AIO_UPDATE_QUEUE;
-UPDATE_SIM_TIME;                                        /* update sim time */
-
-if (sim_clock_queue == QUEUE_LIST_END) {                /* queue empty? */
-    sim_interval = noqueue_time = NOQUEUE_WAIT;         /* flag queue empty */
-    sim_debug (SIM_DBG_EVENT, sim_dflt_dev, "Queue Empty New Interval = %d\n", sim_interval);
-    return SCPE_OK;
-    }
-sim_processing_event = TRUE;
-do {
-    uptr = sim_clock_queue;                             /* get first */
-    sim_clock_queue = uptr->next;                       /* remove first */
-    uptr->next = NULL;                                  /* hygiene */
-    uptr->time = 0;
-    if (sim_clock_queue != QUEUE_LIST_END)
-        sim_interval = sim_clock_queue->time;
-    else
-        sim_interval = noqueue_time = NOQUEUE_WAIT;
-    sim_debug (SIM_DBG_EVENT, sim_dflt_dev, "Processing Event for %s\n", sim_uname (uptr));
-    AIO_EVENT_BEGIN(uptr);
-    if (uptr->usecs_remaining)
-        reason = sim_timer_activate_after (uptr, uptr->usecs_remaining);
-    else {
-        if (uptr->action != NULL)
-            reason = uptr->action (uptr);
-        else
-            reason = SCPE_OK;
-        }
-    AIO_EVENT_COMPLETE(uptr, reason);
-    } while ((reason == SCPE_OK) && 
-             (sim_interval <= 0) && 
-             (sim_clock_queue != QUEUE_LIST_END) &&
-             (!stop_cpu));
-
-if (sim_clock_queue == QUEUE_LIST_END) {                /* queue empty? */
-    sim_interval = noqueue_time = NOQUEUE_WAIT;         /* flag queue empty */
-    sim_debug (SIM_DBG_EVENT, sim_dflt_dev, "Processing Queue Complete New Interval = %d\n", sim_interval);
-    }
-else
-    sim_debug (SIM_DBG_EVENT, sim_dflt_dev, "Processing Queue Complete New Interval = %d(%s)\n", sim_interval, sim_uname(sim_clock_queue));
-
-if ((reason == SCPE_OK) && stop_cpu)
-    reason = SCPE_STOP;
-sim_processing_event = FALSE;
-return reason;
-}
-
-/* sim_activate - activate (queue) event
-
-   Inputs:
-        uptr    =       pointer to unit
-        event_time =    relative timeout
-   Outputs:
-        reason  =       result (SCPE_OK if ok)
-*/
-
-t_stat sim_activate (UNIT *uptr, int32 event_time)
-{
-if (uptr->dynflags & UNIT_TMR_UNIT)
-    return sim_timer_activate (uptr, event_time);
-return _sim_activate (uptr, event_time);
-}
-
-t_stat _sim_activate (UNIT *uptr, int32 event_time)
-{
-UNIT *cptr, *prvptr;
-int32 accum;
-
-AIO_ACTIVATE (_sim_activate, uptr, event_time);
-if (sim_is_active (uptr))                               /* already active? */
-    return SCPE_OK;
-UPDATE_SIM_TIME;                                        /* update sim time */
-
-sim_debug (SIM_DBG_ACTIVATE, sim_dflt_dev, "Activating %s delay=%d\n", sim_uname (uptr), event_time);
-
-prvptr = NULL;
-accum = 0;
-for (cptr = sim_clock_queue; cptr != QUEUE_LIST_END; cptr = cptr->next) {
-    if (event_time < (accum + cptr->time))
-        break;
-    accum = accum + cptr->time;
-    prvptr = cptr;
-    }
-if (prvptr == NULL) {                                   /* insert at head */
-    cptr = uptr->next = sim_clock_queue;
-    sim_clock_queue = uptr;
-    }
-else {
-    cptr = uptr->next = prvptr->next;                   /* insert at prvptr */
-    prvptr->next = uptr;
-    }
-uptr->time = event_time - accum;
-if (cptr != QUEUE_LIST_END)
-    cptr->time = cptr->time - uptr->time;
-sim_interval = sim_clock_queue->time;
-return SCPE_OK;
-}
-
-/* sim_activate_abs - activate (queue) event even if event already scheduled
-
-   Inputs:
-        uptr    =       pointer to unit
-        event_time =    relative timeout
-   Outputs:
-        reason  =       result (SCPE_OK if ok)
-*/
-
-t_stat sim_activate_abs (UNIT *uptr, int32 event_time)
-{
-AIO_ACTIVATE (sim_activate_abs, uptr, event_time);
-sim_cancel (uptr);
-return _sim_activate (uptr, event_time);
-}
-
-/* sim_activate_notbefore - activate (queue) event even if event already scheduled
-                            but not before the specified time
-
-   Inputs:
-        uptr    =       pointer to unit
-        rtime   =       relative timeout
-   Outputs:
-        reason  =       result (SCPE_OK if ok)
-*/
-
-t_stat sim_activate_notbefore (UNIT *uptr, int32 rtime)
-{
-uint32 rtimenow, urtime = (uint32)rtime;
-
-AIO_ACTIVATE (sim_activate_notbefore, uptr, rtime);
-sim_cancel (uptr);
-rtimenow = sim_grtime();
-sim_cancel (uptr);
-if (0x80000000 <= urtime-rtimenow)
-    return _sim_activate (uptr, 0);
-else
-    return sim_activate (uptr, urtime-rtimenow);
-}
-
-/* sim_activate_after - activate (queue) event
-
-   Inputs:
-        uptr    =       pointer to unit
-        usec_delay =    relative timeout (in microseconds)
-   Outputs:
-        reason  =       result (SCPE_OK if ok)
-*/
-
-t_stat sim_activate_after_abs (UNIT *uptr, uint32 usec_delay)
-{
-return _sim_activate_after_abs (uptr, usec_delay);
-}
-
-t_stat sim_activate_after_abs_d (UNIT *uptr, double usec_delay)
-{
-return _sim_activate_after_abs (uptr, usec_delay);
-}
-
-t_stat _sim_activate_after_abs (UNIT *uptr, double usec_delay)
-{
-AIO_VALIDATE;                   /* Can't call asynchronously */
-sim_cancel (uptr);
-return _sim_activate_after (uptr, usec_delay);
-}
-
-t_stat sim_activate_after (UNIT *uptr, uint32 usec_delay)
-{
-return _sim_activate_after (uptr, (double)usec_delay);
-}
-
-t_stat sim_activate_after_d (UNIT *uptr, double usec_delay)
-{
-return _sim_activate_after (uptr, usec_delay);
-}
-
-t_stat _sim_activate_after (UNIT *uptr, double usec_delay)
-{
-AIO_VALIDATE;                   /* Can't call asynchronously */
-if (sim_is_active (uptr))                               /* already active? */
-    return SCPE_OK;
-return sim_timer_activate_after (uptr, usec_delay);
-}
-
-/* sim_cancel - cancel (dequeue) event
-
-   Inputs:
-        uptr    =       pointer to unit
-   Outputs:
-        reason  =       result (SCPE_OK if ok)
-
-*/
-
-t_stat sim_cancel (UNIT *uptr)
-{
-UNIT *cptr, *nptr;
-
-AIO_VALIDATE;
-if ((uptr->cancel) && uptr->cancel (uptr))
-    return SCPE_OK;
-if (uptr->dynflags & UNIT_TMR_UNIT)
-    sim_timer_cancel (uptr);
-AIO_CANCEL(uptr);
-AIO_UPDATE_QUEUE;
-if (sim_clock_queue == QUEUE_LIST_END)
-    return SCPE_OK;
-sim_debug (SIM_DBG_EVENT, sim_dflt_dev, "Canceling Event for %s\n", sim_uname(uptr));
-UPDATE_SIM_TIME;                                        /* update sim time */
-if (!sim_is_active (uptr))
-    return SCPE_OK;
-nptr = QUEUE_LIST_END;
-
-if (sim_clock_queue == uptr) {
-    nptr = sim_clock_queue = uptr->next;
-    uptr->next = NULL;                                  /* hygiene */
-    }
-else {
-    for (cptr = sim_clock_queue; cptr != QUEUE_LIST_END; cptr = cptr->next) {
-        if (cptr->next == uptr) {
-            nptr = cptr->next = uptr->next;
-            uptr->next = NULL;                          /* hygiene */
-            break;                                      /* end queue scan */
-            }
-        }
-    }
-if (nptr != QUEUE_LIST_END)
-    nptr->time += (uptr->next) ? 0 : uptr->time;
-if (!uptr->next)
-    uptr->time = 0;
-if (sim_clock_queue != QUEUE_LIST_END)
-    sim_interval = sim_clock_queue->time;
-else sim_interval = noqueue_time = NOQUEUE_WAIT;
-if (uptr->next) {
-    sim_printf ("Cancel failed for %s\n", sim_uname(uptr));
-    if (sim_deb)
-        fclose(sim_deb);
-    abort ();
-    }
-return SCPE_OK;
-}
-
-/* sim_is_active - test for entry in queue
-
-   Inputs:
-        uptr    =       pointer to unit
-   Outputs:
-        result =        TRUE if unit is busy, FALSE inactive
-*/
-
-t_bool sim_is_active (UNIT *uptr)
-{
-AIO_VALIDATE;
-AIO_UPDATE_QUEUE;
-return (((uptr->next) || AIO_IS_ACTIVE(uptr) || ((uptr->dynflags & UNIT_TMR_UNIT) ? sim_timer_is_active (uptr) : FALSE)) ? TRUE : FALSE);
-}
-
-/* sim_activate_time - return activation time
-
-   Inputs:
-        uptr    =       pointer to unit
-   Outputs:
-        result =        absolute activation time + 1, 0 if inactive
-*/
-
-int32 sim_activate_time (UNIT *uptr)
-{
-UNIT *cptr;
-int32 accum;
-
-AIO_VALIDATE;
-accum = sim_timer_activate_time (uptr);
-if (accum >= 0)
-    return accum;
-accum = 0;
-for (cptr = sim_clock_queue; cptr != QUEUE_LIST_END; cptr = cptr->next) {
-    if (cptr == sim_clock_queue) {
-        if (sim_interval > 0)
-            accum = accum + sim_interval;
-        }
-    else
-        accum = accum + cptr->time;
-    if (cptr == uptr)
-        return accum + 1 + (int32)((uptr->usecs_remaining * sim_timer_inst_per_sec ()) / 1000000.0);
-    }
-return 0;
-}
-
-double sim_activate_time_usecs (UNIT *uptr)
-{
-UNIT *cptr;
-int32 accum;
-double result;
-
-AIO_VALIDATE;
-result = sim_timer_activate_time_usecs (uptr);
-if (result >= 0)
-    return result;
-accum = 0;
-for (cptr = sim_clock_queue; cptr != QUEUE_LIST_END; cptr = cptr->next) {
-    if (cptr == sim_clock_queue) {
-        if (sim_interval > 0)
-            accum = accum + sim_interval;
-        }
-    else
-        accum = accum + cptr->time;
-    if (cptr == uptr)
-        return 1.0 + uptr->usecs_remaining + ((1000000.0 * accum) / sim_timer_inst_per_sec ());
-    }
-return 0.0;
-}
-
-/* sim_gtime - return global time
-   sim_grtime - return global time with rollover
-
-   Inputs: none
-   Outputs:
-        time    =       global time
-*/
-
-double sim_gtime (void)
-{
-if (AIO_MAIN_THREAD) {
-    UPDATE_SIM_TIME;
-    }
-return sim_time;
-}
-
-uint32 sim_grtime (void)
-{
-UPDATE_SIM_TIME;
-return sim_rtime;
-}
-
-/* sim_qcount - return queue entry count
-
-   Inputs: none
-   Outputs:
-        count   =       number of entries on the queue
-*/
-
-int32 sim_qcount (void)
-{
-int32 cnt;
-UNIT *uptr;
-
-cnt = 0;
-for (uptr = sim_clock_queue; uptr != QUEUE_LIST_END; uptr = uptr->next)
-    cnt++;
-return cnt;
-}
-
-/* Breakpoint package.  This module replaces the VM-implemented one
-   instruction breakpoint capability.
-
-   Breakpoints are stored in table sim_brk_tab, which is ordered by address for
-   efficient binary searching.  A breakpoint consists of a six entry structure:
-
-        addr                    address of the breakpoint
-        type                    types of breakpoints set on the address
-                                a bit mask representing letters A-Z
-        cnt                     number of iterations before breakp is taken
-        action                  pointer command string to be executed
-                                when break is taken
-        next                    list of other breakpoints with the same addr specifier
-        time_fired              array of when this breakpoint was fired for each class
-
-   sim_brk_summ is a summary of the types of breakpoints that are currently set (it
-   is the bitwise OR of all the type fields).  A simulator need only check for
-   a breakpoint of type X if bit SWMASK('X') is set in sim_brk_summ.
-
-   The package contains the following public routines:
-
-        sim_brk_init            initialize
-        sim_brk_set             set breakpoint
-        sim_brk_clr             clear breakpoint
-        sim_brk_clrall          clear all breakpoints
-        sim_brk_show            show breakpoint
-        sim_brk_showall         show all breakpoints
-        sim_brk_test            test for breakpoint
-        sim_brk_npc             PC has been changed
-        sim_brk_getact          get next action
-        sim_brk_clract          clear pending actions
-
-   Initialize breakpoint system.
-*/
-
-t_stat sim_brk_init (void)
-{
-int32 i;
-
-for (i=0; i<sim_brk_lnt; i++) {
-    BRKTAB *bp = sim_brk_tab[i];
-
-    while (bp) {
-        BRKTAB *bpt = bp->next;
-
-        free (bp->act);
-        free (bp);
-        bp = bpt;
-        }
-    }
-memset (sim_brk_tab, 0, sim_brk_lnt*sizeof (BRKTAB*));
-sim_brk_lnt = SIM_BRK_INILNT;
-sim_brk_tab = (BRKTAB **) realloc (sim_brk_tab, sim_brk_lnt*sizeof (BRKTAB*));
-if (sim_brk_tab == NULL)
-    return SCPE_MEM;
-memset (sim_brk_tab, 0, sim_brk_lnt*sizeof (BRKTAB*));
-sim_brk_ent = sim_brk_ins = 0;
-sim_brk_clract ();
-sim_brk_npc (0);
-return SCPE_OK;
-}
-
-/* Search for a breakpoint in the sorted breakpoint table */
-
-BRKTAB *sim_brk_fnd (t_addr loc)
-{
-int32 lo, hi, p;
-BRKTAB *bp;
-
-if (sim_brk_ent == 0) {                                 /* table empty? */
-    sim_brk_ins = 0;                                    /* insrt at head */
-    return NULL;                                        /* sch fails */
-    }
-lo = 0;                                                 /* initial bounds */
-hi = sim_brk_ent - 1;
-do {
-    p = (lo + hi) >> 1;                                 /* probe */
-    bp = sim_brk_tab[p];                                /* table addr */
-    if (loc == bp->addr) {                              /* match? */
-        sim_brk_ins = p;
-        return bp;
-        }
-    else if (loc < bp->addr)                            /* go down? p is upper */
-        hi = p - 1;
-    else lo = p + 1;                                    /* go up? p is lower */
-    } while (lo <= hi);
-if (loc < bp->addr)                                     /* insrt before or */
-    sim_brk_ins = p;
-else sim_brk_ins = p + 1;                               /* after last sch */
-return NULL;
-}
-
-BRKTAB *sim_brk_fnd_ex (t_addr loc, uint32 btyp, t_bool any_typ, uint32 spc)
-{
-BRKTAB *bp = sim_brk_fnd (loc);
-
-while (bp) {
-    if (any_typ ? ((bp->typ & btyp) && (bp->time_fired[spc] != sim_gtime())) : 
-                  (bp->typ == btyp))
-        return bp;
-    bp = bp->next;
-    }
-return bp;
-}
-
-/* Insert a breakpoint */
-
-BRKTAB *sim_brk_new (t_addr loc, uint32 btyp)
-{
-int32 i, t;
-BRKTAB *bp, **newp;
-
-if (sim_brk_ins < 0)
-    return NULL;
-if (sim_brk_ent >= sim_brk_lnt) {                       /* out of space? */
-    t = sim_brk_lnt + SIM_BRK_INILNT;                   /* new size */
-    newp = (BRKTAB **) calloc (t, sizeof (BRKTAB*));    /* new table */
-    if (newp == NULL)                                   /* can't extend */
-        return NULL;
-    memcpy (newp, sim_brk_tab, sim_brk_lnt * sizeof (*sim_brk_tab));/* copy table */
-    memset (newp + sim_brk_lnt, 0, SIM_BRK_INILNT * sizeof (*newp));/* zero new entries */
-    free (sim_brk_tab);                                 /* free old table */
-    sim_brk_tab = newp;                                 /* new base, lnt */
-    sim_brk_lnt = t;
-    }
-if ((sim_brk_ins == sim_brk_ent) ||
-    ((sim_brk_ins != sim_brk_ent) &&
-     (sim_brk_tab[sim_brk_ins]->addr != loc))) {        /* need to open a hole? */
-    for (i = sim_brk_ent; i > sim_brk_ins; --i)
-        sim_brk_tab[i] = sim_brk_tab[i - 1];
-    sim_brk_tab[sim_brk_ins] = NULL;
-    }
-bp = (BRKTAB *)calloc (1, sizeof (*bp));
-bp->next = sim_brk_tab[sim_brk_ins];
-sim_brk_tab[sim_brk_ins] = bp;
-if (bp->next == NULL)
-    sim_brk_ent += 1;
-bp->addr = loc;
-bp->typ = btyp;
-bp->cnt = 0;
-bp->act = NULL;
-for (i = 0; i < SIM_BKPT_N_SPC; i++)
-    bp->time_fired[i] = -1.0;
-return bp;
-}
-
-/* Set a breakpoint of type sw */
-
-t_stat sim_brk_set (t_addr loc, int32 sw, int32 ncnt, CONST char *act)
-{
-BRKTAB *bp;
-
-if ((sw == 0) || (sw == BRK_TYP_DYN_STEPOVER))
-    sw |= sim_brk_dflt;
-if (~sim_brk_types & sw) {
-    char gbuf[CBUFSIZE];
-
-    return sim_messagef (SCPE_NOFNC, "Unknown breakpoint type; %s\n", put_switches(gbuf, sizeof(gbuf), sw & ~sim_brk_types));
-    }
-if ((sw & BRK_TYP_DYN_ALL) && act)                      /* can't specify an action with a dynamic breakpoint */
-    return SCPE_ARG;
-bp = sim_brk_fnd (loc);                                 /* loc present? */
-if (!bp)                                                /* no, allocate */
-    bp = sim_brk_new (loc, sw);
-else {
-    while (bp && (bp->typ != sw))
-        bp = bp->next;
-    if (!bp)
-        bp = sim_brk_new (loc, sw);
-    }
-if (!bp)                                                /* still no? mem err */
-    return SCPE_MEM;
-bp->cnt = ncnt;                                         /* set count */
-if ((!(sw & BRK_TYP_DYN_ALL)) &&                        /* Not Dynamic and */
-    (bp->act != NULL) && (act != NULL)) {               /* replace old action? */
-    free (bp->act);                                     /* deallocate */
-    bp->act = NULL;                                     /* now no action */
-    }
-if ((act != NULL) && (*act != 0)) {                     /* new action? */
-    char *newp = (char *) calloc (CBUFSIZE+1, sizeof (char)); /* alloc buf */
-    if (newp == NULL)                                   /* mem err? */
-        return SCPE_MEM;
-    strncpy (newp, act, CBUFSIZE);                      /* copy action */
-    bp->act = newp;                                     /* set pointer */
-    }
-sim_brk_summ = sim_brk_summ | (sw & ~BRK_TYP_TEMP);
-return SCPE_OK;
-}
-
-/* Clear a breakpoint */
-
-t_stat sim_brk_clr (t_addr loc, int32 sw)
-{
-BRKTAB *bpl, *bp = sim_brk_fnd (loc);
-int32 i;
-
-if (!bp)                                                /* not there? ok */
-    return SCPE_OK;
-if (sw == 0)
-    sw = SIM_BRK_ALLTYP;
-
-while (bp) {
-    if (bp->typ == (bp->typ & sw)) {
-        free (bp->act);                                 /* deallocate action */
-        if (bp == sim_brk_tab[sim_brk_ins])
-            bpl = sim_brk_tab[sim_brk_ins] = bp->next;
-        else
-            bpl->next = bp->next;
-        free (bp);
-        bp = bpl;
-        }
-    else {
-        bpl = bp;
-        bp = bp->next;
-        }
-    }
-if (sim_brk_tab[sim_brk_ins] == NULL) {                 /* erased entry */
-    sim_brk_ent = sim_brk_ent - 1;                      /* decrement count */
-    for (i = sim_brk_ins; i < sim_brk_ent; i++)         /* shuffle remaining entries */
-        sim_brk_tab[i] = sim_brk_tab[i+1];
-    }
-sim_brk_summ = 0;                                       /* recalc summary */
-for (i = 0; i < sim_brk_ent; i++) {
-    bp = sim_brk_tab[i];
-    while (bp) {
-        sim_brk_summ |= (bp->typ & ~BRK_TYP_TEMP);
-        bp = bp->next;
-        }
-    }
-return SCPE_OK;
-}
-
-/* Clear all breakpoints */
-
-t_stat sim_brk_clrall (int32 sw)
-{
-int32 i;
-
-if (sw == 0)
-    sw = SIM_BRK_ALLTYP;
-for (i = 0; i < sim_brk_ent;) {
-    t_addr loc = sim_brk_tab[i]->addr;
-    sim_brk_clr (loc, sw);
-    if ((i < sim_brk_ent) && 
-        (loc == sim_brk_tab[i]->addr))
-        ++i;
-    }
-return SCPE_OK;
-}
-
-/* Show a breakpoint */
-
-t_stat sim_brk_show (FILE *st, t_addr loc, int32 sw)
-{
-BRKTAB *bp = sim_brk_fnd_ex (loc, sw & (~SWMASK ('C')), FALSE, 0);
-DEVICE *dptr;
-int32 i, any;
-
-if ((sw == 0) || (sw == SWMASK ('C')))
-    sw = SIM_BRK_ALLTYP | ((sw == SWMASK ('C')) ? SWMASK ('C') : 0);
-if (!bp || (!(bp->typ & sw)))
-    return SCPE_OK;
-dptr = sim_dflt_dev;
-if (dptr == NULL)
-    return SCPE_OK;
-if (sw & SWMASK ('C'))
-    fprintf (st, "SET BREAK ");
-else {
-    if (sim_vm_fprint_addr)
-        sim_vm_fprint_addr (st, dptr, loc);
-    else fprint_val (st, loc, dptr->aradix, dptr->awidth, PV_LEFT);
-    fprintf (st, ":\t");
-    }
-for (i = any = 0; i < 26; i++) {
-    if ((bp->typ >> i) & 1) {
-        if ((sw & SWMASK ('C')) == 0) {
-            if (any)
-                fprintf (st, ", ");
-            fputc (i + 'A', st);
-            }
-        else
-            fprintf (st, "-%c", i + 'A');
-        any = 1;
-        }
-    }
-if (sw & SWMASK ('C')) {
-    fprintf (st, " ");
-    if (sim_vm_fprint_addr)
-        sim_vm_fprint_addr (st, dptr, loc);
-    else fprint_val (st, loc, dptr->aradix, dptr->awidth, PV_LEFT);
-    }
-if (bp->cnt > 0)
-    fprintf (st, "[%d]", bp->cnt);
-if (bp->act != NULL)
-    fprintf (st, "; %s", bp->act);
-fprintf (st, "\n");
-return SCPE_OK;
-}
-
-/* Show all breakpoints */
-
-t_stat sim_brk_showall (FILE *st, int32 sw)
-{
-int32 bit, mask, types;
-BRKTAB **bpt;
-
-if ((sw == 0) || (sw == SWMASK ('C')))
-    sw = SIM_BRK_ALLTYP | ((sw == SWMASK ('C')) ? SWMASK ('C') : 0);
-for (types=bit=0; bit <= ('Z'-'A'); bit++)
-    if (sim_brk_types & (1 << bit))
-        ++types;
-if ((!(sw & SWMASK ('C'))) && sim_brk_types && (types > 1)) {
-    fprintf (st, "Supported Breakpoint Types:");
-    for (bit=0; bit <= ('Z'-'A'); bit++)
-        if (sim_brk_types & (1 << bit))
-            fprintf (st, " -%c", 'A' + bit);
-    fprintf (st, "\n");
-    }
-if (((sw & sim_brk_types) != sim_brk_types) && (types > 1)) {
-    mask = (sw & sim_brk_types);
-    fprintf (st, "Displaying Breakpoint Types:");
-    for (bit=0; bit <= ('Z'-'A'); bit++)
-        if (mask & (1 << bit))
-            fprintf (st, " -%c", 'A' + bit);
-    fprintf (st, "\n");
-    }
-for (bpt = sim_brk_tab; bpt < (sim_brk_tab + sim_brk_ent); bpt++) {
-    BRKTAB *prev = NULL;
-    BRKTAB *cur = *bpt;
-    BRKTAB *next;
-    /* First reverse the list */
-    while (cur) {
-        next = cur->next;
-        cur->next = prev;
-        prev = cur;
-        cur = next;
-        }
-    /* save reversed list in the head pointer so lookups work */
-    *bpt = prev;
-    /* Walk the reversed list and print it in the order it was defined in */
-    cur = prev;
-    while (cur) {
-        if (cur->typ & sw)
-            sim_brk_show (st, cur->addr, cur->typ | ((sw & SWMASK ('C')) ? SWMASK ('C') : 0));
-        cur = cur->next;
-        }
-    /* reversing the list again */
-    cur = prev;
-    prev = NULL;
-    while (cur) {
-        next = cur->next;
-        cur->next = prev;
-        prev = cur;
-        cur = next;
-        }
-    /* restore original list */
-    *bpt = prev;
-    }
-return SCPE_OK;
-}
-
-/* Test for breakpoint */
-
-uint32 sim_brk_test (t_addr loc, uint32 btyp)
-{
-BRKTAB *bp;
-uint32 spc = (btyp >> SIM_BKPT_V_SPC) & (SIM_BKPT_N_SPC - 1);
-
-if (sim_brk_summ & BRK_TYP_DYN_ALL)
-    btyp |= BRK_TYP_DYN_ALL;
-
-if ((bp = sim_brk_fnd_ex (loc, btyp, TRUE, spc))) {     /* in table, and type match? */
-    if (bp->time_fired[spc] == sim_time)                /* already taken?  */
-        return 0;
-    bp->time_fired[spc] = sim_time;                     /* remember match time */
-    if (--bp->cnt > 0)                                  /* count > 0? */
-        return 0;
-    bp->cnt = 0;                                        /* reset count */
-    sim_brk_setact (bp->act);                           /* set up actions */
-    sim_brk_match_type = btyp & bp->typ;                               /* set return value */
-    if (bp->typ & BRK_TYP_TEMP)
-        sim_brk_clr (loc, bp->typ);                     /* delete one-shot breakpoint */
-    sim_brk_match_addr = loc;
-    return sim_brk_match_type;
-    }
-return 0;
-}
-
-/* Get next pending action, if any */
-
-CONST char *sim_brk_getact (char *buf, int32 size)
-{
-char *ep;
-size_t lnt;
-
-if (sim_brk_act[sim_do_depth] == NULL)                  /* any action? */
-    return NULL;
-while (sim_isspace (*sim_brk_act[sim_do_depth]))        /* skip spaces */
-    sim_brk_act[sim_do_depth]++;
-if (*sim_brk_act[sim_do_depth] == 0) {                  /* now empty? */
-    return sim_brk_clract ();
-    }
-if ((ep = strchr (sim_brk_act[sim_do_depth], ';'))) {   /* cmd delimiter? */
-    lnt = ep - sim_brk_act[sim_do_depth];               /* cmd length */
-    memcpy (buf, sim_brk_act[sim_do_depth], lnt + 1);   /* copy with ; */
-    buf[lnt] = 0;                                       /* erase ; */
-    sim_brk_act[sim_do_depth] += lnt + 1;               /* adv ptr */
-    }
-else {
-    strncpy (buf, sim_brk_act[sim_do_depth], size);     /* copy action */
-    sim_brk_clract ();                                  /* no more */
-    }
-return buf;
-}
-
-/* Clear pending actions */
-
-char *sim_brk_clract (void)
-{
-free (sim_brk_act_buf[sim_do_depth]);
-return sim_brk_act[sim_do_depth] = sim_brk_act_buf[sim_do_depth] = NULL;
-}
-
-/* Set up pending actions */
-
-void sim_brk_setact (const char *action)
-{
-if (action) {
-    sim_brk_act_buf[sim_do_depth] = (char *)realloc (sim_brk_act_buf[sim_do_depth], strlen (action) + 1);
-    strcpy (sim_brk_act_buf[sim_do_depth], action);
-    sim_brk_act[sim_do_depth] = sim_brk_act_buf[sim_do_depth];
-    }
-else
-    sim_brk_clract ();
-}
-
-/* New PC */
-
-void sim_brk_npc (uint32 cnt)
-{
-uint32 spc;
-BRKTAB **bpt, *bp;
-
-if ((cnt == 0) || (cnt > SIM_BKPT_N_SPC))
-    cnt = SIM_BKPT_N_SPC;
-for (bpt = sim_brk_tab; bpt < (sim_brk_tab + sim_brk_ent); bpt++) {
-    for (bp = *bpt; bp; bp = bp->next) {
-        for (spc = 0; spc < cnt; spc++)
-            bp->time_fired[spc] = -1.0;
-        }
-    }
-}
-
-/* Clear breakpoint space */
-
-void sim_brk_clrspc (uint32 spc, uint32 btyp)
-{
-BRKTAB **bpt, *bp;
-
-if (spc < SIM_BKPT_N_SPC) {
-    for (bpt = sim_brk_tab; bpt < (sim_brk_tab + sim_brk_ent); bpt++) {
-        for (bp = *bpt; bp; bp = bp->next) {
-            if (bp->typ & btyp)
-                bp->time_fired[spc] = -1.0;
-            }
-        }
-    }
-}
-
-const char *sim_brk_message(void)
-{
-static char msg[256];
-char addr[65];
-char buf[32];
-
-msg[0] = '\0';
-if (sim_vm_sprint_addr)
-    sim_vm_sprint_addr (addr, sim_dflt_dev, (t_value)sim_brk_match_addr);
-else sprint_val (addr, (t_value)sim_brk_match_addr, sim_dflt_dev->aradix, sim_dflt_dev->awidth, PV_LEFT);
-if (sim_brk_type_desc) {
-    BRKTYPTAB *brk = sim_brk_type_desc;
-
-    while (2 == strlen (put_switches (buf, sizeof(buf), brk->btyp))) {
-        if (brk->btyp == sim_brk_match_type) {
-            sprintf (msg, "%s: %s", brk->desc, addr);
-            break;
-            }
-        brk++;
-        }
-    }
-if (!msg[0])
-    sprintf (msg, "%s Breakpoint at: %s\n", put_switches (buf, sizeof(buf), sim_brk_match_type), addr);
-
-return msg;
-}
-
-/* Expect package.  This code provides a mechanism to stop and control simulator
-   execution based on traffic coming out of simulated ports and as well as a means
-   to inject data into those ports.  It can conceptually viewed as a string 
-   breakpoint package.
-
-   Expect rules are stored in tables associated with each port which can use this
-   facility.  An expect rule consists of a five entry structure:
-
-        match                   the expect match string
-        size                    the number of bytes in the match string
-        match_pattern           the expect match string in display format
-        cnt                     number of iterations before match is declared
-        action                  command string to be executed when match occurs
-
-   All active expect rules are contained in an expect match context structure.
-
-        rules                   the match rules
-        size                    the count of match rules
-        buf                     the buffer of output data which has been produced
-        buf_ins                 the buffer insertion point for the next output data
-        buf_size                the buffer size
-
-   The package contains the following public routines:
-
-        sim_set_expect          expect command parser and intializer
-        sim_set_noexpect        noexpect command parser
-        sim_exp_init            initialize an expect context
-        sim_exp_set             set or add an expect rule
-        sim_exp_clr             clear or delete an expect rule
-        sim_exp_clrall          clear all expect rules
-        sim_exp_show            show an expect rule
-        sim_exp_showall         show all expect rules
-        sim_exp_check           test for rule match
-*/
-
-/*   Initialize an expect context. */
-
-t_stat sim_exp_init (EXPECT *exp)
-{
-memset (exp, 0, sizeof(*exp));
-return SCPE_OK;
-}
-
-/* Set expect */
-
-t_stat sim_set_expect (EXPECT *exp, CONST char *cptr)
-{
-char gbuf[CBUFSIZE];
-CONST char *tptr;
-CONST char *c1ptr;
-t_bool after_set = FALSE;
-uint32 after = exp->after;
-int32 cnt = 0;
-t_stat r;
-
-if ((cptr == NULL) || (*cptr == 0))
-    return SCPE_2FARG;
-if (*cptr == '[') {
-    cnt = (int32) strtotv (cptr + 1, &c1ptr, 10);
-    if ((cptr == c1ptr) || (*c1ptr != ']'))
-        return sim_messagef (SCPE_ARG, "Invalid Repeat count specification\n");
-    cptr = c1ptr + 1;
-    while (sim_isspace(*cptr))
-        ++cptr;
-    }
-tptr = get_glyph (cptr, gbuf, ',');
-if ((!strncmp(gbuf, "HALTAFTER=", 10)) && (gbuf[10])) {
-    after = (uint32)get_uint (&gbuf[10], 10, 100000000, &r);
-    if (r != SCPE_OK)
-        return sim_messagef (SCPE_ARG, "Invalid Halt After Value\n");
-    after_set = TRUE;
-    cptr = tptr;
-    }
-if ((*cptr != '"') && (*cptr != '\''))
-    return sim_messagef (SCPE_ARG, "String must be quote delimited\n");
-cptr = get_glyph_quoted (cptr, gbuf, 0);
-
-return sim_exp_set (exp, gbuf, cnt, (after_set ? after : exp->after), sim_switches, cptr);
-}
-
-/* Clear expect */
-
-t_stat sim_set_noexpect (EXPECT *exp, const char *cptr)
-{
-char gbuf[CBUFSIZE];
-
-if (!cptr || !*cptr)
-    return sim_exp_clrall (exp);                    /* clear all rules */
-if ((*cptr != '"') && (*cptr != '\''))
-    return sim_messagef (SCPE_ARG, "String must be quote delimited\n");
-cptr = get_glyph_quoted (cptr, gbuf, 0);
-if (*cptr != '\0')
-    return SCPE_2MARG;                              /* No more arguments */
-return sim_exp_clr (exp, gbuf);                     /* clear one rule */
-}
-
-/* Search for an expect rule in an expect context */
-
-CONST EXPTAB *sim_exp_fnd (CONST EXPECT *exp, const char *match, int32 start_rule)
-{
-int32 i;
-
-if (!exp->rules)
-    return NULL;
-for (i=start_rule; i<exp->size; i++)
-    if (!strcmp (exp->rules[i].match_pattern, match))
-        return &exp->rules[i];
-return NULL;
-}
-
-/* Clear (delete) an expect rule */
-
-t_stat sim_exp_clr_tab (EXPECT *exp, EXPTAB *ep)
-{
-int32 i;
-
-if (!ep)                                                /* not there? ok */
-    return SCPE_OK;
-free (ep->match);                                       /* deallocate match string */
-free (ep->match_pattern);                               /* deallocate the display format match string */
-free (ep->act);                                         /* deallocate action */
-#if defined(USE_REGEX)
-if (ep->switches & EXP_TYP_REGEX)
-    regfree (&ep->regex);                               /* release compiled regex */
-#endif
-exp->size -= 1;                                         /* decrement count */
-for (i=ep-exp->rules; i<exp->size; i++)                 /* shuffle up remaining rules */
-    exp->rules[i] = exp->rules[i+1];
-if (exp->size == 0) {                                   /* No rules left? */
-    free (exp->rules);
-    exp->rules = NULL;
-    }
-return SCPE_OK;
-}
-
-t_stat sim_exp_clr (EXPECT *exp, const char *match)
-{
-EXPTAB *ep = (EXPTAB *)sim_exp_fnd (exp, match, 0);
-
-while (ep) {
-    sim_exp_clr_tab (exp, ep);
-    ep = (EXPTAB *)sim_exp_fnd (exp, match, ep - exp->rules);
-    }
-return SCPE_OK;
-}
-
-/* Clear all expect rules */
-
-t_stat sim_exp_clrall (EXPECT *exp)
-{
-int32 i;
-
-for (i=0; i<exp->size; i++) {
-    free (exp->rules[i].match);                         /* deallocate match string */
-    free (exp->rules[i].match_pattern);                 /* deallocate display format match string */
-    free (exp->rules[i].act);                           /* deallocate action */
-    }
-free (exp->rules);
-exp->rules = NULL;
-exp->size = 0;
-free (exp->buf);
-exp->buf = NULL;
-exp->buf_size = 0;
-exp->buf_ins = 0;
-return SCPE_OK;
-}
-
-/* Set/Add an expect rule */
-
-t_stat sim_exp_set (EXPECT *exp, const char *match, int32 cnt, uint32 after, int32 switches, const char *act)
-{
-EXPTAB *ep;
-uint8 *match_buf;
-uint32 match_size;
-int i;
-
-/* Validate the match string */
-match_buf = (uint8 *)calloc (strlen (match) + 1, 1);
-if (!match_buf)
-    return SCPE_MEM;
-if (switches & EXP_TYP_REGEX) {
-#if !defined (USE_REGEX)
-    free (match_buf);
-    return sim_messagef (SCPE_ARG, "RegEx support not available\n");
-    }
-#else   /* USE_REGEX */
-    int res;
-    regex_t re;
-
-    memset (&re, 0, sizeof(re));
-    memcpy (match_buf, match+1, strlen(match)-2);       /* extract string without surrounding quotes */
-    match_buf[strlen(match)-2] = '\0';
-    res = regcomp (&re, (char *)match_buf, REG_EXTENDED | ((switches & EXP_TYP_REGEX_I) ? REG_ICASE : 0));
-    if (res) {
-        size_t err_size = regerror (res, &re, NULL, 0);
-        char *err_buf = (char *)calloc (err_size+1, 1);
-
-        regerror (res, &re, err_buf, err_size);
-        sim_messagef (SCPE_ARG, "Regular Expression Error: %s\n", err_buf);
-        free (err_buf);
-        free (match_buf);
-        return SCPE_ARG|SCPE_NOMESSAGE;
-        }
-    sim_debug (exp->dbit, exp->dptr, "Expect Regular Expression: \"%s\" has %d sub expressions\n", match_buf, (int)re.re_nsub);
-    regfree (&re);
-    }
-#endif
-else {
-    if (switches & EXP_TYP_REGEX_I) {
-        free (match_buf);
-        return sim_messagef (SCPE_ARG, "Case independed matching is only valid for RegEx expect rules\n");
-        }
-    sim_data_trace(exp->dptr, exp->dptr->units, (const uint8 *)match, "", strlen(match)+1, "Expect Match String", exp->dbit);
-    if (SCPE_OK != sim_decode_quoted_string (match, match_buf, &match_size)) {
-        free (match_buf);
-        return sim_messagef (SCPE_ARG, "Invalid quoted string\n");
-        }
-    }
-free (match_buf);
-for (i=0; i<exp->size; i++) {                           /* Make sure this rule won't be occluded */
-    if ((0 == strcmp (match, exp->rules[i].match_pattern)) &&
-        (exp->rules[i].switches & EXP_TYP_PERSIST))
-        return sim_messagef (SCPE_ARG, "Persistent Expect rule with identical match string already exists\n");
-    }
-if (after && exp->size)
-    return sim_messagef (SCPE_ARG, "Multiple concurrent EXPECT rules aren't valid when a HALTAFTER parameter is non-zero\n");
-exp->rules = (EXPTAB *) realloc (exp->rules, sizeof (*exp->rules)*(exp->size + 1));
-ep = &exp->rules[exp->size];
-exp->size += 1;
-exp->after = after;                                     /* set halt after value */
-memset (ep, 0, sizeof(*ep));
-ep->match_pattern = (char *)malloc (strlen (match) + 1);
-if (ep->match_pattern)
-    strcpy (ep->match_pattern, match);
-ep->cnt = cnt;                                          /* set proceed count */
-ep->switches = switches;                                /* set switches */
-match_buf = (uint8 *)calloc (strlen (match) + 1, 1);
-if ((match_buf == NULL) || (ep->match_pattern == NULL)) {
-    sim_exp_clr_tab (exp, ep);                          /* clear it */
-    return SCPE_MEM;
-    }
-if (switches & EXP_TYP_REGEX) {
-#if defined(USE_REGEX)
-    memcpy (match_buf, match+1, strlen(match)-2);      /* extract string without surrounding quotes */
-    match_buf[strlen(match)-2] = '\0';
-    regcomp (&ep->regex, (char *)match_buf, REG_EXTENDED);
-#endif
-    free (match_buf);
-    match_buf = NULL;
-    }
-else {
-    sim_data_trace(exp->dptr, exp->dptr->units, (const uint8 *)match, "", strlen(match)+1, "Expect Match String", exp->dbit);
-    sim_decode_quoted_string (match, match_buf, &match_size);
-    ep->match = match_buf;
-    ep->size = match_size;
-    }
-ep->match_pattern = (char *)malloc (strlen (match) + 1);
-strcpy (ep->match_pattern, match);
-if (ep->act) {                                          /* replace old action? */
-    free (ep->act);                                     /* deallocate */
-    ep->act = NULL;                                     /* now no action */
-    }
-if (act) while (sim_isspace(*act)) ++act;                   /* skip leading spaces in action string */
-if ((act != NULL) && (*act != 0)) {                     /* new action? */
-    char *newp = (char *) calloc (strlen (act)+1, sizeof (*act)); /* alloc buf */
-    if (newp == NULL)                                   /* mem err? */
-        return SCPE_MEM;
-    strcpy (newp, act);                                 /* copy action */
-    ep->act = newp;                                     /* set pointer */
-    }
-/* Make sure that the production buffer is large enough to detect a match for all rules including a NUL termination byte */
-for (i=0; i<exp->size; i++) {
-    uint32 compare_size = (exp->rules[i].switches & EXP_TYP_REGEX) ? MAX(10 * strlen(ep->match_pattern), 1024) : exp->rules[i].size;
-    if (compare_size >= exp->buf_size) {
-        exp->buf = (uint8 *)realloc (exp->buf, compare_size + 2); /* Extra byte to null terminate regex compares */
-        exp->buf_size = compare_size + 1;
-        }
-    }
-return SCPE_OK;
-}
-
-/* Show an expect rule */
-
-t_stat sim_exp_show_tab (FILE *st, const EXPECT *exp, const EXPTAB *ep)
-{
-if (!ep)
-    return SCPE_OK;
-fprintf (st, "EXPECT");
-if (ep->switches & EXP_TYP_PERSIST)
-    fprintf (st, " -p");
-if (ep->switches & EXP_TYP_CLEARALL)
-    fprintf (st, " -c");
-if (ep->switches & EXP_TYP_REGEX)
-    fprintf (st, " -r");
-if (ep->switches & EXP_TYP_REGEX_I)
-    fprintf (st, " -i");
-fprintf (st, " %s", ep->match_pattern);
-if (ep->cnt > 0)
-    fprintf (st, " [%d]", ep->cnt);
-if (ep->act)
-    fprintf (st, " %s", ep->act);
-fprintf (st, "\n");
-return SCPE_OK;
-}
-
-t_stat sim_exp_show (FILE *st, CONST EXPECT *exp, const char *match)
-{
-CONST EXPTAB *ep = (CONST EXPTAB *)sim_exp_fnd (exp, match, 0);
-
-if (exp->buf_size) {
-    char *bstr = sim_encode_quoted_string (exp->buf, exp->buf_ins);
-
-    fprintf (st, "Match Buffer Size: %d\n", exp->buf_size);
-    fprintf (st, "Buffer Insert Offset: %d\n", exp->buf_ins);
-    fprintf (st, "Buffer Contents: %s\n", bstr);
-    free (bstr);
-    }
-if (exp->after)
-    fprintf (st, "Halt After: %d instructions\n", exp->after);
-if (exp->dptr && exp->dbit)
-    fprintf (st, "Debugging via: SET %s DEBUG%s%s\n", sim_dname(exp->dptr), exp->dptr->debflags ? "=" : "", exp->dptr->debflags ? get_dbg_verb (exp->dbit, exp->dptr) : "");
-fprintf (st, "Match Rules:\n");
-if (!*match)
-    return sim_exp_showall (st, exp);
-if (!ep) {
-    fprintf (st, "No Rules match '%s'\n", match);
-    return SCPE_ARG;
-    }
-do {
-    sim_exp_show_tab (st, exp, ep);
-    ep = (CONST EXPTAB *)sim_exp_fnd (exp, match, 1 + (ep - exp->rules));
-    } while (ep);
-return SCPE_OK;
-}
-
-/* Show all expect rules */
-
-t_stat sim_exp_showall (FILE *st, const EXPECT *exp)
-{
-int32 i;
-
-for (i=0; i < exp->size; i++)
-    sim_exp_show_tab (st, exp, &exp->rules[i]);
-return SCPE_OK;
-}
-
-/* Test for expect match */
-
-t_stat sim_exp_check (EXPECT *exp, uint8 data)
-{
-int32 i;
-EXPTAB *ep;
-int regex_checks = 0;
-char *tstr = NULL;
-
-if ((!exp) || (!exp->rules))                            /* Anying to check? */
-    return SCPE_OK;
-
-exp->buf[exp->buf_ins++] = data;                        /* Save new data */
-exp->buf[exp->buf_ins] = '\0';                          /* Nul terminate for RegEx match */
-
-for (i=0; i < exp->size; i++) {
-    ep = &exp->rules[i];
-    if (ep->switches & EXP_TYP_REGEX) {
-#if defined (USE_REGEX)
-        regmatch_t *matches;
-        char *cbuf = (char *)exp->buf;
-        static size_t sim_exp_match_sub_count = 0;
-
-        if (tstr)
-            cbuf = tstr;
-        else {
-            if (strlen ((char *)exp->buf) != exp->buf_ins) { /* Nul characters in buffer? */
-                size_t off;
-                tstr = (char *)malloc (exp->buf_ins + 1);
-
-                tstr[0] = '\0';
-                for (off=0; off < exp->buf_ins; off += 1 + strlen ((char *)&exp->buf[off]))
-                    strcpy (&tstr[strlen (tstr)], (char *)&exp->buf[off]);
-                cbuf = tstr;
-                }
-            }
-        ++regex_checks;
-        matches = (regmatch_t *)calloc ((ep->regex.re_nsub + 1), sizeof(*matches));
-        if (sim_deb && exp->dptr && (exp->dptr->dctrl & exp->dbit)) {
-            char *estr = sim_encode_quoted_string (exp->buf, exp->buf_ins);
-            sim_debug (exp->dbit, exp->dptr, "Checking String: %s\n", estr);
-            sim_debug (exp->dbit, exp->dptr, "Against RegEx Match Rule: %s\n", ep->match_pattern);
-            free (estr);
-            }
-        if (!regexec (&ep->regex, cbuf, ep->regex.re_nsub + 1, matches, REG_NOTBOL)) {
-            size_t j;
-            char *buf = (char *)malloc (1 + exp->buf_ins);
-
-            for (j=0; j<ep->regex.re_nsub + 1; j++) {
-                char env_name[32];
-
-                sprintf (env_name, "_EXPECT_MATCH_GROUP_%d", (int)j);
-                memcpy (buf, &cbuf[matches[j].rm_so], matches[j].rm_eo-matches[j].rm_so);
-                buf[matches[j].rm_eo-matches[j].rm_so] = '\0';
-                setenv (env_name, buf, 1);      /* Make the match and substrings available as environment variables */
-                sim_debug (exp->dbit, exp->dptr, "%s=%s\n", env_name, buf);
-                }
-            for (; j<sim_exp_match_sub_count; j++) {
-                char env_name[32];
-
-                sprintf (env_name, "_EXPECT_MATCH_GROUP_%d", (int)j);
-                setenv (env_name, "", 1);      /* Remove previous extra environment variables */
-                }
-            sim_exp_match_sub_count = ep->regex.re_nsub;
-            free (matches);
-            free (buf);
-            break;
-            }
-        free (matches);
-#endif
-        }
-    else {
-        if (exp->buf_ins < ep->size) {                          /* Match stradle end of buffer */
-            /* 
-             * First compare the newly deposited data at the beginning 
-             * of buffer with the end of the match string
-             */
-            if (exp->buf_ins) {
-                if (sim_deb && exp->dptr && (exp->dptr->dctrl & exp->dbit)) {
-                    char *estr = sim_encode_quoted_string (exp->buf, exp->buf_ins);
-                    char *mstr = sim_encode_quoted_string (&ep->match[ep->size-exp->buf_ins], exp->buf_ins);
-
-                    sim_debug (exp->dbit, exp->dptr, "Checking String[0:%d]: %s\n", exp->buf_ins, estr);
-                    sim_debug (exp->dbit, exp->dptr, "Against Match Data: %s\n", mstr);
-                    free (estr);
-                    free (mstr);
-                    }
-                if (memcmp (exp->buf, &ep->match[ep->size-exp->buf_ins], exp->buf_ins))
-                    continue;
-                }
-            if (sim_deb && exp->dptr && (exp->dptr->dctrl & exp->dbit)) {
-                char *estr = sim_encode_quoted_string (&exp->buf[exp->buf_size-(ep->size-exp->buf_ins)], ep->size-exp->buf_ins);
-                char *mstr = sim_encode_quoted_string (ep->match, ep->size-exp->buf_ins);
-
-                sim_debug (exp->dbit, exp->dptr, "Checking String[%d:%d]: %s\n", exp->buf_size-(ep->size-exp->buf_ins), ep->size-exp->buf_ins, estr);
-                sim_debug (exp->dbit, exp->dptr, "Against Match Data: %s\n", mstr);
-                free (estr);
-                free (mstr);
-                }
-            if (memcmp (&exp->buf[exp->buf_size-(ep->size-exp->buf_ins)], ep->match, ep->size-exp->buf_ins))
-                continue;
-            break;
-            }
-        else {
-            if (sim_deb && exp->dptr && (exp->dptr->dctrl & exp->dbit)) {
-                char *estr = sim_encode_quoted_string (&exp->buf[exp->buf_ins-ep->size], ep->size);
-                char *mstr = sim_encode_quoted_string (ep->match, ep->size);
-
-                sim_debug (exp->dbit, exp->dptr, "Checking String[%d:%d]: %s\n", exp->buf_ins-ep->size, ep->size, estr);
-                sim_debug (exp->dbit, exp->dptr, "Against Match Data: %s\n", mstr);
-                free (estr);
-                free (mstr);
-                }
-            if (memcmp (&exp->buf[exp->buf_ins-ep->size], ep->match, ep->size))
-                continue;
-            break;
-            }
-        }
-    }
-if (exp->buf_ins == exp->buf_size) {                    /* At end of match buffer? */
-    if (regex_checks) {
-        /* When processing regular expressions, let the match buffer fill 
-           up and then shuffle the buffer contents down by half the buffer size
-           so that the regular expression has a single contiguous buffer to 
-           match against instead of the wrapping buffer paradigm which is 
-           used when no regular expression rules are in effect */
-        memmove (exp->buf, &exp->buf[exp->buf_size/2], exp->buf_size-(exp->buf_size/2));
-        exp->buf_ins -= exp->buf_size/2;
-        sim_debug (exp->dbit, exp->dptr, "Buffer Full - sliding the last %d bytes to start of buffer new insert at: %d\n", (exp->buf_size/2), exp->buf_ins);
-        }
-    else {
-        exp->buf_ins = 0;                               /* wrap around to beginning */
-        sim_debug (exp->dbit, exp->dptr, "Buffer wrapping\n");
-        }
-    }
-if (i != exp->size) {                                   /* Found? */
-    sim_debug (exp->dbit, exp->dptr, "Matched expect pattern: %s\n", ep->match_pattern);
-    setenv ("_EXPECT_MATCH_PATTERN", ep->match_pattern, 1);   /* Make the match detail available as an environment variable */
-    if (ep->cnt > 0) {
-        ep->cnt -= 1;
-        sim_debug (exp->dbit, exp->dptr, "Waiting for %d more match%s before stopping\n", 
-                                         ep->cnt, (ep->cnt == 1) ? "" : "es");
-        }
-    else {
-        if (ep->act && *ep->act) {
-            sim_debug (exp->dbit, exp->dptr, "Initiating actions: %s\n", ep->act);
-            }
-        else {
-            sim_debug (exp->dbit, exp->dptr, "No actions specified, stopping...\n");
-            }
-        sim_brk_setact (ep->act);                       /* set up actions */
-        if (ep->switches & EXP_TYP_CLEARALL)            /* Clear-all expect rule? */
-            sim_exp_clrall (exp);                       /* delete all rules */
-        else {
-            if (!(ep->switches & EXP_TYP_PERSIST))      /* One shot expect rule? */
-                sim_exp_clr_tab (exp, ep);              /* delete it */
-            }
-        sim_activate (&sim_expect_unit,                 /* schedule simulation stop when indicated */
-                      (ep->switches & EXP_TYP_TIME) ?  
-                            (int32)((sim_timer_inst_per_sec ()*exp->after)/1000000.0) : 
-                            exp->after);
-        }
-    /* Matched data is no longer available for future matching */
-    exp->buf_ins = 0;
-    }
-free (tstr);
-return SCPE_OK;
-}
-
-/* Queue input data for sending */
-
-t_stat sim_send_input (SEND *snd, uint8 *data, size_t size, uint32 after, uint32 delay)
-{
-if (snd->extoff != 0) {
-    if (snd->insoff-snd->extoff > 0)
-        memmove(snd->buffer, snd->buffer+snd->extoff, snd->insoff-snd->extoff);
-    snd->insoff -= snd->extoff;
-    snd->extoff -= snd->extoff;
-    }
-if (snd->insoff+size > snd->bufsize) {
-    snd->bufsize = snd->insoff+size;
-    snd->buffer = (uint8 *)realloc(snd->buffer, snd->bufsize);
-    }
-memcpy(snd->buffer+snd->insoff, data, size);
-snd->insoff += size;
-if (delay)
-    snd->delay = (sim_switches & SWMASK ('T')) ? (uint32)((sim_timer_inst_per_sec()*delay)/1000000.0) : delay;
-if (after)
-    snd->after = (sim_switches & SWMASK ('T')) ? (uint32)((sim_timer_inst_per_sec()*after)/1000000.0) : after;
-if (snd->after == 0)
-    snd->after = snd->delay;
-snd->next_time = sim_gtime() + snd->after;
-return SCPE_OK;
-}
-
-/* Cancel Queued input data */
-t_stat sim_send_clear (SEND *snd)
-{
-snd->insoff = 0;
-snd->extoff = 0;
-return SCPE_OK;
-}
-
-/* Display console Queued input data status */
-
-t_stat sim_show_send_input (FILE *st, const SEND *snd)
-{
-if (snd->extoff < snd->insoff) {
-    fprintf (st, "%d bytes of pending input Data:\n    ", snd->insoff-snd->extoff);
-    fprint_buffer_string (st, snd->buffer+snd->extoff, snd->insoff-snd->extoff);
-    fprintf (st, "\n");
-    }
-else
-    fprintf (st, "No Pending Input Data\n");
-if ((snd->next_time - sim_gtime()) > 0) {
-    if ((snd->next_time - sim_gtime()) > (sim_timer_inst_per_sec()/1000000.0))
-        fprintf (st, "Minimum of %d instructions (%d microseconds) before sending first character\n", (int)(snd->next_time - sim_gtime()),
-                                                        (int)((snd->next_time - sim_gtime())/(sim_timer_inst_per_sec()/1000000.0)));
-    else
-        fprintf (st, "Minimum of %d instructions before sending first character\n", (int)(snd->next_time - sim_gtime()));
-    }
-if (snd->delay > (sim_timer_inst_per_sec()/1000000.0))
-    fprintf (st, "Minimum of %d instructions (%d microseconds) between characters\n", (int)snd->delay, (int)(snd->delay/(sim_timer_inst_per_sec()/1000000.0)));
-else
-    fprintf (st, "Minimum of %d instructions between characters\n", (int)snd->delay);
-if (snd->dptr && snd->dbit)
-    fprintf (st, "Debugging via: SET %s DEBUG%s%s\n", sim_dname(snd->dptr), snd->dptr->debflags ? "=" : "", snd->dptr->debflags ? get_dbg_verb (snd->dbit, snd->dptr) : "");
-return SCPE_OK;
-}
-
-/* Poll for Queued input data */
-
-t_bool sim_send_poll_data (SEND *snd, t_stat *stat)
-{
-if (snd && (snd->extoff < snd->insoff)) {               /* pending input characters available? */
-    if (sim_gtime() < snd->next_time) {                 /* too soon? */
-        *stat = SCPE_OK;
-        sim_debug (snd->dbit, snd->dptr, "Too soon to inject next byte\n");
-        }
-    else {
-        char dstr[8] = "";
-
-        *stat = snd->buffer[snd->extoff++] | SCPE_KFLAG;/* get one */
-        snd->next_time = sim_gtime() + snd->delay;
-        if (sim_isgraph(*stat & 0xFF) || ((*stat & 0xFF) == ' '))
-            sprintf (dstr, " '%c'", *stat & 0xFF);
-        sim_debug (snd->dbit, snd->dptr, "Byte value: 0x%02X%s injected\n", *stat & 0xFF, dstr);
-        }
-    return TRUE;
-    }
-return FALSE;
-}
-
-
-/* Message Text */
-
-const char *sim_error_text (t_stat stat)
-{
-static char msgbuf[64];
-
-stat &= ~(SCPE_KFLAG|SCPE_BREAK|SCPE_NOMESSAGE);        /* remove any flags */
-if (stat == SCPE_OK)
-    return "No Error";
-if ((stat >= SCPE_BASE) && (stat <= SCPE_MAX_ERR))
-    return scp_errors[stat-SCPE_BASE].message;
-sprintf(msgbuf, "Error %d", stat);
-return msgbuf;
-}
-
-t_stat sim_string_to_stat (const char *cptr, t_stat *stat)
-{
-char gbuf[CBUFSIZE];
-int32 cond;
-
-*stat = SCPE_ARG;
-cptr = get_glyph (cptr, gbuf, 0);
-if (0 == memcmp("SCPE_", gbuf, 5))
-    strcpy (gbuf, gbuf+5);   /* skip leading SCPE_ */
-for (cond=0; cond < (SCPE_MAX_ERR-SCPE_BASE); cond++)
-    if (0 == strcmp(scp_errors[cond].code, gbuf)) {
-        cond += SCPE_BASE;
-        break;
-        }
-if (0 == strcmp(gbuf, "OK"))
-    cond = SCPE_OK;
-if (cond == (SCPE_MAX_ERR-SCPE_BASE)) {       /* not found? */
-    if (0 == (cond = strtol(gbuf, NULL, 0)))  /* try explicit number */
-        return SCPE_ARG;
-    }
-if (cond > SCPE_MAX_ERR)
-    return SCPE_ARG;
-*stat = cond;
-return SCPE_OK;    
-}
-
-/* Debug printout routines, from Dave Hittner */
-
-const char* debug_bstates = "01_^";
-AIO_TLS char debug_line_prefix[256];
-int32 debug_unterm  = 0;
-
-/* Finds debug phrase matching bitmask from from device DEBTAB table */
-
-static const char *get_dbg_verb (uint32 dbits, DEVICE* dptr)
-{
-static const char *debtab_none    = "DEBTAB_ISNULL";
-static const char *debtab_nomatch = "DEBTAB_NOMATCH";
-const char *some_match = NULL;
-int32 offset = 0;
-
-if (dptr->debflags == 0)
-    return debtab_none;
-
-dbits &= dptr->dctrl;                           /* Look for just the bits tha matched */
-
-/* Find matching words for bitmask */
-
-while (dptr->debflags[offset].name && (offset < 32)) {
-    if (dptr->debflags[offset].mask == dbits)   /* All Bits Match */
-        return dptr->debflags[offset].name;
-    if (dptr->debflags[offset].mask & dbits)
-        some_match = dptr->debflags[offset].name;
-    offset++;
-    }
-return some_match ? some_match : debtab_nomatch;
-}
-
-/* Prints standard debug prefix unless previous call unterminated */
-
-static const char *sim_debug_prefix (uint32 dbits, DEVICE* dptr)
-{
-const char* debug_type = get_dbg_verb (dbits, dptr);
-char tim_t[32] = "";
-char tim_a[32] = "";
-char pc_s[64] = "";
-struct timespec time_now;
-
-if (sim_deb_switches & (SWMASK ('T') | SWMASK ('R') | SWMASK ('A'))) {
-    clock_gettime(CLOCK_REALTIME, &time_now);
-    if (sim_deb_switches & SWMASK ('R'))
-        sim_timespec_diff (&time_now, &time_now, &sim_deb_basetime);
-    if (sim_deb_switches & SWMASK ('T')) {
-        time_t tnow = (time_t)time_now.tv_sec;
-        struct tm *now = gmtime(&tnow);
-
-        sprintf(tim_t, "%02d:%02d:%02d.%03d ", now->tm_hour, now->tm_min, now->tm_sec, (int)(time_now.tv_nsec/1000000));
-        }
-    if (sim_deb_switches & SWMASK ('A')) {
-        sprintf(tim_t, "%" LL_FMT "d.%03d ", (long long)(time_now.tv_sec), (int)(time_now.tv_nsec/1000000));
-        }
-    }
-if (sim_deb_switches & SWMASK ('P')) {
-    t_value val;
-    
-    /* Some simulators expose the PC as a register, some don't expose it or expose a register 
-       which is not a variable which is updated during instruction execution (i.e. only upon
-       exit of sim_instr()).  For the -P debug option to be effective, such a simulator should
-       provide a routine which returns the value of the current PC and set the sim_vm_pc_value
-       routine pointer to that routine.
-     */
-    if (sim_vm_pc_value)
-        val = (*sim_vm_pc_value)();
-    else
-        val = get_rval (sim_PC, 0);
-    sprintf(pc_s, "-%s:", sim_PC->name);
-    sprint_val (&pc_s[strlen(pc_s)], val, sim_PC->radix, sim_PC->width, sim_PC->flags & REG_FMT);
-    }
-sprintf(debug_line_prefix, "DBG(%s%s%.0f%s)%s> %s %s: ", tim_t, tim_a, sim_gtime(), pc_s, AIO_MAIN_THREAD ? "" : "+", dptr->name, debug_type);
-return debug_line_prefix;
-}
-
-void fprint_fields (FILE *stream, t_value before, t_value after, BITFIELD* bitdefs)
-{
-int32 i, fields, offset;
-uint32 value, beforevalue, mask;
-
-for (fields=offset=0; bitdefs[fields].name; ++fields) {
-    if (bitdefs[fields].offset == 0xffffffff)       /* fixup uninitialized offsets */
-        bitdefs[fields].offset = offset;
-    offset += bitdefs[fields].width;
-    }
-for (i = fields-1; i >= 0; i--) {                   /* print xlation, transition */
-    if (bitdefs[i].name[0] == '\0')
-        continue;
-    if ((bitdefs[i].width == 1) && (bitdefs[i].valuenames == NULL)) {
-        int off = ((after >> bitdefs[i].offset) & 1) + (((before ^ after) >> bitdefs[i].offset) & 1) * 2;
-        Fprintf(stream, "%s%c ", bitdefs[i].name, debug_bstates[off]);
-        }
-    else {
-        const char *delta = "";
-
-        mask = 0xFFFFFFFF >> (32-bitdefs[i].width);
-        value = (uint32)((after >> bitdefs[i].offset) & mask);
-        beforevalue = (uint32)((before >> bitdefs[i].offset) & mask);
-        if (value < beforevalue)
-            delta = "_";
-        if (value > beforevalue)
-            delta = "^";
-        if (bitdefs[i].valuenames)
-            Fprintf(stream, "%s=%s%s ", bitdefs[i].name, delta, bitdefs[i].valuenames[value]);
-        else
-            if (bitdefs[i].format) {
-                Fprintf(stream, "%s=%s", bitdefs[i].name, delta);
-                Fprintf(stream, bitdefs[i].format, value);
-                Fprintf(stream, " ");
-                }
-            else
-                Fprintf(stream, "%s=%s0x%X ", bitdefs[i].name, delta, value);
-        }
-    }
-}
-
-/* Prints state of a register: bit translation + state (0,1,_,^)
-   indicating the state and transition of the bit and bitfields. States:
-   0=steady(0->0), 1=steady(1->1), _=falling(1->0), ^=rising(0->1) */
-
-void sim_debug_bits_hdr(uint32 dbits, DEVICE* dptr, const char *header, 
-    BITFIELD* bitdefs, uint32 before, uint32 after, int terminate)
-{
-if (sim_deb && dptr && (dptr->dctrl & dbits)) {
-    if (!debug_unterm)
-        fprintf(sim_deb, "%s", sim_debug_prefix(dbits, dptr));         /* print prefix if required */
-    if (header)
-        fprintf(sim_deb, "%s: ", header);
-    fprint_fields (sim_deb, (t_value)before, (t_value)after, bitdefs); /* print xlation, transition */
-    if (terminate)
-        fprintf(sim_deb, "\r\n");
-    debug_unterm = terminate ? 0 : 1;                   /* set unterm for next */
-    }
-}
-void sim_debug_bits(uint32 dbits, DEVICE* dptr, BITFIELD* bitdefs,
-    uint32 before, uint32 after, int terminate)
-{
-sim_debug_bits_hdr(dbits, dptr, NULL, bitdefs, before, after, terminate);
-}
-
-/* Print message to stdout, sim_log (if enabled) and sim_deb (if enabled) */
-void sim_printf (const char* fmt, ...)
-{
-char stackbuf[STACKBUFSIZE];
-int32 bufsize = sizeof(stackbuf);
-char *buf = stackbuf;
-int32 len;
-va_list arglist;
-
-while (1) {                                         /* format passed string, args */
-    va_start (arglist, fmt);
-#if defined(NO_vsnprintf)
-    len = vsprintf (buf, fmt, arglist);
-#else                                               /* !defined(NO_vsnprintf) */
-    len = vsnprintf (buf, bufsize-1, fmt, arglist);
-#endif                                              /* NO_vsnprintf */
-    va_end (arglist);
-
-/* If the formatted result didn't fit into the buffer, then grow the buffer and try again */
-
-    if ((len < 0) || (len >= bufsize-1)) {
-        if (buf != stackbuf)
-            free (buf);
-        bufsize = bufsize * 2;
-        if (bufsize < len + 2)
-            bufsize = len + 2;
-        buf = (char *) malloc (bufsize);
-        if (buf == NULL)                            /* out of memory */
-            return;
-        buf[bufsize-1] = '\0';
-        continue;
-        }
-    break;
-    }
-
-if (sim_is_running) {
-    char *c, *remnant = buf;
-
-    while ((c = strchr(remnant, '\n'))) {
-        if ((c != buf) && (*(c - 1) != '\r'))
-            printf("%.*s\r\n", (int)(c-remnant), remnant);
-        else
-            printf("%.*s\n", (int)(c-remnant), remnant);
-        remnant = c + 1;
-        }
-    printf("%s", remnant);
-    }
-else
-    printf("%s", buf);
-if (sim_log && (sim_log != stdout))
-    fprintf (sim_log, "%s", buf);
-if (sim_deb && (sim_deb != stdout) && (sim_deb != sim_log))
-    fprintf (sim_deb, "%s", buf);
-
-if (buf != stackbuf)
-    free (buf);
-}
-
-void sim_perror (const char *msg)
-{
-int saved_errno = errno;
-
-perror (msg);
-sim_printf ("%s: %s\n", msg, strerror (saved_errno));
-}
-
-/* Print command result message to stdout, sim_log (if enabled) and sim_deb (if enabled) */
-t_stat sim_messagef (t_stat stat, const char* fmt, ...)
-{
-char stackbuf[STACKBUFSIZE];
-int32 bufsize = sizeof(stackbuf);
-char *buf = stackbuf;
-int32 len;
-va_list arglist;
-t_bool inhibit_message = (!sim_show_message || (stat & SCPE_NOMESSAGE));
-
-while (1) {                                         /* format passed string, args */
-    va_start (arglist, fmt);
-#if defined(NO_vsnprintf)
-    len = vsprintf (buf, fmt, arglist);
-#else                                               /* !defined(NO_vsnprintf) */
-    len = vsnprintf (buf, bufsize-1, fmt, arglist);
-#endif                                              /* NO_vsnprintf */
-    va_end (arglist);
-
-/* If the formatted result didn't fit into the buffer, then grow the buffer and try again */
-
-    if ((len < 0) || (len >= bufsize-1)) {
-        if (buf != stackbuf)
-            free (buf);
-        bufsize = bufsize * 2;
-        if (bufsize < len + 2)
-            bufsize = len + 2;
-        buf = (char *) malloc (bufsize);
-        if (buf == NULL)                            /* out of memory */
-            return SCPE_MEM;
-        buf[bufsize-1] = '\0';
-        continue;
-        }
-    break;
-    }
-
-if (sim_do_ocptr[sim_do_depth]) {
-    if (!sim_do_echo && !sim_quiet && !inhibit_message)
-        sim_printf("%s> %s\n", do_position(), sim_do_ocptr[sim_do_depth]);
-    else {
-        if (sim_deb)                        /* Always put context in debug output */
-            fprintf (sim_deb, "%s> %s\n", do_position(), sim_do_ocptr[sim_do_depth]);
-        }
-    }
-if (sim_is_running && !inhibit_message) {
-    char *c, *remnant = buf;
-
-    while ((c = strchr(remnant, '\n'))) {
-        if ((c != buf) && (*(c - 1) != '\r'))
-            printf("%.*s\r\n", (int)(c-remnant), remnant);
-        else
-            printf("%.*s\n", (int)(c-remnant), remnant);
-        remnant = c + 1;
-        }
-    printf("%s", remnant);
-    }
-else {
-    if (!inhibit_message)
-        printf("%s", buf);
-    }
-if (sim_log && (sim_log != stdout) && !inhibit_message)
-    fprintf (sim_log, "%s", buf);
-if (sim_deb && (((sim_deb != stdout) && (sim_deb != sim_log)) || inhibit_message))/* Always display messages in debug output */
-    fprintf (sim_deb, "%s", buf);
-
-if (buf != stackbuf)
-    free (buf);
-return stat | SCPE_NOMESSAGE;
-}
-
-/* Inline debugging - will print debug message if debug file is
-   set and the bitmask matches the current device debug options.
-   Extra returns are added for un*x systems, since the output
-   device is set into 'raw' mode when the cpu is booted,
-   and the extra returns don't hurt any other systems. 
-   Callers should be calling sim_debug() which is a macro
-   defined in scp.h which evaluates the action condition before 
-   incurring call overhead. */
-#if defined(__cplusplus)
-void _sim_debug (uint32 dbits, void* vdptr, const char* fmt, ...)
-#else
-void _sim_debug (uint32 dbits, DEVICE* vdptr, const char* fmt, ...)
-#endif
-{
-DEVICE *dptr = (DEVICE *)vdptr;
-if (sim_deb && dptr && (dptr->dctrl & dbits)) {
-
-    char stackbuf[STACKBUFSIZE];
-    int32 bufsize = sizeof(stackbuf);
-    char *buf = stackbuf;
-    va_list arglist;
-    int32 i, j, len;
-    const char* debug_prefix = sim_debug_prefix(dbits, dptr);   /* prefix to print if required */
-
-    buf[bufsize-1] = '\0';
-
-    while (1) {                                         /* format passed string, args */
-        va_start (arglist, fmt);
-#if defined(NO_vsnprintf)
-        len = vsprintf (buf, fmt, arglist);
-#else                                                   /* !defined(NO_vsnprintf) */
-        len = vsnprintf (buf, bufsize-1, fmt, arglist);
-#endif                                                  /* NO_vsnprintf */
-        va_end (arglist);
-
-/* If the formatted result didn't fit into the buffer, then grow the buffer and try again */
-
-        if ((len < 0) || (len >= bufsize-1)) {
-            if (buf != stackbuf)
-                free (buf);
-            bufsize = bufsize * 2;
-            if (bufsize < len + 2)
-                bufsize = len + 2;
-            buf = (char *) malloc (bufsize);
-            if (buf == NULL)                            /* out of memory */
-                return;
-            buf[bufsize-1] = '\0';
-            continue;
-            }
-        break;
-        }
-
-/* Output the formatted data expanding newlines where they exist */
-
-    for (i = j = 0; i < len; ++i) {
-        if ('\n' == buf[i]) {
-            if (i >= j) {
-                if ((i != j) || (i == 0)) {
-                    if (debug_unterm)
-                        fprintf (sim_deb, "%.*s\r\n", i-j, &buf[j]);
-                    else                                /* print prefix when required */
-                        fprintf (sim_deb, "%s%.*s\r\n", debug_prefix, i-j, &buf[j]);
-                    }
-                debug_unterm = 0;
-                }
-            j = i + 1;
-            }
-        }
-    if (i > j) {
-        if (debug_unterm)
-            fprintf (sim_deb, "%.*s", i-j, &buf[j]);
-        else                                        /* print prefix when required */
-            fprintf (sim_deb, "%s%.*s", debug_prefix, i-j, &buf[j]);
-        }
-
-/* Set unterminated flag for next time */
-
-    debug_unterm = len ? (((buf[len-1]=='\n')) ? 0 : 1) : debug_unterm;
-    if (buf != stackbuf)
-        free (buf);
-    }
-return;
-}
-
-void sim_data_trace(DEVICE *dptr, UNIT *uptr, const uint8 *data, const char *position, size_t len, const char *txt, uint32 reason)
-{
-
-if (sim_deb && (dptr->dctrl & reason)) {
-    sim_debug (reason, dptr, "%s %s %slen: %08X\n", sim_uname(uptr), txt, position, (unsigned int)len);
-    if (data && len) {
-        unsigned int i, same, group, sidx, oidx, ridx, eidx, soff;
-        char outbuf[80], strbuf[28], rad50buf[36], ebcdicbuf[32];
-        static char hex[] = "0123456789ABCDEF";
-        static char rad50[] = " ABCDEFGHIJKLMNOPQRSTUVWXYZ$._0123456789";
-        static unsigned char ebcdic2ascii[] = {
-            0000,0001,0002,0003,0234,0011,0206,0177,
-            0227,0215,0216,0013,0014,0015,0016,0017,
-            0020,0021,0022,0023,0235,0205,0010,0207,
-            0030,0031,0222,0217,0034,0035,0036,0037,
-            0200,0201,0202,0203,0204,0012,0027,0033,
-            0210,0211,0212,0213,0214,0005,0006,0007,
-            0220,0221,0026,0223,0224,0225,0226,0004,
-            0230,0231,0232,0233,0024,0025,0236,0032,
-            0040,0240,0241,0242,0243,0244,0245,0246,
-            0247,0250,0133,0056,0074,0050,0053,0041,
-            0046,0251,0252,0253,0254,0255,0256,0257,
-            0260,0261,0135,0044,0052,0051,0073,0136,
-            0055,0057,0262,0263,0264,0265,0266,0267,
-            0270,0271,0174,0054,0045,0137,0076,0077,
-            0272,0273,0274,0275,0276,0277,0300,0301,
-            0302,0140,0072,0043,0100,0047,0075,0042,
-            0303,0141,0142,0143,0144,0145,0146,0147,
-            0150,0151,0304,0305,0306,0307,0310,0311,
-            0312,0152,0153,0154,0155,0156,0157,0160,
-            0161,0162,0313,0314,0315,0316,0317,0320,
-            0321,0176,0163,0164,0165,0166,0167,0170,
-            0171,0172,0322,0323,0324,0325,0326,0327,
-            0330,0331,0332,0333,0334,0335,0336,0337,
-            0340,0341,0342,0343,0344,0345,0346,0347,
-            0173,0101,0102,0103,0104,0105,0106,0107,
-            0110,0111,0350,0351,0352,0353,0354,0355,
-            0175,0112,0113,0114,0115,0116,0117,0120,
-            0121,0122,0356,0357,0360,0361,0362,0363,
-            0134,0237,0123,0124,0125,0126,0127,0130,
-            0131,0132,0364,0365,0366,0367,0370,0371,
-            0060,0061,0062,0063,0064,0065,0066,0067,
-            0070,0071,0372,0373,0374,0375,0376,0377,
-            };
-
-        for (i=same=0; i<len; i += 16) {
-            if ((i > 0) && (0 == memcmp (&data[i], &data[i-16], 16))) {
-                ++same;
-                continue;
-                }
-            if (same > 0) {
-                sim_debug (reason, dptr, "%04X thru %04X same as above\n", i-(16*same), i-1);
-                same = 0;
-                }
-            group = (((len - i) > 16) ? 16 : (len - i));
-            strcpy (ebcdicbuf, (sim_deb_switches & SWMASK ('E')) ? " EBCDIC:" : "");
-            eidx = strlen(ebcdicbuf);
-            strcpy (rad50buf, (sim_deb_switches & SWMASK ('D')) ? " RAD50:" : "");
-            ridx = strlen(rad50buf);
-            strcpy (strbuf, (sim_deb_switches & (SWMASK ('E') | SWMASK ('D'))) ? "ASCII:" : "");
-            soff = strlen(strbuf);
-            for (sidx=oidx=0; sidx<group; ++sidx) {
-                outbuf[oidx++] = ' ';
-                outbuf[oidx++] = hex[(data[i+sidx]>>4)&0xf];
-                outbuf[oidx++] = hex[data[i+sidx]&0xf];
-                if (sim_isprint (data[i+sidx]))
-                    strbuf[soff+sidx] = data[i+sidx];
-                else
-                    strbuf[soff+sidx] = '.';
-                if (ridx && ((sidx&1) == 0)) {
-                    uint16 word = data[i+sidx] + (((uint16)data[i+sidx+1]) << 8);
-
-                    if (word >= 64000) {
-                        rad50buf[ridx++] = '|'; /* Invalid RAD-50 character */
-                        rad50buf[ridx++] = '|'; /* Invalid RAD-50 character */
-                        rad50buf[ridx++] = '|'; /* Invalid RAD-50 character */
-                        }
-                    else {
-                        rad50buf[ridx++] = rad50[word/1600];
-                        rad50buf[ridx++] = rad50[(word/40)%40];
-                        rad50buf[ridx++] = rad50[word%40];
-                        }
-                    }
-                if (eidx) {
-                    if (sim_isprint (ebcdic2ascii[data[i+sidx]]))
-                        ebcdicbuf[eidx++] = ebcdic2ascii[data[i+sidx]];
-                    else
-                        ebcdicbuf[eidx++] = '.';
-                    }
-                }
-            outbuf[oidx] = '\0';
-            strbuf[soff+sidx] = '\0';
-            ebcdicbuf[eidx] = '\0';
-            rad50buf[ridx] = '\0';
-            sim_debug (reason, dptr, "%04X%-48s %s%s%s\n", i, outbuf, strbuf, ebcdicbuf, rad50buf);
-            }
-        if (same > 0) {
-            sim_debug (reason, dptr, "%04X thru %04X same as above\n", i-(16*same), (unsigned int)(len-1));
-            }
-        }
-    }
-}
-
-int Fprintf (FILE *f, const char* fmt, ...)
-{
-int ret = 0;
-va_list args;
-
-va_start (args, fmt);
-if (sim_oline)
-    tmxr_linemsgvf (sim_oline, fmt, args);
-else
-    ret = vfprintf (f, fmt, args);
-va_end (args);
-return ret;
-}
-
-/* Hierarchical help presentation
- *
- * Device help can be presented hierarchically by calling
- *
- * t_stat scp_help (FILE *st, DEVICE *dptr,
- *                  UNIT *uptr, int flag, const char *help, char *cptr)
- *
- * or one of its three cousins from the device HELP routine.
- *
- * *help is the pointer to the structured help text to be displayed.
- *
- * The format and usage, and some helper macros can be found in scp_help.h
- * If you don't use the macros, it is not necessary to #include "scp_help.h".
- *
- * Actually, if you don't specify a DEVICE pointer and don't include
- * other device references, it can be used for non-device help.
- */
-
-#define blankch(x) ((x) == ' ' || (x) == '\t')
-
-typedef struct topic {
-    uint32         level;
-    char          *title;
-    char          *label;
-    struct topic  *parent;
-    struct topic **children;
-    uint32         kids;
-    char          *text;
-    size_t         len;
-    uint32         flags;
-    uint32         kidwid;
-#define HLP_MAGIC_TOPIC  1
-    } TOPIC;
-
-static volatile struct {
-    const char *error;
-    const char *prox;
-    size_t block;
-    size_t line;
-    } help_where = { "", NULL, 0, 0 };
-jmp_buf (help_env);
-#define FAIL(why,text,here) { help_where.error = #text; help_where.prox = here; longjmp (help_env, (why)); }
-
-/* Add to topic text.
- * Expands text buffer as necessary.
- */
-
-static void appendText (TOPIC *topic, const char *text, size_t len)
-{
-char *newt;
-
-if (!len) 
-    return;
-
-newt = (char *)realloc (topic->text, topic->len + len +1);
-if (!newt) {
-    FAIL (SCPE_MEM, No memory, NULL);
-    }
-topic->text = newt;
-memcpy (newt + topic->len, text, len);
-topic->len +=len;
-newt[topic->len] = '\0';
-return;
-}
-
-/* Release memory held by a topic and its children.
- */
-static void cleanHelp (TOPIC *topic)
-{
-TOPIC *child;
-size_t i;
-
-free (topic->title);
-free (topic->text);
-free (topic->label);
-for (i = 0; i < topic->kids; i++) {
-    child = topic->children[i];
-    cleanHelp (child);
-    free (child);
-    }
-free (topic->children);
-return;
-}
-
-/* Build a help tree from a string.
- * Handles substitutions, formatting.
- */
-static TOPIC *buildHelp (TOPIC *topic, DEVICE *dptr,
-                         UNIT *uptr, const char *htext, va_list ap)
-{
-char *end;
-size_t n, ilvl;
-#define VSMAX 100
-char *vstrings[VSMAX];
-size_t vsnum = 0;
-char * astrings[VSMAX+1];
-size_t asnum = 0;
-char *const *hblock;
-const char *ep;
-t_bool excluded = FALSE;
-
-/* variable arguments consumed table.
- * The scheme used allows arguments to be accessed in random
- * order, but for portability, all arguments must be char *.
- * If you try to violate this, there ARE machines that WILL break.
- */
-
-memset (vstrings, 0, sizeof (vstrings));
-memset (astrings, 0, sizeof (astrings));
-astrings[asnum++] = (char *) htext;
-
-for (hblock = astrings; (htext = *hblock) != NULL; hblock++) {
-    help_where.block = hblock - astrings;
-    help_where.line = 0;
-    while (*htext) {
-        const char *start;
-
-        help_where.line++;
-        if (sim_isspace (*htext) || *htext == '+') {/* Topic text, indented topic text */
-            if (excluded) {                     /* Excluded topic text */
-                while (*htext && *htext != '\n')
-                    htext++;
-                if (*htext)
-                    ++htext;
-                continue;
-                }
-            ilvl = 1;
-            appendText (topic, "    ", 4);      /* Basic indentation */
-            if (*htext == '+') {                /* More for each + */
-                while (*htext == '+') {
-                    ilvl++;
-                    appendText (topic, "    ", 4);
-                    htext++;
-                    }
-                }
-            while (*htext && *htext != '\n' && sim_isspace (*htext))
-                htext++;
-            if (!*htext)                        /* Empty after removing leading spaces */
-                break;
-            start = htext;
-            while (*htext) {                    /* Process line for substitutions */
-                if (*htext == '%') {
-                    appendText (topic, start, htext - start); /* Flush up to escape */
-                    switch (*++htext) {         /* Evaluate escape */
-                        case 'U':
-                            if (dptr) {
-                                char buf[129];
-                                n = uptr? uptr - dptr->units: 0;
-                                sprintf (buf, "%s%u", dptr->name, (int)n);
-                                appendText (topic, buf, strlen (buf));
-                                }
-                            break;
-                        case 'D':
-                            if (dptr) {
-                                appendText (topic, dptr->name, strlen (dptr->name));
-                                break;
-                                }
-                        case 'S':
-                            appendText (topic, sim_name, strlen (sim_name));
-                            break;
-                        case '%':
-                            appendText (topic, "%", 1);
-                            break;
-                        case '+':
-                            appendText (topic, "+", 1);
-                            break;
-                        default:                    /* Check for vararg # */
-                            if (sim_isdigit (*htext)) {
-                                n = 0;
-                                while (sim_isdigit (*htext))
-                                    n += (n * 10) + (*htext++ - '0');
-                                if (( *htext != 'H' && *htext != 's') ||
-                                    n == 0 || n >= VSMAX)
-                                    FAIL (SCPE_ARG, Invalid escape, htext);
-                                while (n > vsnum)   /* Get arg pointer if not cached */
-                                    vstrings[vsnum++] = va_arg (ap, char *);
-                                start = vstrings[n-1]; /* Insert selected string */
-                                if (*htext == 'H') {   /* Append as more input */
-                                    if (asnum >= VSMAX) {
-                                        FAIL (SCPE_ARG, Too many blocks, htext);
-                                        }
-                                    astrings[asnum++] = (char *)start;
-                                    break;
-                                    }
-                                ep = start;
-                                while (*ep) {
-                                    if (*ep == '\n') {
-                                        ep++;       /* Segment to \n */
-                                        appendText (topic, start, ep - start);
-                                        if (*ep) {  /* More past \n, indent */
-                                            size_t i;
-                                            for (i = 0; i < ilvl; i++)
-                                                appendText (topic, "    ", 4);
-                                            }
-                                        start = ep;
-                                        } 
-                                    else
-                                        ep++;
-                                    }
-                                appendText (topic, start, ep-start);
-                                break;
-                                }
-                            FAIL (SCPE_ARG, Invalid escape, htext);
-                        } /* switch (escape) */
-                    start = ++htext;
-                    continue;                   /* Current line */
-                    } /* if (escape) */
-                if (*htext == '\n') {           /* End of line, append last segment */
-                    htext++;
-                    appendText (topic, start, htext - start);
-                    break;                      /* To next line */
-                    }
-                htext++;                        /* Regular character */
-                }
-            continue;
-            } /* topic text line */
-        if (sim_isdigit (*htext)) {             /* Topic heading */
-            TOPIC **children;
-            TOPIC *newt;
-            char nbuf[100];
-
-            n = 0;
-            start = htext;
-            while (sim_isdigit (*htext))
-                n += (n * 10) + (*htext++ - '0');
-            if ((htext == start) || !n) {
-                FAIL (SCPE_ARG, Invalid topic heading, htext);
-                }
-            if (n <= topic->level) {            /* Find level for new topic */
-                while (n <= topic->level)
-                    topic = topic->parent;
-                } 
-            else {
-                if (n > topic->level +1) {      /* Skipping down more than 1 */
-                    FAIL (SCPE_ARG, Level not contiguous, htext); /* E.g. 1 3, not reasonable */
-                    }
-                }
-            while (*htext && (*htext != '\n') && sim_isspace (*htext))
-                htext++;
-            if (!*htext || (*htext == '\n')) {  /* Name missing */
-                FAIL (SCPE_ARG, Missing topic name, htext);
-                }
-            start = htext;
-            while (*htext && (*htext != '\n'))
-                htext++;
-            if (start == htext) {               /* Name NULL */
-                FAIL (SCPE_ARG, Null topic name, htext);
-                }
-            excluded = FALSE;
-            if (*start == '?') {                /* Conditional topic? */
-                size_t n = 0;
-                start++;
-                while (sim_isdigit (*start))    /* Get param # */
-                    n += (n * 10) + (*start++ - '0');
-                if (!*start || *start == '\n'|| n == 0 || n >= VSMAX)
-                    FAIL (SCPE_ARG, Invalid parameter number, start);
-                while (n > vsnum)               /* Get arg pointer if not cached */
-                    vstrings[vsnum++] = va_arg (ap, char *);
-                end = vstrings[n-1];            /* Check for True */
-                if (!end || !(toupper (*end) == 'T' || *end == '1')) {
-                    excluded = TRUE;            /* False, skip topic this time */
-                    if (*htext)
-                        htext++;
-                    continue;
-                    }
-                }
-            newt = (TOPIC *) calloc (sizeof (TOPIC), 1);
-            if (!newt) {
-                FAIL (SCPE_MEM, No memory, NULL);
-                }
-            newt->title = (char *) malloc ((htext - start)+1);
-            if (!newt->title) {
-                free (newt);
-                FAIL (SCPE_MEM, No memory, NULL);
-                }
-            memcpy (newt->title, start, htext - start);
-            newt->title[htext - start] = '\0';
-            if (*htext)
-                htext++;
-
-            if (newt->title[0] == '$')
-                newt->flags |= HLP_MAGIC_TOPIC;
-
-            children = (TOPIC **) realloc (topic->children,
-                                           (topic->kids +1) * sizeof (TOPIC *));
-            if (!children) {
-                free (newt->title);
-                free (newt);
-                FAIL (SCPE_MEM, No memory, NULL);
-                }
-            topic->children = children;
-            topic->children[topic->kids++] = newt;
-            newt->level = n;
-            newt->parent = topic;
-            n = strlen (newt->title);
-            if (n > topic->kidwid)
-                topic->kidwid = n;
-            sprintf (nbuf, ".%u", topic->kids);
-            n = strlen (topic->label) + strlen (nbuf) + 1;
-            newt->label = (char *) malloc (n);
-            if (!newt->label) {
-                free (newt->title);
-                topic->children[topic->kids -1] = NULL;
-                free (newt);
-                FAIL (SCPE_MEM, No memory, NULL);
-                }
-            sprintf (newt->label, "%s%s", topic->label, nbuf);
-            topic = newt;
-            continue;
-            } /* digits introducing a topic */
-        if (*htext == ';') {                    /* Comment */
-            while (*htext && *htext != '\n')
-                htext++;
-            continue;
-            }
-        FAIL (SCPE_ARG, Unknown line type, htext);     /* Unknown line */
-        } /* htext not at end */
-    memset (vstrings, 0, VSMAX * sizeof (char *));
-    vsnum = 0;
-    } /* all strings */
-
-return topic;
-}
-
-/* Create prompt string - top thru current topic
- * Add prompt at end.
- */
-static char *helpPrompt ( TOPIC *topic, const char *pstring, t_bool oneword )
-{
-char *prefix;
-char *newp, *newt;
-
-if (topic->level == 0) {
-    prefix = (char *) calloc (2,1);
-    if (!prefix) {
-        FAIL (SCPE_MEM, No memory, NULL);
-        }
-    prefix[0] = '\n';
-    } 
-else
-    prefix = helpPrompt (topic->parent, "", oneword);
-
-newp = (char *) malloc (strlen (prefix) + 1 + strlen (topic->title) + 1 +
-                        strlen (pstring) +1);
-if (!newp) {
-    free (prefix);
-    FAIL (SCPE_MEM, No memory, NULL);
-    }
-strcpy (newp, prefix);
-if (topic->children) {
-    if (topic->level != 0)
-        strcat (newp, " ");
-    newt = (topic->flags & HLP_MAGIC_TOPIC)?
-            topic->title+1: topic->title;
-    if (oneword) {
-        char *np = newp + strlen (newp);
-        while (*newt) {
-            *np++ = blankch (*newt)? '_' : *newt;
-            newt++;
-            }
-        *np = '\0';
-        }
-    else
-        strcat (newp, newt);
-    if (*pstring && *pstring != '?')
-        strcat (newp, " ");
-    }
-strcat (newp, pstring);
-free (prefix);
-return newp;
-}
-
-static void displayMagicTopic (FILE *st, DEVICE *dptr, TOPIC *topic)
-{
-char tbuf[CBUFSIZE];
-size_t i, skiplines;
-#ifdef _WIN32
-FILE *tmp;
-char *tmpnam;
-
-do {
-    int fd;
-    tmpnam = _tempnam (NULL, "simh");
-    fd = _open (tmpnam, _O_CREAT | _O_RDWR | _O_EXCL, _S_IREAD | _S_IWRITE);
-    if (fd != -1) {
-        tmp = _fdopen (fd, "w+");
-        break;
-        }
-    } while (1);
-#else
-FILE *tmp = tmpfile();
-#endif
-
-if (!tmp) {
-    fprintf (st, "Unable to create temporary file: %s\n", strerror (errno));
-    return;
-    }
-    
-if (topic->title)
-    fprintf (st, "%s\n", topic->title+1);
-
-skiplines = 0;
-if (!strcmp (topic->title+1, "Registers")) {
-    fprint_reg_help (tmp, dptr) ;
-    skiplines = 1;
-    }
-else
-    if (!strcmp (topic->title+1, "Set commands")) {
-        fprint_set_help (tmp, dptr);
-        skiplines = 3;
-        }
-    else
-        if (!strcmp (topic->title+1, "Show commands")) {
-            fprint_show_help (tmp, dptr);
-            skiplines = 3;
-            }
-rewind (tmp);
-
-/* Discard leading blank lines/redundant titles */
-
-for (i =0; i < skiplines; i++)
-    fgets (tbuf, sizeof (tbuf), tmp);
-
-while (fgets (tbuf, sizeof (tbuf), tmp)) {
-    if (tbuf[0] != '\n')
-        fputs ("    ", st);
-    fputs (tbuf, st);
-    }
-fclose (tmp);
-#ifdef _WIN32
-remove (tmpnam);
-free (tmpnam);
-#endif
-return;
-}
-/* Flatten and display help for those who say they prefer it.
- */
-
-static t_stat displayFlatHelp (FILE *st, DEVICE *dptr,
-                               UNIT *uptr, int32 flag,
-                               TOPIC *topic, va_list ap )
-{
-size_t i;
-
-if (topic->flags & HLP_MAGIC_TOPIC) {
-    fprintf (st, "\n%s ", topic->label);
-    displayMagicTopic (st, dptr, topic);
-    }
-else
-    fprintf (st, "\n%s %s\n", topic->label, topic->title);
-    
-/* Topic text (for magic topics, follows for explanations)
- * It's possible/reasonable for a magic topic to have no text.
- */
-
-if (topic->text)
-    fputs (topic->text, st);
-
-for (i = 0; i < topic->kids; i++)
-    displayFlatHelp (st, dptr, uptr, flag, topic->children[i], ap);
-
-return SCPE_OK;
-}
-
-#define HLP_MATCH_AMBIGUOUS (~0u)
-#define HLP_MATCH_WILDCARD  (~1U)
-#define HLP_MATCH_NONE      0
-static int matchHelpTopicName (TOPIC *topic, const char *token)
-{
-size_t i, match;
-char cbuf[CBUFSIZE], *cptr;
-
-if (!strcmp (token, "*"))
-    return HLP_MATCH_WILDCARD;
-
-match = 0;
-for (i = 0; i < topic->kids; i++) {
-    strcpy (cbuf,topic->children[i]->title +
-            ((topic->children[i]->flags & HLP_MAGIC_TOPIC)? 1 : 0));
-    cptr = cbuf;
-    while (*cptr) {
-        if (blankch (*cptr)) {
-            *cptr++ = '_';
-            } 
-        else {
-            *cptr = (char)toupper (*cptr);
-            cptr++;
-            }
-        }
-    if (!strncmp (cbuf, token, strlen (token))) {
-        if (match)
-            return HLP_MATCH_AMBIGUOUS;
-        match = i+1;
-        }
-    }
-return match;
-}
-
-/* Main help routine
- * Takes a va_list
- */
-
-t_stat scp_vhelp (FILE *st, DEVICE *dptr,
-                  UNIT *uptr, int32 flag,
-                  const char *help, const char *cptr, va_list ap)
-{
-
-TOPIC top;
-TOPIC *topic = &top;
-int failed;
-size_t match;
-size_t i;
-const char *p;
-t_bool flat_help = FALSE;
-char cbuf [CBUFSIZE], gbuf[CBUFSIZE];
-
-static const char attach_help[] = { " ATTACH" };
-static const char brief_help[] = { "%s help.  Type <CR> to exit, HELP for navigation help" };
-static const char onecmd_help[] = { "%s help." };
-static const char help_help[] = {
-
-    /****|***********************80 column width guide********************************/
-    "    This help command provides hierarchical help.  To see more information,\n"
-    "    type an offered subtopic name.  To move back a level, just type <CR>.\n"
-    "    To review the current topic/subtopic, type \"?\".\n"
-    "    To view all subtopics, type \"*\".\n"
-    "    To exit help at any time, type EXIT.\n"
-    };
-
-memset (&top, 0, sizeof(top));
-top.parent = &top;
-if ((failed = setjmp (help_env)) != 0) {
-    fprintf (stderr, "\nHelp was unable to process the help for this device.\n"
-                     "Error in block %u line %u: %s\n"
-                     "%s%*.*s%s"
-                     " Please contact the device maintainer.\n", 
-             (int)help_where.block, (int)help_where.line, help_where.error, 
-             help_where.prox ? "Near '" : "", 
-             help_where.prox ? 15 : 0, help_where.prox ? 15 : 0, 
-             help_where.prox ? help_where.prox : "", 
-                 help_where.prox ? "'" : "");
-    cleanHelp (&top);
-    return failed;
-    }
-
-/* Compile string into navigation tree */
-
-/* Root */
-
-if (dptr) {
-    p = dptr->name;
-    flat_help = (dptr->flags & DEV_FLATHELP) != 0;
-    }
-else
-    p = sim_name;
-top.title = (char *) malloc (strlen (p) + ((flag & SCP_HELP_ATTACH)? sizeof (attach_help)-1: 0) +1);
-for (i = 0; p[i]; i++ )
-    top.title[i] = (char)toupper (p[i]);
-top.title[i] = '\0';
-if (flag & SCP_HELP_ATTACH)
-    strcpy (top.title+i, attach_help);
-
-top.label = (char *) malloc (sizeof ("1"));
-strcpy (top.label, "1");
-
-flat_help = flat_help || !sim_ttisatty() || (flag & SCP_HELP_FLAT);
-
-if (flat_help) {
-    flag |= SCP_HELP_FLAT;
-    if (sim_ttisatty())
-        fprintf (st, "%s help.\nThis help is also available in hierarchical form.\n", top.title);
-    else
-        fprintf (st, "%s help.\n", top.title);
-    }
-else
-    fprintf (st, ((flag & SCP_HELP_ONECMD)? onecmd_help: brief_help), top.title);
-
-/* Add text and subtopics */
-
-(void) buildHelp (&top, dptr, uptr, help, ap);
-
-/* Go to initial topic if provided */
-
-while (cptr && *cptr) {
-    cptr = get_glyph (cptr, gbuf, 0);
-    if (!gbuf[0])
-        break;
-    if (!strcmp (gbuf, "HELP")) {           /* HELP (about help) */
-        fprintf (st, "\n");
-        fputs (help_help, st);
-        break;
-        }
-    match =  matchHelpTopicName (topic, gbuf);
-    if (match == HLP_MATCH_WILDCARD) {
-        displayFlatHelp (st, dptr, uptr, flag, topic, ap);
-        cleanHelp (&top);
-        return SCPE_OK;
-        }
-    if (match == HLP_MATCH_AMBIGUOUS) {
-        fprintf (st, "\n%s is ambiguous in %s\n", gbuf, topic->title);
-        break;
-        }
-    if (match == HLP_MATCH_NONE) {
-        fprintf (st, "\n%s is not available in %s\n", gbuf, topic->title);
-        break;
-        }
-    topic = topic->children[match-1];
-    }
-cptr = NULL;
-
-if (flat_help) {
-    displayFlatHelp (st, dptr, uptr, flag, topic, ap);
-    cleanHelp (&top);
-    return SCPE_OK;
-    }
-
-/* Interactive loop displaying help */
-
-while (TRUE) {
-    char *pstring;
-    const char *prompt[2] = {"? ", "Subtopic? "};
-
-    /* Some magic topic names for help from data structures */
-
-    if (topic->flags & HLP_MAGIC_TOPIC) {
-        fputc ('\n', st);
-        displayMagicTopic (st, dptr, topic);
-        }
-    else
-        fprintf (st, "\n%s\n", topic->title);
-
-    /* Topic text (for magic topics, follows for explanations)
-     * It's possible/reasonable for a magic topic to have no text.
-     */
-
-    if (topic->text)
-        fputs (topic->text, st);
-
-    if (topic->kids) {
-        size_t w = 0;
-        char *p;
-        char tbuf[CBUFSIZE];
-
-        fprintf (st, "\n    Additional information available:\n\n");
-        for (i = 0; i < topic->kids; i++) {
-            strcpy (tbuf, topic->children[i]->title + 
-                    ((topic->children[i]->flags & HLP_MAGIC_TOPIC)? 1 : 0));
-            for (p = tbuf; *p; p++) {
-                if (blankch (*p))
-                    *p = '_';
-                }
-            w += 4 + topic->kidwid;
-            if (w > 80) {
-                w = 4 + topic->kidwid;
-                fputc ('\n', st);
-                }
-            fprintf (st, "    %-*s", topic->kidwid, tbuf);
-            }
-        fprintf (st, "\n\n");
-        if (flag & SCP_HELP_ONECMD) {
-            pstring = helpPrompt (topic, "", TRUE);
-            fprintf (st, "To view additional topics, type HELP %s topicname\n", pstring+1);
-            free (pstring);
-            break;
-            }
-        }
-
-    if (!sim_ttisatty() || (flag & SCP_HELP_ONECMD))
-        break;
-
-  reprompt:
-    if (!cptr || !*cptr) {
-        pstring = helpPrompt (topic, prompt[topic->kids != 0], FALSE);
-
-        cptr = read_line_p (pstring, cbuf, sizeof (cbuf), stdin);
-        free (pstring);
-        }
-
-    if (!cptr)                              /* EOF, exit help */
-        break;
-
-    cptr = get_glyph (cptr, gbuf, 0);
-    if (!strcmp (gbuf, "*")) {              /* Wildcard */
-        displayFlatHelp (st, dptr, uptr, flag, topic, ap);
-        gbuf[0] = '\0';                     /* Displayed all subtopics, go up */
-        }
-    if (!gbuf[0]) {                         /* Blank, up a level */
-        if (topic->level == 0)
-            break;
-        topic = topic->parent;
-        continue;
-        }
-    if (!strcmp (gbuf, "?"))                /* ?, repaint current topic */
-        continue;
-    if (!strcmp (gbuf, "HELP")) {           /* HELP (about help) */
-        fputs (help_help, st);
-        goto reprompt;
-        }
-    if (!strcmp (gbuf, "EXIT") || !strcmp (gbuf, "QUIT"))   /* EXIT (help) */
-        break;
-
-    /* String - look for that topic */
-
-    if (!topic->kids) {
-        fprintf (st, "No additional help at this level.\n");
-        cptr = NULL;
-        goto reprompt;
-        }
-    match = matchHelpTopicName (topic, gbuf);
-    if (match == HLP_MATCH_AMBIGUOUS) {
-        fprintf (st, "%s is ambiguous, please type more of the topic name\n", gbuf);
-        cptr = NULL;
-        goto reprompt;
-        }
-
-    if (match == HLP_MATCH_NONE) {
-        fprintf (st, "Help for %s is not available\n", gbuf);
-        cptr = NULL;
-        goto reprompt;
-        }
-    /* Found, display subtopic */
-
-    topic = topic->children[match-1];
-    }
-
-/* Free structures and return */
-
-cleanHelp (&top);
-
-return SCPE_OK;
-}
-
-/* variable argument list shell - most commonly used
- */
-
-t_stat scp_help (FILE *st, DEVICE *dptr,
-                 UNIT *uptr, int32 flag,
-                 const char *help, const char *cptr, ...)
-{
-t_stat r;
-va_list ap;
-
-va_start (ap, cptr);
-r = scp_vhelp (st, dptr, uptr, flag, help, cptr, ap);
-va_end (ap);
-
-return r;
-}
-
-#if 01
-/* Read help from a file
- *
- * Not recommended due to OS-dependent issues finding the file, + maintenance.
- * Don't hardcode any path - just name.hlp - so there's a chance the file can
- * be found.
- */
-
-t_stat scp_vhelpFromFile (FILE *st, DEVICE *dptr,
-                          UNIT *uptr, int32 flag,
-                          const char *helpfile,
-                          const char *cptr, va_list ap)
-{
-FILE *fp;
-char *help, *p;
-t_offset size, n;
-int c;
-t_stat r;
-
-fp = sim_fopen (helpfile, "r");
-if (fp == NULL) {
-    if (sim_argv && *sim_argv[0]) {
-        char fbuf[(4*PATH_MAX)+1]; /* PATH_MAX is ridiculously small on some platforms */
-        const char *d = NULL;
-
-        /* Try to find a path from argv[0].  This won't always
-         * work (one reason files are probably not a good idea),
-         * but we might as well try.  Some OSs won't include a
-         * path.  Having failed in the CWD, try to find the location
-         * of the executable.  Failing that, try the 'help' subdirectory
-         * of the executable.  Failing that, we're out of luck.
-         */
-        strncpy (fbuf, sim_argv[0], sizeof (fbuf));
-        if ((p = (char *)match_ext (fbuf, "EXE")))
-            *p = '\0';
-        if ((p = strrchr (fbuf, '\\'))) {
-            p[1] = '\0';
-            d = "%s\\";
-            } 
-        else {
-            if ((p = strrchr (fbuf, '/'))) {
-                p[1] = '\0';
-                d = "%s/";
-#ifdef VMS
-                } 
-            else {
-                if ((p = strrchr (fbuf, ']'))) {
-                    p[1] = '\0';
-                    d = "[%s]";
-                    }
-#endif
-                }
-            }
-        if (p && (strlen (fbuf) + strlen (helpfile) +1) <= sizeof (fbuf)) {
-            strcat (fbuf, helpfile);
-            fp = sim_fopen (fbuf, "r");
-            }
-        if (!fp && p && (strlen (fbuf) + strlen (d) + sizeof ("help") +
-                          strlen (helpfile) +1) <= sizeof (fbuf)) {
-            sprintf (p+1, d, "help");
-            strcat (p+1, helpfile);
-            fp = sim_fopen (fbuf, "r");
-            }
-        }
-    }
-if (fp == NULL) {
-    fprintf (stderr, "Unable to open %s\n", helpfile);
-    return SCPE_UNATT;
-    }
-
-size = sim_fsize_ex (fp);                   /* Estimate; line endings will vary */
-
-help = (char *) malloc ((size_t) size +1);
-if (!help) {
-    fclose (fp);
-    return SCPE_MEM;
-    }
-p = help;
-n = 0;
-
-while ((c = fgetc (fp)) != EOF) {
-    if (++n > size) {
-#define XPANDQ 512
-        p = (char *) realloc (help, ((size_t)size) + XPANDQ +1);
-        if (!p) {
-            free (help);
-            fclose (fp);
-            return SCPE_MEM;
-            }
-        help = p;
-        size += XPANDQ;
-        p += n;
-        }
-    *p++ = (char)c;
-    }
-*p++ = '\0';
-
-fclose (fp);
-
-r = scp_vhelp (st, dptr, uptr, flag, help, cptr, ap);
-free (help);
-
-return r;
-}
-
-t_stat scp_helpFromFile (FILE *st, DEVICE *dptr,
-                         UNIT *uptr, int32 flag,
-                         const char *helpfile, const char *cptr, ...)
-{
-t_stat r;
-va_list ap;
-
-va_start (ap, cptr);
-r = scp_vhelpFromFile (st, dptr, uptr, flag, helpfile, cptr, ap);
-va_end (ap);
-
-return r;
-}
-#endif
+#ifdef OPCON
+    if ((flag != RU_CONT) && (oc_halt_status() == FALSE)) /* must be cont */
+#else
+    if (flag != RU_CONT)                               /* must be cont */
+#endif
+        return SCPE_IERR;
+    else                                                /* CONTINUE command */
+        if (*cptr != 0)                                 /* should be end (no arguments allowed) */
+            return sim_messagef (SCPE_2MARG, "CONTINUE command takes no arguments\n");
+
+if (sim_switches & SIM_SW_HIDE)                         /* Setup only for Remote Console Mode */
+    return SCPE_OK;
+
+for (i = 1; (dptr = sim_devices[i]) != NULL; i++) {     /* reposition all */
+    for (j = 0; j < dptr->numunits; j++) {              /* seq devices */
+        uptr = dptr->units + j;
+        if ((uptr->flags & (UNIT_ATT + UNIT_SEQ)) == (UNIT_ATT + UNIT_SEQ))
+            sim_fseek (uptr->fileref, uptr->pos, SEEK_SET);
+        }
+    }
+stop_cpu = 0;
+sim_is_running = 1;                                     /* flag running */
+if (sim_ttrun () != SCPE_OK) {                          /* set console mode */
+    sim_is_running = 0;                                 /* flag idle */
+    sim_ttcmd ();
+    return SCPE_TTYERR;
+    }
+if ((r = sim_check_console (30)) != SCPE_OK) {          /* check console, error? */
+    sim_is_running = 0;                                 /* flag idle */
+    sim_ttcmd ();
+    return r;
+    }
+if (signal (SIGINT, int_handler) == SIG_ERR) {          /* set WRU */
+    sim_is_running = 0;                                 /* flag idle */
+    sim_ttcmd ();
+    return SCPE_SIGERR;
+    }
+#ifdef SIGHUP
+if (signal (SIGHUP, int_handler) == SIG_ERR) {          /* set WRU */
+    sim_is_running = 0;                                 /* flag idle */
+    sim_ttcmd ();
+    return SCPE_SIGERR;
+    }
+#endif
+if (signal (SIGTERM, int_handler) == SIG_ERR) {         /* set WRU */
+    sim_is_running = 0;                                 /* flag idle */
+    sim_ttcmd ();
+    return SCPE_SIGERR;
+    }
+if (sim_step)                                           /* set step timer */
+    sim_activate (&sim_step_unit, sim_step);
+fflush(stdout);                                         /* flush stdout */
+if (sim_log)                                            /* flush log if enabled */
+    fflush (sim_log);
+sim_throt_sched ();                                     /* set throttle */
+sim_rtcn_init_all ();                                   /* re-init clocks */
+sim_start_timer_services ();                            /* enable wall clock timing */
+
+do {
+    t_addr *addrs;
+
+    while (1) {
+#ifdef OPCON
+        /* Set RUN light on or off, other leds too, depending on model */
+      if (oc_halt_status() == TRUE) {
+        r = SCPE_STOP;
+        oc_toggle_clear();
+        switch (cpu_model) {
+          case MOD_1105: oc_port1(FSTS_RUN, 0);
+                         break;
+          case MOD_1120: oc_port1(FSTS_RUN, 0);
+                         break;
+          case MOD_1140: oc_port1(FSTS_1140_CONSOLE, 1);
+                         oc_port1(FSTS_RUN, 0);
+                         break;
+          case MOD_1145: oc_port1(FSTS_RUN, 0);
+                         oc_port1(FSTS_1145_PAUSE, 1);
+                         break;
+          case MOD_1170: oc_port1(FSTS_RUN, 0);
+                         oc_port1(FSTS_1170_PAUSE, 1);
+                         break;
+          default      : break;
+          }
+        }
+      else  {
+        switch (cpu_model) {          case MOD_1105: oc_port1(FSTS_RUN, 1);
+                         break;
+          case MOD_1120: oc_port1(FSTS_RUN, 1);
+                         break;
+          case MOD_1140: oc_port1(FSTS_1140_CONSOLE, 0);
+                         oc_port1(FSTS_RUN, 1);
+                         break;
+          case MOD_1145: oc_port1(FSTS_RUN, 1);
+                         oc_port1(FSTS_1145_PAUSE, 0);
+                         break;
+          case MOD_1170: oc_port1(FSTS_RUN, 1);
+                         oc_port1(FSTS_1170_PAUSE, 0);
+                         break;
+          default      : break;
+          }
+        r = sim_instr();
+        }
+#else
+        r = sim_instr();
+#endif
+        if (r != SCPE_REMOTE)
+            break;
+        sim_remote_process_command ();                  /* Process the command and resume processing */
+        }
+    if ((flag != RU_NEXT) ||                            /* done if not doing NEXT */
+        (--sim_next <=0))
+        break;
+    if (sim_step == 0) {                                /* doing a NEXT? */
+        t_addr val;
+        BRKTAB *bp;
+
+        if (SCPE_BARE_STATUS(r) >= SCPE_BASE)           /* done if an error occurred */
+            break;
+        if (sim_vm_pc_value)                            /* done if didn't stop at a dynamic breakpoint */
+            val = (t_addr)(*sim_vm_pc_value)();
+        else
+            val = (t_addr)get_rval (sim_PC, 0);
+        if ((!(bp = sim_brk_fnd (val))) || (!(bp->typ & BRK_TYP_DYN_STEPOVER)))
+            break;
+        sim_brk_clrall (BRK_TYP_DYN_STEPOVER);          /* cancel any step/over subroutine breakpoints */
+        }
+    else {
+        if (r != SCPE_STEP)                             /* done if step didn't complete with step expired */
+            break;
+        }
+    /* setup another next/step */
+    sim_step = 0;
+    if (sim_vm_is_subroutine_call(&addrs)) {
+        sim_brk_types |= BRK_TYP_DYN_STEPOVER;
+        for (i=0; addrs[i]; i++)
+            sim_brk_set (addrs[i], BRK_TYP_DYN_STEPOVER, 0, NULL);
+        }
+    else
+        sim_step = 1;
+    if (sim_step)                                           /* set step timer */
+        sim_activate (&sim_step_unit, sim_step);
+    } while (1);
+
+sim_is_running = 0;                                     /* flag idle */
+sim_stop_timer_services ();                             /* disable wall clock timing */
+sim_ttcmd ();                                           /* restore console */
+sim_brk_clrall (BRK_TYP_DYN_STEPOVER);                  /* cancel any step/over subroutine breakpoints */
+signal (SIGINT, SIG_DFL);                               /* cancel WRU */
+#ifdef SIGHUP
+signal (SIGHUP, SIG_DFL);                               /* cancel WRU */
+#endif
+signal (SIGTERM, SIG_DFL);                              /* cancel WRU */
+if (sim_log)                                            /* flush console log */
+    fflush (sim_log);
+if (sim_deb)                                            /* flush debug log */
+    sim_debug_flush ();
+for (i = 1; (dptr = sim_devices[i]) != NULL; i++) {     /* flush attached files */
+    for (j = 0; j < dptr->numunits; j++) {              /* if not buffered in mem */
+        uptr = dptr->units + j;
+        if (uptr->flags & UNIT_ATT) {                   /* attached, */
+            if (uptr->io_flush)                         /* unit specific flush routine */
+                uptr->io_flush (uptr);                  /* call it */
+            else {
+                if (!(uptr->flags & UNIT_BUF) &&        /* not buffered, */
+                    (uptr->fileref) &&                  /* real file, */
+                    !(uptr->dynflags & UNIT_NO_FIO) &&  /* is FILE *, */
+                    !(uptr->flags & UNIT_RO))           /* not read only? */
+                    fflush (uptr->fileref);
+                }
+            }
+        }
+    }
+sim_cancel (&sim_step_unit);                            /* cancel step timer */
+sim_throt_cancel ();                                    /* cancel throttle */
+AIO_UPDATE_QUEUE;
+UPDATE_SIM_TIME;                                        /* update sim time */
+return r | ((sim_switches & SWMASK ('Q')) ? SCPE_NOMESSAGE : 0);
+}
+
+/* run command message handler */
+
+void
+run_cmd_message (const char *unechoed_cmdline, t_stat r)
+{
+#if defined (VMS)
+printf ("\n");
+#endif
+if (unechoed_cmdline && (r >= SCPE_BASE) && (r != SCPE_STEP) && (r != SCPE_STOP) && (r != SCPE_EXPECT))
+    sim_printf("%s> %s\n", do_position(), unechoed_cmdline);
+fprint_stopped (stdout, r);                         /* print msg */
+if (sim_log && (sim_log != stdout))                 /* log if enabled */
+    fprint_stopped (sim_log, r);
+if (sim_deb && (sim_deb != stdout) && (sim_deb != sim_log))/* debug if enabled */
+    fprint_stopped (sim_deb, r);
+}
+
+/* Common setup for RUN or BOOT */
+
+t_stat sim_run_boot_prep (int32 flag)
+{
+UNIT *uptr;
+t_stat r;
+
+sim_interval = 0;                                       /* reset queue */
+sim_time = sim_rtime = 0;
+noqueue_time = 0;
+for (uptr = sim_clock_queue; uptr != QUEUE_LIST_END; uptr = sim_clock_queue) {
+    sim_clock_queue = uptr->next;
+    uptr->next = NULL;
+    }
+r = reset_all (0);
+if ((r == SCPE_OK) && (flag == RU_RUN)) {
+    if ((run_cmd_did_reset) && (0 == (sim_switches & SWMASK ('Q')))) {
+        sim_printf ("Resetting all devices...  This may not have been your intention.\n");
+        sim_printf ("The GO and CONTINUE commands do not reset devices.\n");
+        }
+    run_cmd_did_reset = TRUE;
+    }
+return r;
+}
+
+/* Print stopped message 
+ * For VM stops, if a VM-specific "sim_vm_fprint_stopped" pointer is defined,
+ * call the indicated routine to print additional information after the message
+ * and before the PC value is printed.  If the routine returns FALSE, skip
+ * printing the PC and its related instruction.
+ */
+
+void fprint_stopped_gen (FILE *st, t_stat v, REG *pc, DEVICE *dptr)
+{
+int32 i;
+t_stat r = 0;
+t_addr k;
+t_value pcval;
+
+fputc ('\n', st);                                       /* start on a new line */
+
+if (v >= SCPE_BASE)                                     /* SCP error? */
+    fputs (sim_error_text (v), st);                     /* print it from the SCP list */
+else {                                                  /* VM error */
+    fputs (sim_stop_messages [v], st);                  /* print the VM-specific message */
+
+    if ((sim_vm_fprint_stopped != NULL) &&              /* if a VM-specific stop handler is defined */
+        (!sim_vm_fprint_stopped (st, v)))               /*   call it; if it returned FALSE, */
+        return;                                         /*     we're done */
+    }
+
+fprintf (st, ", %s: ", pc->name);                       /* print the name of the PC register */
+
+pcval = get_rval (pc, 0);
+if ((pc->flags & REG_VMAD) && sim_vm_fprint_addr)       /* if reg wants VM-specific printer */
+    sim_vm_fprint_addr (st, dptr, (t_addr) pcval);      /*   call it to print the PC address */
+else fprint_val (st, pcval, pc->radix, pc->width,       /* otherwise, print as a numeric value */
+    pc->flags & REG_FMT);                               /*   with the radix and formatting specified */
+if ((dptr != NULL) && (dptr->examine != NULL)) {
+    for (i = 0; i < sim_emax; i++)
+        sim_eval[i] = 0;
+    for (i = 0, k = (t_addr) pcval; i < sim_emax; i++, k = k + dptr->aincr) {
+        if ((r = dptr->examine (&sim_eval[i], k, dptr->units, SWMASK ('V')|SIM_SW_STOP)) != SCPE_OK)
+            break;
+        }
+    if ((r == SCPE_OK) || (i > 0)) {
+        fprintf (st, " (");
+        if (fprint_sym (st, (t_addr) pcval, sim_eval, NULL, SWMASK('M')|SIM_SW_STOP) > 0)
+            fprint_val (st, sim_eval[0], dptr->dradix, dptr->dwidth, PV_RZRO);
+        fprintf (st, ")");
+        }
+    }
+fprintf (st, "\n");
+return;
+}
+
+void fprint_stopped (FILE *st, t_stat v)
+{
+fprint_stopped_gen (st, v, sim_PC, sim_dflt_dev);
+return;
+}
+
+/* Unit service for step timeout, originally scheduled by STEP n command
+   Return step timeout SCP code, will cause simulation to stop */
+
+t_stat step_svc (UNIT *uptr)
+{
+return SCPE_STEP;
+}
+
+/* Unit service to facilitate expect matching to stop simulation.
+   Return expect SCP code, will cause simulation to stop */
+
+t_stat expect_svc (UNIT *uptr)
+{
+return SCPE_EXPECT | (sim_do_echo ? 0 : SCPE_NOMESSAGE);
+}
+
+/* Cancel scheduled step service */
+
+t_stat sim_cancel_step (void)
+{
+return sim_cancel (&sim_step_unit);
+}
+
+/* Signal handler for ^C signal - set stop simulation flag */
+
+void int_handler (int sig)
+{
+stop_cpu = 1;
+return;
+}
+
+/* Examine/deposit commands
+
+   ex[amine] [modifiers] list           examine
+   de[posit] [modifiers] list val       deposit
+   ie[xamine] [modifiers] list          interactive examine
+   id[eposit] [modifiers] list          interactive deposit
+
+   modifiers
+        @filename                       output file
+        -letter(s)                      switches
+        devname'n                       device name and unit number
+        [{&|^}value]{=|==|!|!=|>|>=|<|<=} value search specification
+
+   list                                 list of addresses and registers
+        addr[:addr|-addr]               address range
+        ALL                             all addresses
+        register[:register|-register]   register range
+        register[index]                 register array element
+        register[start:end]             register array range
+        STATE                           all registers
+*/
+
+t_stat exdep_cmd (int32 flag, CONST char *cptr)
+{
+char gbuf[CBUFSIZE];
+CONST char *gptr;
+CONST char *tptr = NULL;
+int32 opt;
+t_addr low, high;
+t_stat reason;
+DEVICE *tdptr;
+REG *lowr, *highr;
+FILE *ofile;
+
+opt = CMD_OPT_SW|CMD_OPT_SCH|CMD_OPT_DFT;               /* options for all */
+if (flag == EX_E)                                       /* extra for EX */
+    opt = opt | CMD_OPT_OF;
+cptr = get_sim_opt (opt, cptr, &reason);                /* get cmd options */
+if (!cptr)                                              /* error? */
+    return reason;
+if (*cptr == 0)                                         /* must be more */
+    return SCPE_2FARG;
+if (sim_dfunit == NULL)                                 /* got a unit? */
+    return SCPE_NXUN;
+cptr = get_glyph (cptr, gbuf, 0);                       /* get list */
+if ((flag == EX_D) && (*cptr == 0))                     /* deposit needs more */
+    return SCPE_2FARG;
+ofile = sim_ofile? sim_ofile: stdout;                   /* no ofile? use stdout */
+
+for (gptr = gbuf, reason = SCPE_OK;
+    (*gptr != 0) && (reason == SCPE_OK); gptr = tptr) {
+    tdptr = sim_dfdev;                                  /* working dptr */
+    if (strncmp (gptr, "STATE", strlen ("STATE")) == 0) {
+        tptr = gptr + strlen ("STATE");
+        if (*tptr && (*tptr++ != ','))
+            return SCPE_ARG;
+        if ((lowr = sim_dfdev->registers) == NULL)
+            return SCPE_NXREG;
+        for (highr = lowr; highr->name != NULL; highr++) ;
+        sim_switches = sim_switches | SIM_SW_HIDE;
+        reason = exdep_reg_loop (ofile, sim_schrptr, flag, cptr,
+            lowr, --highr, 0, 0);
+        continue;
+        }
+
+    if ((lowr = find_reg (gptr, &tptr, tdptr)) ||       /* local reg or */
+        (!(sim_opt_out & CMD_OPT_DFT) &&                /* no dflt, global? */
+        (lowr = find_reg_glob (gptr, &tptr, &tdptr)))) {
+        low = high = 0;
+        if ((*tptr == '-') || (*tptr == ':')) {
+            highr = find_reg (tptr + 1, &tptr, tdptr);
+            if (highr == NULL)
+                return SCPE_NXREG;
+            }
+        else {
+            highr = lowr;
+            if (*tptr == '[') {
+                if (lowr->depth <= 1)
+                    return SCPE_ARG;
+                tptr = get_range (NULL, tptr + 1, &low, &high,
+                    10, lowr->depth - 1, ']');
+                if (tptr == NULL)
+                    return SCPE_ARG;
+                }
+            }
+        if (*tptr && (*tptr++ != ','))
+            return SCPE_ARG;
+        reason = exdep_reg_loop (ofile, sim_schrptr, flag, cptr,
+            lowr, highr, (uint32) low, (uint32) high);
+        continue;
+        }
+
+    tptr = get_range (sim_dfdev, gptr, &low, &high, sim_dfdev->aradix,
+        (((sim_dfunit->capac == 0) || (flag == EX_E))? 0:
+        sim_dfunit->capac - sim_dfdev->aincr), 0);
+    if (tptr == NULL)
+        return SCPE_ARG;
+    if (*tptr && (*tptr++ != ','))
+        return SCPE_ARG;
+    reason = exdep_addr_loop (ofile, sim_schaptr, flag, cptr, low, high,
+        sim_dfdev, sim_dfunit);
+    }                                                   /* end for */
+if (sim_ofile)                                          /* close output file */
+    fclose (sim_ofile);
+return reason;
+}
+
+/* Loop controllers for examine/deposit
+
+   exdep_reg_loop       examine/deposit range of registers
+   exdep_addr_loop      examine/deposit range of addresses
+*/
+
+t_stat exdep_reg_loop (FILE *ofile, SCHTAB *schptr, int32 flag, CONST char *cptr,
+    REG *lowr, REG *highr, uint32 lows, uint32 highs)
+{
+t_stat reason;
+uint32 idx, val_start=lows;
+t_value val, last_val;
+REG *rptr;
+
+if ((lowr == NULL) || (highr == NULL))
+    return SCPE_IERR;
+if (lowr > highr)
+    return SCPE_ARG;
+for (rptr = lowr; rptr <= highr; rptr++) {
+    if ((sim_switches & SIM_SW_HIDE) &&
+        (rptr->flags & REG_HIDDEN))
+        continue;
+    val = last_val = 0;
+    for (idx = lows; idx <= highs; idx++) {
+        if (idx >= rptr->depth)
+            return SCPE_SUB;
+        val = get_rval (rptr, idx);
+        if (schptr && !test_search (&val, schptr))
+            continue;
+        if (flag == EX_E) {
+            if ((idx > lows) && (val == last_val))
+                continue;
+            if (idx > val_start+1) {
+                if (idx-1 == val_start+1) {
+                    reason = ex_reg (ofile, val, flag, rptr, idx-1);
+                    if (reason != SCPE_OK)
+                        return reason;
+                    if (sim_log && (ofile == stdout))
+                        ex_reg (sim_log, val, flag, rptr, idx-1);
+                    }
+                else {
+                    if (val_start+1 != idx-1) {
+                        Fprintf (ofile, "%s[%d]-%s[%d]: same as above\n", rptr->name, val_start+1, rptr->name, idx-1);
+                        if (sim_log && (ofile == stdout))
+                            Fprintf (sim_log, "%s[%d]-%s[%d]: same as above\n", rptr->name, val_start+1, rptr->name, idx-1);
+                        }
+                    else {
+                        Fprintf (ofile, "%s[%d]: same as above\n", rptr->name, val_start+1);
+                        if (sim_log && (ofile == stdout))
+                            Fprintf (sim_log, "%s[%d]: same as above\n", rptr->name, val_start+1);
+                        }
+                    }
+                }
+            sim_last_val = last_val = val;
+            val_start = idx;
+            reason = ex_reg (ofile, val, flag, rptr, idx);
+            if (reason != SCPE_OK)
+                return reason;
+            if (sim_log && (ofile == stdout))
+                ex_reg (sim_log, val, flag, rptr, idx);
+            }
+        if (flag != EX_E) {
+            reason = dep_reg (flag, cptr, rptr, idx);
+            if (reason != SCPE_OK)
+                return reason;
+            }
+        }
+    if ((flag == EX_E) && (val_start != highs)) {
+        if (highs == val_start+1) {
+            reason = ex_reg (ofile, val, flag, rptr, highs);
+            if (reason != SCPE_OK)
+                return reason;
+            if (sim_log && (ofile == stdout))
+                ex_reg (sim_log, val, flag, rptr, highs);
+            }
+        else {
+            if (val_start+1 != highs) {
+                Fprintf (ofile, "%s[%d]-%s[%d]: same as above\n", rptr->name, val_start+1, rptr->name, highs);
+                if (sim_log && (ofile == stdout))
+                    Fprintf (sim_log, "%s[%d]-%s[%d]: same as above\n", rptr->name, val_start+1, rptr->name, highs);
+                }
+            else {
+                Fprintf (ofile, "%s[%d]: same as above\n", rptr->name, val_start+1);
+                if (sim_log && (ofile == stdout))
+                    Fprintf (sim_log, "%s[%d]: same as above\n", rptr->name, val_start+1);
+                }
+            }
+        }
+    }
+return SCPE_OK;
+}
+
+t_stat exdep_addr_loop (FILE *ofile, SCHTAB *schptr, int32 flag, const char *cptr,
+    t_addr low, t_addr high, DEVICE *dptr, UNIT *uptr)
+{
+t_addr i, mask;
+t_stat reason;
+
+if (uptr->flags & UNIT_DIS)                             /* disabled? */
+    return SCPE_UDIS;
+mask = (t_addr) width_mask[dptr->awidth];
+if ((low > mask) || (high > mask) || (low > high))
+    return SCPE_ARG;
+for (i = low; i <= high; ) {                            /* all paths must incr!! */
+    reason = get_aval (i, dptr, uptr);                  /* get data */
+    if (reason != SCPE_OK)                              /* return if error */
+        return reason;
+    if (schptr && !test_search (sim_eval, schptr))
+        i = i + dptr->aincr;                            /* sch fails, incr */
+    else {                                              /* no sch or success */
+        if (flag != EX_D) {                             /* ex, ie, or id? */
+            reason = ex_addr (ofile, flag, i, dptr, uptr);
+            if (reason > SCPE_OK)
+                return reason;
+            if (sim_log && (ofile == stdout))
+                ex_addr (sim_log, flag, i, dptr, uptr);
+            }
+        else reason = 1 - dptr->aincr;                  /* no, dflt incr */
+        if (flag != EX_E) {                             /* ie, id, or d? */
+            reason = dep_addr (flag, cptr, i, dptr, uptr, reason);
+            if (reason > SCPE_OK)
+                return reason;
+            }
+        i = i + (1 - reason);                           /* incr */
+        }
+    }
+return SCPE_OK;
+}
+
+/* Examine register routine
+
+   Inputs:
+        ofile   =       output stream
+        val     =       current register value
+        flag    =       type of ex/mod command (ex, iex, idep)
+        rptr    =       pointer to register descriptor
+        idx     =       index
+   Outputs:
+        return  =       error status
+*/
+
+t_stat ex_reg (FILE *ofile, t_value val, int32 flag, REG *rptr, uint32 idx)
+{
+int32 rdx;
+
+if (rptr == NULL)
+    return SCPE_IERR;
+if (rptr->depth > 1)
+    Fprintf (ofile, "%s[%d]:\t", rptr->name, idx);
+else Fprintf (ofile, "%s:\t", rptr->name);
+if (!(flag & EX_E))
+    return SCPE_OK;
+GET_RADIX (rdx, rptr->radix);
+if ((rptr->flags & REG_VMAD) && sim_vm_fprint_addr)
+    sim_vm_fprint_addr (ofile, sim_dflt_dev, (t_addr) val);
+else if (!(rptr->flags & REG_VMFLAGS) ||
+    (fprint_sym (ofile, (rptr->flags & REG_UFMASK) | rdx, &val,
+                 NULL, sim_switches | SIM_SW_REG) > 0)) {
+        fprint_val (ofile, val, rdx, rptr->width, rptr->flags & REG_FMT);
+        if (rptr->fields) {
+            Fprintf (ofile, "\t");
+            fprint_fields (ofile, val, val, rptr->fields);
+            }
+        }
+if (flag & EX_I)
+    Fprintf (ofile, "\t");
+else Fprintf (ofile, "\n");
+return SCPE_OK;
+}
+
+/* Get register value
+
+   Inputs:
+        rptr    =       pointer to register descriptor
+        idx     =       index
+   Outputs:
+        return  =       register value
+*/
+
+t_value get_rval (REG *rptr, uint32 idx)
+{
+size_t sz;
+t_value val;
+uint32 *ptr;
+
+sz = SZ_R (rptr);
+if ((rptr->depth > 1) && (rptr->flags & REG_CIRC)) {
+    idx = idx + rptr->qptr;
+    if (idx >= rptr->depth) idx = idx - rptr->depth;
+    }
+if ((rptr->depth > 1) && (rptr->flags & REG_UNIT)) {
+    ptr = (uint32 *)(((UNIT *) rptr->loc) + idx);
+#if defined (USE_INT64)
+    if (sz <= sizeof (uint32))
+        val = *ptr;
+    else val = *((t_uint64 *) ptr);
+#else
+    val = *ptr;
+#endif
+    }
+else if ((rptr->depth > 1) && (rptr->flags & REG_STRUCT)) {
+    ptr = (uint32 *)(((size_t) rptr->loc) + (idx * rptr->str_size));
+#if defined (USE_INT64)
+    if (sz <= sizeof (uint32))
+        val = *ptr;
+    else val = *((t_uint64 *) ptr);
+#else
+    val = *ptr;
+#endif
+    }
+else if (((rptr->depth > 1) || (rptr->flags & REG_FIT)) &&
+    (sz == sizeof (uint8)))
+    val = *(((uint8 *) rptr->loc) + idx);
+else if (((rptr->depth > 1) || (rptr->flags & REG_FIT)) &&
+    (sz == sizeof (uint16)))
+    val = *(((uint16 *) rptr->loc) + idx);
+#if defined (USE_INT64)
+else if (sz <= sizeof (uint32))
+     val = *(((uint32 *) rptr->loc) + idx);
+else val = *(((t_uint64 *) rptr->loc) + idx);
+#else
+else val = *(((uint32 *) rptr->loc) + idx);
+#endif
+val = (val >> rptr->offset) & width_mask[rptr->width];
+return val;
+}
+
+/* Deposit register routine
+
+   Inputs:
+        flag    =       type of deposit (normal/interactive)
+        cptr    =       pointer to input string
+        rptr    =       pointer to register descriptor
+        idx     =       index
+   Outputs:
+        return  =       error status
+*/
+
+t_stat dep_reg (int32 flag, CONST char *cptr, REG *rptr, uint32 idx)
+{
+t_stat r;
+t_value val, mask;
+int32 rdx;
+CONST char *tptr;
+char gbuf[CBUFSIZE];
+
+if ((cptr == NULL) || (rptr == NULL))
+    return SCPE_IERR;
+if (rptr->flags & REG_RO)
+    return SCPE_RO;
+if (flag & EX_I) {
+#ifdef OPCON
+    cptr = oc_read_line_p (NULL, gbuf, sizeof(gbuf), stdin);
+#else
+    cptr = read_line (gbuf, sizeof(gbuf), stdin);
+#endif
+    if (sim_log)
+        fprintf (sim_log, "%s\n", cptr? cptr: "");
+    if (cptr == NULL)                                   /* force exit */
+        return 1;
+    if (*cptr == 0)                                     /* success */
+        return SCPE_OK;
+    }
+mask = width_mask[rptr->width];
+GET_RADIX (rdx, rptr->radix);
+if ((rptr->flags & REG_VMAD) && sim_vm_parse_addr) {    /* address form? */
+    val = sim_vm_parse_addr (sim_dflt_dev, cptr, &tptr);
+    if ((tptr == cptr) || (*tptr != 0) || (val > mask))
+        return SCPE_ARG;
+    }
+else
+    if (!(rptr->flags & REG_VMFLAGS) ||                 /* dont use sym? */
+        (parse_sym ((CONST char *)cptr, (rptr->flags & REG_UFMASK) | rdx, NULL,
+                    &val, sim_switches | SIM_SW_REG) > SCPE_OK)) {
+    val = get_uint (cptr, rdx, mask, &r);
+    if (r != SCPE_OK)
+        return SCPE_ARG;
+    }
+if ((rptr->flags & REG_NZ) && (val == 0))
+    return SCPE_ARG;
+put_rval (rptr, idx, val);
+return SCPE_OK;
+}
+
+/* Put register value
+
+   Inputs:
+        rptr    =       pointer to register descriptor
+        idx     =       index
+        val     =       new value
+        mask    =       mask
+   Outputs:
+        none
+*/
+
+void put_rval (REG *rptr, uint32 idx, t_value val)
+{
+size_t sz;
+t_value mask;
+uint32 *ptr;
+
+#define PUT_RVAL(sz,rp,id,v,m) \
+    *(((sz *) rp->loc) + id) = \
+            (sz)((*(((sz *) rp->loc) + id) & \
+            ~((m) << (rp)->offset)) | ((v) << (rp)->offset))
+
+if (rptr == sim_PC)
+    sim_brk_npc (0);
+sz = SZ_R (rptr);
+mask = width_mask[rptr->width];
+if ((rptr->depth > 1) && (rptr->flags & REG_CIRC)) {
+    idx = idx + rptr->qptr;
+    if (idx >= rptr->depth)
+        idx = idx - rptr->depth;
+    }
+if ((rptr->depth > 1) && (rptr->flags & REG_UNIT)) {
+    ptr = (uint32 *)(((UNIT *) rptr->loc) + idx);
+#if defined (USE_INT64)
+    if (sz <= sizeof (uint32))
+        *ptr = (*ptr &
+        ~(((uint32) mask) << rptr->offset)) |
+        (((uint32) val) << rptr->offset);
+    else *((t_uint64 *) ptr) = (*((t_uint64 *) ptr)
+        & ~(mask << rptr->offset)) | (val << rptr->offset);
+#else
+    *ptr = (*ptr &
+        ~(((uint32) mask) << rptr->offset)) |
+        (((uint32) val) << rptr->offset);
+#endif
+    }
+else if ((rptr->depth > 1) && (rptr->flags & REG_STRUCT)) {
+    ptr = (uint32 *)(((size_t) rptr->loc) + (idx * rptr->str_size));
+#if defined (USE_INT64)
+    if (sz <= sizeof (uint32))
+        *((uint32 *) ptr) = (*((uint32 *) ptr) &
+        ~(((uint32) mask) << rptr->offset)) |
+        (((uint32) val) << rptr->offset);
+    else *((t_uint64 *) ptr) = (*((t_uint64 *) ptr)
+        & ~(mask << rptr->offset)) | (val << rptr->offset);
+#else
+    *ptr = (*ptr &
+        ~(((uint32) mask) << rptr->offset)) |
+        (((uint32) val) << rptr->offset);
+#endif
+    }
+else if (((rptr->depth > 1) || (rptr->flags & REG_FIT)) &&
+    (sz == sizeof (uint8)))
+    PUT_RVAL (uint8, rptr, idx, (uint32) val, (uint32) mask);
+else if (((rptr->depth > 1) || (rptr->flags & REG_FIT)) &&
+    (sz == sizeof (uint16)))
+    PUT_RVAL (uint16, rptr, idx, (uint32) val, (uint32) mask);
+#if defined (USE_INT64)
+else if (sz <= sizeof (uint32))
+    PUT_RVAL (uint32, rptr, idx, (int32) val, (uint32) mask);
+else PUT_RVAL (t_uint64, rptr, idx, val, mask);
+#else
+else PUT_RVAL (uint32, rptr, idx, val, mask);
+#endif
+return;
+}
+
+/* Examine address routine
+
+   Inputs: (sim_eval is an implicit argument)
+        ofile   =       output stream
+        flag    =       type of ex/mod command (ex, iex, idep)
+        addr    =       address to examine
+        dptr    =       pointer to device
+        uptr    =       pointer to unit
+   Outputs:
+        return  =       if > 0, error status
+                        if <= 0,-number of extra addr units retired
+*/
+
+t_stat ex_addr (FILE *ofile, int32 flag, t_addr addr, DEVICE *dptr, UNIT *uptr)
+{
+t_stat reason;
+int32 rdx;
+
+if (sim_vm_fprint_addr)
+    sim_vm_fprint_addr (ofile, dptr, addr);
+else fprint_val (ofile, addr, dptr->aradix, dptr->awidth, PV_LEFT);
+Fprintf (ofile, ":\t");
+if (!(flag & EX_E))
+    return (1 - dptr->aincr);
+
+GET_RADIX (rdx, dptr->dradix);
+if ((reason = fprint_sym (ofile, addr, sim_eval, uptr, sim_switches)) > 0) {
+    fprint_val (ofile, sim_eval[0], rdx, dptr->dwidth, PV_RZRO);
+    reason = 1 - dptr->aincr;
+    }
+if (flag & EX_I)
+    Fprintf (ofile, "\t");
+else Fprintf (ofile, "\n");
+return reason;
+}
+
+/* Get address routine
+
+   Inputs:
+        flag    =       type of ex/mod command (ex, iex, idep)
+        addr    =       address to examine
+        dptr    =       pointer to device
+        uptr    =       pointer to unit
+   Outputs: (sim_eval is an implicit output)
+        return  =       error status
+*/
+
+t_stat get_aval (t_addr addr, DEVICE *dptr, UNIT *uptr)
+{
+int32 i;
+t_value mask;
+t_addr j, loc;
+size_t sz;
+t_stat reason = SCPE_OK;
+
+if ((dptr == NULL) || (uptr == NULL))
+    return SCPE_IERR;
+mask = width_mask[dptr->dwidth];
+for (i = 0; i < sim_emax; i++)
+    sim_eval[i] = 0;
+for (i = 0, j = addr; i < sim_emax; i++, j = j + dptr->aincr) {
+    if (dptr->examine != NULL) {
+        reason = dptr->examine (&sim_eval[i], j, uptr, sim_switches);
+        if (reason != SCPE_OK)
+            break;
+        }
+    else {
+        if (!(uptr->flags & UNIT_ATT))
+            return SCPE_UNATT;
+        if (uptr->dynflags & UNIT_NO_FIO)
+            return SCPE_NOFNC;
+        if ((uptr->flags & UNIT_FIX) && (j >= uptr->capac)) {
+            reason = SCPE_NXM;
+            break;
+            }
+        sz = SZ_D (dptr);
+        loc = j / dptr->aincr;
+        if (uptr->flags & UNIT_BUF) {
+            SZ_LOAD (sz, sim_eval[i], uptr->filebuf, loc);
+            }
+        else {
+            sim_fseek (uptr->fileref, (t_addr)(sz * loc), SEEK_SET);
+            sim_fread (&sim_eval[i], sz, 1, uptr->fileref);
+            if ((feof (uptr->fileref)) &&
+               !(uptr->flags & UNIT_FIX)) {
+                reason = SCPE_EOF;
+                break;
+                }
+            else if (ferror (uptr->fileref)) {
+                clearerr (uptr->fileref);
+                reason = SCPE_IOERR;
+                break;
+                }
+            }
+        }
+    sim_last_val = sim_eval[i] = sim_eval[i] & mask;
+    }
+if ((reason != SCPE_OK) && (i == 0))
+    return reason;
+return SCPE_OK;
+}
+
+/* Deposit address routine
+
+   Inputs:
+        flag    =       type of deposit (normal/interactive)
+        cptr    =       pointer to input string
+        addr    =       address to examine
+        dptr    =       pointer to device
+        uptr    =       pointer to unit
+        dfltinc =       value to return on cr input
+   Outputs:
+        return  =       if > 0, error status
+                        if <= 0, -number of extra address units retired
+*/
+
+t_stat dep_addr (int32 flag, const char *cptr, t_addr addr, DEVICE *dptr,
+    UNIT *uptr, int32 dfltinc)
+{
+int32 i, count, rdx;
+t_addr j, loc;
+t_stat r, reason;
+t_value mask;
+size_t sz;
+char gbuf[CBUFSIZE];
+
+if (dptr == NULL)
+    return SCPE_IERR;
+if (flag & EX_I) {
+#ifdef OPCON
+    cptr = oc_read_line_p (NULL, gbuf, sizeof(gbuf), stdin);
+#else
+    cptr = read_line (gbuf, sizeof(gbuf), stdin);
+#endif
+    if (sim_log)
+        fprintf (sim_log, "%s\n", cptr? cptr: "");
+    if (cptr == NULL)                                   /* force exit */
+        return 1;
+    if (*cptr == 0)                                     /* success */
+        return dfltinc;
+    }
+if (uptr->flags & UNIT_RO)                              /* read only? */
+    return SCPE_RO;
+mask = width_mask[dptr->dwidth];
+
+GET_RADIX (rdx, dptr->dradix);
+if ((reason = parse_sym ((CONST char *)cptr, addr, uptr, sim_eval, sim_switches)) > 0) {
+    sim_eval[0] = get_uint (cptr, rdx, mask, &reason);
+    if (reason != SCPE_OK)
+        return reason;
+    reason = dfltinc;
+    }
+count = (1 - reason + (dptr->aincr - 1)) / dptr->aincr;
+
+for (i = 0, j = addr; i < count; i++, j = j + dptr->aincr) {
+    sim_eval[i] = sim_eval[i] & mask;
+    if (dptr->deposit != NULL) {
+        r = dptr->deposit (sim_eval[i], j, uptr, sim_switches);
+        if (r != SCPE_OK)
+            return r;
+        }
+    else {
+        if (!(uptr->flags & UNIT_ATT))
+            return SCPE_UNATT;
+        if (uptr->dynflags & UNIT_NO_FIO)
+            return SCPE_NOFNC;
+        if ((uptr->flags & UNIT_FIX) && (j >= uptr->capac))
+            return SCPE_NXM;
+        sz = SZ_D (dptr);
+        loc = j / dptr->aincr;
+        if (uptr->flags & UNIT_BUF) {
+            SZ_STORE (sz, sim_eval[i], uptr->filebuf, loc);
+            if (loc >= uptr->hwmark)
+                uptr->hwmark = (uint32) loc + 1;
+            }
+        else {
+            sim_fseek (uptr->fileref, (t_addr)(sz * loc), SEEK_SET);
+            sim_fwrite (&sim_eval[i], sz, 1, uptr->fileref);
+            if (ferror (uptr->fileref)) {
+                clearerr (uptr->fileref);
+                return SCPE_IOERR;
+                }
+            }
+        }
+    }
+return reason;
+}
+
+/* Evaluate command */
+
+t_stat eval_cmd (int32 flg, CONST char *cptr)
+{
+DEVICE *dptr = sim_dflt_dev;
+int32 i, rdx, a, lim;
+t_stat r;
+
+GET_SWITCHES (cptr);
+GET_RADIX (rdx, dptr->dradix);
+for (i = 0; i < sim_emax; i++)
+sim_eval[i] = 0;
+if (*cptr == 0)
+    return SCPE_2FARG;
+if ((r = parse_sym ((CONST char *)cptr, 0, dptr->units, sim_eval, sim_switches)) > 0) {
+    sim_eval[0] = get_uint (cptr, rdx, width_mask[dptr->dwidth], &r);
+    if (r != SCPE_OK)
+        return r;
+    }
+lim = 1 - r;
+for (i = a = 0; a < lim; ) {
+    sim_printf ("%d:\t", a);
+    if ((r = fprint_sym (stdout, a, &sim_eval[i], dptr->units, sim_switches)) > 0)
+        r = fprint_val (stdout, sim_eval[i], rdx, dptr->dwidth, PV_RZRO);
+    if (sim_log) {
+        if ((r = fprint_sym (sim_log, a, &sim_eval[i], dptr->units, sim_switches)) > 0)
+            r = fprint_val (sim_log, sim_eval[i], rdx, dptr->dwidth, PV_RZRO);
+        }
+    sim_printf ("\n");
+    if (r < 0)
+        a = a + 1 - r;
+    else a = a + dptr->aincr;
+    i = a / dptr->aincr;
+    }
+return SCPE_OK;
+}
+
+/* String processing routines
+
+   read_line            read line
+
+   Inputs:
+        cptr    =       pointer to buffer
+        size    =       maximum size
+        stream  =       pointer to input stream
+   Outputs:
+        optr    =       pointer to first non-blank character
+                        NULL if EOF
+*/
+
+char *read_line (char *cptr, int32 size, FILE *stream)
+{
+return read_line_p (NULL, cptr, size, stream);
+}
+
+/* read_line_p          read line with prompt
+
+   Inputs:
+        prompt  =       pointer to prompt string
+        cptr    =       pointer to buffer
+        size    =       maximum size
+        stream  =       pointer to input stream
+   Outputs:
+        optr    =       pointer to first non-blank character
+                        NULL if EOF
+*/
+
+char *read_line_p (const char *prompt, char *cptr, int32 size, FILE *stream)
+{
+char *tptr;
+#if defined(HAVE_DLOPEN)
+static int initialized = 0;
+typedef char *(*readline_func)(const char *);
+static readline_func p_readline = NULL;
+typedef void (*add_history_func)(const char *);
+static add_history_func p_add_history = NULL;
+
+if (prompt && (!initialized)) {
+    initialized = 1;
+    void *handle;
+
+#define S__STR_QUOTE(tok) #tok
+#define S__STR(tok) S__STR_QUOTE(tok)
+    handle = dlopen("libncurses." S__STR(HAVE_DLOPEN), RTLD_NOW|RTLD_GLOBAL);
+    handle = dlopen("libcurses." S__STR(HAVE_DLOPEN), RTLD_NOW|RTLD_GLOBAL);
+    handle = dlopen("libreadline." S__STR(HAVE_DLOPEN), RTLD_NOW|RTLD_GLOBAL);
+    if (!handle)
+        handle = dlopen("libreadline." S__STR(HAVE_DLOPEN) ".6", RTLD_NOW|RTLD_GLOBAL);
+    if (!handle)
+        handle = dlopen("libreadline." S__STR(HAVE_DLOPEN) ".5", RTLD_NOW|RTLD_GLOBAL);
+    if (handle) {
+        p_readline = (readline_func)((size_t)dlsym(handle, "readline"));
+        p_add_history = (add_history_func)((size_t)dlsym(handle, "add_history"));
+        }
+    }
+if (prompt) {                                           /* interactive? */
+    if (p_readline) {
+        char *tmpc = p_readline (prompt);               /* get cmd line */
+        if (tmpc == NULL)                               /* bad result? */
+            cptr = NULL;
+        else {
+            strncpy (cptr, tmpc, size);                 /* copy result */
+            free (tmpc) ;                               /* free temp */
+            }
+        }
+    else {
+        printf ("%s", prompt);                          /* display prompt */
+        cptr = fgets (cptr, size, stream);              /* get cmd line */
+        }
+    }
+else cptr = fgets (cptr, size, stream);                 /* get cmd line */
+#else
+if (prompt)                                             /* interactive? */
+    printf ("%s", prompt);                              /* display prompt */
+cptr = fgets (cptr, size, stream);                      /* get cmd line */
+#endif
+
+if (cptr == NULL) {
+    clearerr (stream);                                  /* clear error */
+    return NULL;                                        /* ignore EOF */
+    }
+for (tptr = cptr; tptr < (cptr + size); tptr++) {       /* remove cr or nl */
+    if ((*tptr == '\n') || (*tptr == '\r') ||
+        (tptr == (cptr + size - 1))) {                  /* str max length? */
+        *tptr = 0;                                      /* terminate */
+        break;
+        }
+    }
+if (0 == memcmp (cptr, "\xEF\xBB\xBF", 3))              /* Skip/ignore UTF8_BOM */
+    memmove (cptr, cptr + 3, strlen (cptr + 3));
+while (sim_isspace (*cptr))                             /* trim leading spc */
+    cptr++;
+if ((*cptr == ';') || (*cptr == '#')) {                 /* ignore comment */
+    if (sim_do_echo)                                    /* echo comments if -v */
+        sim_printf("%s> %s\n", do_position(), cptr);
+    *cptr = 0;
+    }
+
+#if defined (HAVE_DLOPEN)
+if (prompt && p_add_history && *cptr)                   /* Save non blank lines in history */
+    p_add_history (cptr);
+#endif
+
+return cptr;
+}
+
+/* get_glyph            get next glyph (force upper case)
+   get_glyph_nc         get next glyph (no conversion)
+   get_glyph_quoted     get next glyph (potentially enclosed in quotes, no conversion)
+   get_glyph_cmd        get command glyph (force upper case, extract leading !)
+   get_glyph_gen        get next glyph (general case)
+
+   Inputs:
+        iptr        =   pointer to input string
+        optr        =   pointer to output string
+        mchar       =   optional end of glyph character
+        uc          =   TRUE for convert to upper case (_gen only)
+        quote       =   TRUE to allow quote enclosing values (_gen only)
+        escape_char =   optional escape character within quoted strings (_gen only)
+
+   Outputs
+        result      =   pointer to next character in input string
+*/
+
+static const char *get_glyph_gen (const char *iptr, char *optr, char mchar, t_bool uc, t_bool quote, char escape_char)
+{
+t_bool quoting = FALSE;
+t_bool escaping = FALSE;
+char quote_char = 0;
+
+while ((*iptr != 0) && 
+       ((quote && quoting) || ((sim_isspace (*iptr) == 0) && (*iptr != mchar)))) {
+    if (quote) {
+        if (quoting) {
+            if (!escaping) {
+                if (*iptr == escape_char)
+                    escaping = TRUE;
+                else
+                    if (*iptr == quote_char)
+                        quoting = FALSE;
+                }
+            else
+                escaping = FALSE;
+            }
+        else {
+            if ((*iptr == '"') || (*iptr == '\'')) {
+                quoting = TRUE;
+                quote_char = *iptr;
+                }
+            }
+        }
+    if (sim_islower (*iptr) && uc)
+        *optr = (char)toupper (*iptr);
+    else *optr = *iptr;
+    iptr++; optr++;
+    }
+*optr = 0;
+if (mchar && (*iptr == mchar))                          /* skip terminator */
+    iptr++;
+while (sim_isspace (*iptr))                             /* absorb spaces */
+    iptr++;
+return iptr;
+}
+
+CONST char *get_glyph (const char *iptr, char *optr, char mchar)
+{
+return (CONST char *)get_glyph_gen (iptr, optr, mchar, TRUE, FALSE, 0);
+}
+
+CONST char *get_glyph_nc (const char *iptr, char *optr, char mchar)
+{
+return (CONST char *)get_glyph_gen (iptr, optr, mchar, FALSE, FALSE, 0);
+}
+
+CONST char *get_glyph_quoted (const char *iptr, char *optr, char mchar)
+{
+return (CONST char *)get_glyph_gen (iptr, optr, mchar, FALSE, TRUE, '\\');
+}
+
+CONST char *get_glyph_cmd (const char *iptr, char *optr)
+{
+/* Tolerate "!subprocess" vs. requiring "! subprocess" */
+if ((iptr[0] == '!') && (!sim_isspace(iptr[1]))) {
+    strcpy (optr, "!");                     /* return ! as command glyph */
+    return (CONST char *)(iptr + 1);        /* and skip over the leading ! */
+    }
+return (CONST char *)get_glyph_gen (iptr, optr, 0, TRUE, FALSE, 0);
+}
+
+/* Trim trailing spaces from a string
+
+    Inputs:
+        cptr    =       pointer to string
+    Outputs:
+        cptr    =       pointer to string
+*/
+
+char *sim_trim_endspc (char *cptr)
+{
+char *tptr;
+
+tptr = cptr + strlen (cptr);
+while ((--tptr >= cptr) && sim_isspace (*tptr))
+    *tptr = 0;
+return cptr;
+}
+
+int sim_isspace (char c)
+{
+return (c & 0x80) ? 0 : isspace (c);
+}
+
+int sim_islower (char c)
+{
+return (c & 0x80) ? 0 : islower (c);
+}
+
+int sim_isalpha (char c)
+{
+return (c & 0x80) ? 0 : isalpha (c);
+}
+
+int sim_isprint (char c)
+{
+return (c & 0x80) ? 0 : isprint (c);
+}
+
+int sim_isdigit (char c)
+{
+return (c & 0x80) ? 0 : isdigit (c);
+}
+
+int sim_isgraph (char c)
+{
+return (c & 0x80) ? 0 : isgraph (c);
+}
+
+int sim_isalnum (char c)
+{
+return (c & 0x80) ? 0 : isalnum (c);
+}
+
+/* strncasecmp() is not available on all platforms */
+int sim_strncasecmp (const char* string1, const char* string2, size_t len)
+{
+size_t i;
+unsigned char s1, s2;
+
+for (i=0; i<len; i++) {
+    s1 = (unsigned char)string1[i];
+    s2 = (unsigned char)string2[i];
+    if (sim_islower (s1))
+        s1 = (unsigned char)toupper (s1);
+    if (sim_islower (s2))
+        s2 = (unsigned char)toupper (s2);
+    if (s1 < s2)
+        return -1;
+    if (s1 > s2)
+        return 1;
+    if (s1 == 0)
+        return 0;
+    }
+return 0;
+}
+
+/* get_yn               yes/no question
+
+   Inputs:
+        ques    =       pointer to question
+        deflt   =       default answer
+   Outputs:
+        result  =       true if yes, false if no
+*/
+
+t_stat get_yn (const char *ques, t_stat deflt)
+{
+char cbuf[CBUFSIZE];
+const char *cptr;
+
+if (sim_switches & SWMASK ('Y'))
+    return TRUE;
+if (sim_switches & SWMASK ('N'))
+    return FALSE;
+if (sim_rem_cmd_active_line != -1)
+    return deflt;
+cptr = read_line_p (ques, cbuf, sizeof(cbuf), stdin);
+if ((cptr == NULL) || (*cptr == 0))
+    return deflt;
+if ((*cptr == 'Y') || (*cptr == 'y'))
+    return TRUE;
+return FALSE;
+}
+
+/* get_uint             unsigned number
+
+   Inputs:
+        cptr    =       pointer to input string
+        radix   =       input radix
+        max     =       maximum acceptable value
+        *status =       pointer to error status
+   Outputs:
+        val     =       value
+*/
+
+t_value get_uint (const char *cptr, uint32 radix, t_value max, t_stat *status)
+{
+t_value val;
+CONST char *tptr;
+
+*status = SCPE_OK;
+val = strtotv ((CONST char *)cptr, &tptr, radix);
+if ((cptr == tptr) || (val > max))
+    *status = SCPE_ARG;
+else {
+    while (sim_isspace (*tptr)) tptr++;
+    if (*tptr != 0)
+        *status = SCPE_ARG;
+    }
+return val;
+}
+
+/* get_range            range specification
+
+   Inputs:
+        dptr    =       pointer to device (NULL if none)
+        cptr    =       pointer to input string
+        *lo     =       pointer to low result
+        *hi     =       pointer to high result
+        aradix  =       radix
+        max     =       default high value
+        term    =       terminating character, 0 if none
+   Outputs:
+        tptr    =       input pointer after processing
+                        NULL if error
+*/
+
+CONST char *get_range (DEVICE *dptr, CONST char *cptr, t_addr *lo, t_addr *hi,
+    uint32 rdx, t_addr max, char term)
+{
+CONST char *tptr;
+
+if (max && strncmp (cptr, "ALL", strlen ("ALL")) == 0) {    /* ALL? */
+    tptr = cptr + strlen ("ALL");
+    *lo = 0;
+    *hi = max;
+    }
+else {
+    if ((strncmp (cptr, ".", strlen (".")) == 0) &&             /* .? */
+        ((cptr[1] == '\0') || 
+         (cptr[1] == '-')  || 
+         (cptr[1] == ':')  || 
+         (cptr[1] == '/'))) {
+        tptr = cptr + strlen (".");
+        *lo = *hi = sim_last_addr;
+        }
+    else {
+        if (strncmp (cptr, "$", strlen ("$")) == 0) {           /* $? */
+            tptr = cptr + strlen ("$");
+            *hi = *lo = (t_addr)sim_last_val;
+            }
+        else {
+            if (dptr && sim_vm_parse_addr)                      /* get low */
+                *lo = sim_vm_parse_addr (dptr, cptr, &tptr);
+            else
+                *lo = (t_addr) strtotv (cptr, &tptr, rdx);
+            if (cptr == tptr)                                   /* error? */
+                    return NULL;
+            }
+        }
+    if ((*tptr == '-') || (*tptr == ':')) {             /* range? */
+        cptr = tptr + 1;
+        if (dptr && sim_vm_parse_addr)                  /* get high */
+            *hi = sim_vm_parse_addr (dptr, cptr, &tptr);
+        else *hi = (t_addr) strtotv (cptr, &tptr, rdx);
+        if (cptr == tptr)
+            return NULL;
+        if (*lo > *hi)
+            return NULL;
+        }
+    else if (*tptr == '/') {                            /* relative? */
+        cptr = tptr + 1;
+        *hi = (t_addr) strtotv (cptr, &tptr, rdx);      /* get high */
+        if ((cptr == tptr) || (*hi == 0))
+            return NULL;
+        *hi = *lo + *hi - 1;
+        }
+    else *hi = *lo;
+    }
+sim_last_addr = *hi;
+if (term && (*tptr++ != term))
+    return NULL;
+return tptr;
+}
+
+/* sim_decode_quoted_string
+
+   Inputs:
+        iptr        =   pointer to input string
+        optr        =   pointer to output buffer
+                        the output buffer must be allocated by the caller 
+                        and to avoid overrunat it must be at least as big 
+                        as the input string.
+
+   Outputs
+        result      =   status of decode SCPE_OK when good, SCPE_ARG otherwise
+        osize       =   size of the data in the optr buffer
+
+   The input string must be quoted.  Quotes may be either single or 
+   double but the opening anc closing quote characters must match.  
+   Within quotes C style character escapes are allowed.  
+
+   The following character escapes are explicitly supported:
+        \r  ASCII Carriage Return character (Decimal value 13)
+        \n  ASCII Linefeed character (Decimal value 10)
+        \f  ASCII Formfeed character (Decimal value 12)
+        \t  ASCII Horizontal Tab character (Decimal value 9)
+        \v  ASCII Vertical Tab character (Decimal value 11)
+        \b  ASCII Backspace character (Decimal value 8)
+        \\  ASCII Backslash character (Decimal value 92)
+        \'  ASCII Single Quote character (Decimal value 39)
+        \"  ASCII Double Quote character (Decimal value 34)
+        \?  ASCII Question Mark character (Decimal value 63)
+        \e  ASCII Escape character (Decimal value 27)
+     as well as octal character values of the form:
+        \n{n{n}} where each n is an octal digit (0-7)
+     and hext character values of the form:
+        \xh{h} where each h is a hex digit (0-9A-Fa-f)
+        
+*/
+
+t_stat sim_decode_quoted_string (const char *iptr, uint8 *optr, uint32 *osize)
+{
+char quote_char;
+uint8 *ostart = optr;
+
+*osize = 0;
+if ((strlen(iptr) == 1) || 
+    (iptr[0] != iptr[strlen(iptr)-1]) ||
+    ((iptr[strlen(iptr)-1] != '"') && (iptr[strlen(iptr)-1] != '\'')))
+    return SCPE_ARG;            /* String must be quote delimited */
+quote_char = *iptr++;           /* Save quote character */
+while (iptr[1]) {               /* Skip trailing quote */
+    if (*iptr != '\\') {
+        if (*iptr == quote_char)
+            return SCPE_ARG;    /* Imbedded quotes must be escaped */
+        *(optr++) = (uint8)(*(iptr++));
+        continue;
+        }
+    ++iptr; /* Skip backslash */
+    switch (*iptr) {
+        case 'r':   /* ASCII Carriage Return character (Decimal value 13) */
+            *(optr++) = 13; ++iptr;
+            break;
+        case 'n':   /* ASCII Linefeed character (Decimal value 10) */
+            *(optr++) = 10; ++iptr;
+            break;
+        case 'f':   /* ASCII Formfeed character (Decimal value 12) */
+            *(optr++) = 12; ++iptr;
+            break;
+        case 't':   /* ASCII Horizontal Tab character (Decimal value 9) */
+            *(optr++) = 9; ++iptr;
+            break;
+        case 'v':   /* ASCII Vertical Tab character (Decimal value 11) */
+            *(optr++) = 11; ++iptr;
+            break;
+        case 'b':   /* ASCII Backspace character (Decimal value 8) */
+            *(optr++) = 8; ++iptr;
+            break;
+        case '\\':   /* ASCII Backslash character (Decimal value 92) */
+            *(optr++) = 92; ++iptr;
+            break;
+        case 'e':   /* ASCII Escape character (Decimal value 27) */
+            *(optr++) = 27; ++iptr;
+            break;
+        case '\'':   /* ASCII Single Quote character (Decimal value 39) */
+            *(optr++) = 39; ++iptr;
+            break;
+        case '"':   /* ASCII Double Quote character (Decimal value 34) */
+            *(optr++) = 34; ++iptr;
+            break;
+        case '?':   /* ASCII Question Mark character (Decimal value 63) */
+            *(optr++) = 63; ++iptr;
+            break;
+        case '0': case '1': case '2': case '3': case '4': case '5': case '6': case '7':
+            *optr = *(iptr++) - '0';
+            if ((*iptr >= '0') && (*iptr <= '7'))
+                *optr = ((*optr)<<3) + (*(iptr++) - '0');
+            if ((*iptr >= '0') && (*iptr <= '7'))
+                *optr = ((*optr)<<3) + (*(iptr++) - '0');
+            ++optr;
+            break;
+        case 'x':
+            if (1) {
+                static const char *hex_digits = "0123456789ABCDEF";
+                const char *c;
+
+                ++iptr;
+                *optr = 0;
+                c = strchr (hex_digits, toupper(*iptr));
+                if (c) {
+                    *optr = ((*optr)<<4) + (uint8)(c-hex_digits);
+                    ++iptr;
+                    }
+                c = strchr (hex_digits, toupper(*iptr));
+                if (c) {
+                    *optr = ((*optr)<<4) + (uint8)(c-hex_digits);
+                    ++iptr;
+                    }
+                ++optr;
+                }
+            break;
+        default:
+            return SCPE_ARG;    /* Invalid escape */
+        }
+    }
+*optr = '\0';
+*osize = (uint32)(optr-ostart);
+return SCPE_OK;
+}
+
+/* sim_encode_quoted_string
+
+   Inputs:
+        iptr        =   pointer to input buffer
+        size        =   number of bytes of data in the buffer
+
+   Outputs
+        optr        =   pointer to output buffer
+                        the output buffer must be freed by the caller
+
+   The input data will be encoded into a simply printable form.
+   Control and other non-printable data will be escaped using the
+   following rules:
+
+   The following character escapes are explicitly supported:
+        \r  ASCII Carriage Return character (Decimal value 13)
+        \n  ASCII Linefeed character (Decimal value 10)
+        \f  ASCII Formfeed character (Decimal value 12)
+        \t  ASCII Horizontal Tab character (Decimal value 9)
+        \v  ASCII Vertical Tab character (Decimal value 11)
+        \b  ASCII Backspace character (Decimal value 8)
+        \\  ASCII Backslash character (Decimal value 92)
+        \'  ASCII Single Quote character (Decimal value 39)
+        \"  ASCII Double Quote character (Decimal value 34)
+        \?  ASCII Question Mark character (Decimal value 63)
+        \e  ASCII Escape character (Decimal value 27)
+     as well as octal character values of the form:
+        \n{n{n}} where each n is an octal digit (0-7)
+     and hext character values of the form:
+        \xh{h} where each h is a hex digit (0-9A-Fa-f)
+        
+*/
+
+char *sim_encode_quoted_string (const uint8 *iptr, uint32 size)
+{
+uint32 i;
+t_bool double_quote_found = FALSE;
+t_bool single_quote_found = FALSE;
+char quote = '"';
+char *tptr, *optr;
+
+optr = (char *)malloc (4*size + 3);
+if (optr == NULL)
+    return NULL;
+tptr = optr;
+for (i=0; i<size; i++)
+    switch ((char)iptr[i]) {
+        case '"':
+            double_quote_found = TRUE;
+            break;
+        case '\'':
+            single_quote_found = TRUE;
+            break;
+        }
+if (double_quote_found && (!single_quote_found))
+    quote = '\'';
+*tptr++ = quote;
+while (size--) {
+    switch (*iptr) {
+        case '\r': 
+            *tptr++ = '\\'; *tptr++ = 'r'; break;
+        case '\n':
+            *tptr++ = '\\'; *tptr++ = 'n'; break;
+        case '\f':
+            *tptr++ = '\\'; *tptr++ = 'f'; break;
+        case '\t':
+            *tptr++ = '\\'; *tptr++ = 't'; break;
+        case '\v':
+            *tptr++ = '\\'; *tptr++ = 'v'; break;
+        case '\b':
+            *tptr++ = '\\'; *tptr++ = 'b'; break;
+        case '\\':
+            *tptr++ = '\\'; *tptr++ = '\\'; break;
+        case '"':
+        case '\'':
+            if (quote == *iptr)
+                *tptr++ = '\\';
+        default:
+            if (sim_isprint (*iptr))
+                *tptr++ = *iptr;
+            else {
+                sprintf (tptr, "\\%03o", *iptr);
+                tptr += 4;
+                }
+            break;
+        }
+    ++iptr;
+    }
+*tptr++ = quote;
+*tptr++ = '\0';
+return optr;
+}
+
+void fprint_buffer_string (FILE *st, const uint8 *buf, uint32 size)
+{
+char *string;
+
+string = sim_encode_quoted_string (buf, size);
+fprintf (st, "%s", string);
+free (string);
+}
+
+
+/* Find_device          find device matching input string
+
+   Inputs:
+        cptr    =       pointer to input string
+   Outputs:
+        result  =       pointer to device
+*/
+
+DEVICE *find_dev (const char *cptr)
+{
+int32 i;
+DEVICE *dptr;
+
+if (cptr == NULL)
+    return NULL;
+for (i = 0; (dptr = sim_devices[i]) != NULL; i++) {
+    if ((strcmp (cptr, dptr->name) == 0) ||
+        (dptr->lname &&
+        (strcmp (cptr, dptr->lname) == 0)))
+        return dptr;
+    }
+for (i = 0; sim_internal_device_count && (dptr = sim_internal_devices[i]); ++i) {
+    if ((strcmp (cptr, dptr->name) == 0) ||
+        (dptr->lname &&
+        (strcmp (cptr, dptr->lname) == 0)))
+        return dptr;
+    }
+return NULL;
+}
+
+/* Find_unit            find unit matching input string
+
+   Inputs:
+        cptr    =       pointer to input string
+        uptr    =       pointer to unit pointer
+   Outputs:
+        result  =       pointer to device (null if no dev)
+        *iptr   =       pointer to unit (null if nx unit)
+
+*/
+
+DEVICE *find_unit (const char *cptr, UNIT **uptr)
+{
+uint32 i, u;
+const char *nptr;
+const char *tptr;
+t_stat r;
+DEVICE *dptr;
+
+if (uptr == NULL)                                       /* arg error? */
+    return NULL;
+*uptr = NULL;
+if ((dptr = find_dev (cptr))) {                         /* exact match? */
+    if (qdisable (dptr))                                /* disabled? */
+        return NULL;
+    *uptr = dptr->units;                                /* unit 0 */
+    return dptr;
+    }
+
+for (i = 0; (dptr = sim_devices[i]) != NULL; i++) {     /* base + unit#? */
+    if (dptr->numunits &&                               /* any units? */
+        (((nptr = dptr->name) &&
+          (strncmp (cptr, nptr, strlen (nptr)) == 0)) ||
+         ((nptr = dptr->lname) &&
+          (strncmp (cptr, nptr, strlen (nptr)) == 0)))) {
+        tptr = cptr + strlen (nptr);
+        if (sim_isdigit (*tptr)) {
+            if (qdisable (dptr))                        /* disabled? */
+                return NULL;
+            u = (uint32) get_uint (tptr, 10, dptr->numunits - 1, &r);
+            if (r != SCPE_OK)                           /* error? */
+                *uptr = NULL;
+            else *uptr = dptr->units + u;
+            return dptr;
+            }
+        }
+    }
+return NULL;
+}
+
+/* sim_register_internal_device   Add device to internal device list
+
+   Inputs:
+        dptr    =       pointer to device
+*/
+
+t_stat sim_register_internal_device (DEVICE *dptr)
+{
+uint32 i;
+
+for (i = 0; (sim_devices[i] != NULL); i++)
+    if (sim_devices[i] == dptr)
+        return SCPE_OK;
+for (i = 0; i < sim_internal_device_count; i++)
+    if (sim_internal_devices[i] == dptr)
+        return SCPE_OK;
+++sim_internal_device_count;
+sim_internal_devices = (DEVICE **)realloc(sim_internal_devices, (sim_internal_device_count+1)*sizeof(*sim_internal_devices));
+sim_internal_devices[sim_internal_device_count-1] = dptr;
+sim_internal_devices[sim_internal_device_count] = NULL;
+return SCPE_OK;
+}
+
+/* Find_dev_from_unit   find device for unit
+
+   Inputs:
+        uptr    =       pointer to unit
+   Outputs:
+        result  =       pointer to device
+*/
+
+DEVICE *find_dev_from_unit (UNIT *uptr)
+{
+DEVICE *dptr;
+uint32 i, j;
+
+if (uptr == NULL)
+    return NULL;
+for (i = 0; (dptr = sim_devices[i]) != NULL; i++) {
+    for (j = 0; j < dptr->numunits; j++) {
+        if (uptr == (dptr->units + j))
+            return dptr;
+        }
+    }
+for (i = 0; i<sim_internal_device_count; i++) {
+    dptr = sim_internal_devices[i];
+    for (j = 0; j < dptr->numunits; j++) {
+        if (uptr == (dptr->units + j))
+            return dptr;
+        }
+    }
+return NULL;
+}
+
+/* Test for disabled device */
+
+t_bool qdisable (DEVICE *dptr)
+{
+return (dptr->flags & DEV_DIS? TRUE: FALSE);
+}
+
+/* find_reg_glob        find globally unique register
+
+   Inputs:
+        cptr    =       pointer to input string
+        optr    =       pointer to output pointer (can be null)
+        gdptr   =       pointer to global device
+   Outputs:
+        result  =       pointer to register, NULL if error
+        *optr   =       pointer to next character in input string
+        *gdptr  =       pointer to device where found
+*/
+
+REG *find_reg_glob (CONST char *cptr, CONST char **optr, DEVICE **gdptr)
+{
+int32 i;
+DEVICE *dptr;
+REG *rptr, *srptr = NULL;
+
+*gdptr = NULL;
+for (i = 0; (dptr = sim_devices[i]) != 0; i++) {        /* all dev */
+    if (dptr->flags & DEV_DIS)                          /* skip disabled */
+        continue;
+    if ((rptr = find_reg (cptr, optr, dptr))) {         /* found? */
+        if (srptr)                                      /* ambig? err */
+            return NULL;
+        srptr = rptr;                                   /* save reg */
+        *gdptr = dptr;                                  /* save unit */
+        }
+    }
+return srptr;
+}
+
+/* find_reg             find register matching input string
+
+   Inputs:
+        cptr    =       pointer to input string
+        optr    =       pointer to output pointer (can be null)
+        dptr    =       pointer to device
+   Outputs:
+        result  =       pointer to register, NULL if error
+        *optr   =       pointer to next character in input string
+*/
+
+REG *find_reg (CONST char *cptr, CONST char **optr, DEVICE *dptr)
+{
+CONST char *tptr;
+REG *rptr;
+size_t slnt;
+
+if ((cptr == NULL) || (dptr == NULL) || (dptr->registers == NULL))
+    return NULL;
+tptr = cptr;
+do {
+    tptr++;
+    } while (sim_isalnum (*tptr) || (*tptr == '*') || (*tptr == '_') || (*tptr == '.'));
+slnt = tptr - cptr;
+for (rptr = dptr->registers; rptr->name != NULL; rptr++) {
+    if ((slnt == strlen (rptr->name)) &&
+        (strncmp (cptr, rptr->name, slnt) == 0)) {
+        if (optr != NULL)
+            *optr = tptr;
+        return rptr;
+        }
+    }
+return NULL;
+}
+
+/* get_switches         get switches from input string
+
+   Inputs:
+        cptr    =       pointer to input string
+   Outputs:
+        sw      =       switch bit mask
+                        0 if no switches, -1 if error
+*/
+
+int32 get_switches (const char *cptr)
+{
+int32 sw;
+
+if (*cptr != '-')
+    return 0;
+sw = 0;
+for (cptr++; (sim_isspace (*cptr) == 0) && (*cptr != 0); cptr++) {
+    if (sim_isalpha (*cptr) == 0)
+        return -1;
+    sw = sw | SWMASK (toupper (*cptr));
+    }
+return sw;
+}
+
+/* get_sim_sw           accumulate sim_switches
+
+   Inputs:
+        cptr    =       pointer to input string
+   Outputs:
+        ptr     =       pointer to first non-string glyph
+                        NULL if error
+*/
+
+CONST char *get_sim_sw (CONST char *cptr)
+{
+int32 lsw;
+char gbuf[CBUFSIZE];
+
+while (*cptr == '-') {                                  /* while switches */
+    cptr = get_glyph (cptr, gbuf, 0);                   /* get switch glyph */
+    lsw = get_switches (gbuf);                          /* parse */
+    if (lsw <= 0)                                       /* invalid? */
+        return NULL;
+    sim_switches = sim_switches | lsw;                  /* accumulate */
+    }
+return cptr;
+}
+
+/* get_sim_opt          get simulator command options
+
+   Inputs:
+        opt     =       command options
+        cptr    =       pointer to input string
+   Outputs:
+        ptr     =       pointer to next glypsh, NULL if error
+        *stat   =       error status
+*/
+
+CONST char *get_sim_opt (int32 opt, CONST char *cptr, t_stat *st)
+{
+int32 t;
+char gbuf[CBUFSIZE];
+CONST char *svptr;
+DEVICE *tdptr;
+UNIT *tuptr;
+
+sim_switches = 0;                                       /* no switches */
+sim_ofile = NULL;                                       /* no output file */
+sim_schrptr = NULL;                                     /* no search */
+sim_schaptr = NULL;                                     /* no search */
+sim_stabr.logic = sim_staba.logic = SCH_OR;             /* default search params */
+sim_stabr.boolop = sim_staba.boolop = SCH_GE;
+sim_stabr.count = 1;
+sim_stabr.mask = (t_value *)realloc (sim_stabr.mask, sim_emax * sizeof(*sim_stabr.mask));
+memset (sim_stabr.mask, 0, sim_emax * sizeof(*sim_stabr.mask));
+sim_stabr.comp = (t_value *)realloc (sim_stabr.comp, sim_emax * sizeof(*sim_stabr.comp));
+memset (sim_stabr.comp, 0, sim_emax * sizeof(*sim_stabr.comp));
+sim_staba.count = sim_emax;
+sim_staba.mask = (t_value *)realloc (sim_staba.mask, sim_emax * sizeof(*sim_staba.mask));
+memset (sim_staba.mask, 0, sim_emax * sizeof(*sim_staba.mask));
+sim_staba.comp = (t_value *)realloc (sim_staba.comp, sim_emax * sizeof(*sim_staba.comp));
+memset (sim_staba.comp, 0, sim_emax * sizeof(*sim_staba.comp));
+sim_dfdev = sim_dflt_dev;
+sim_dfunit = sim_dfdev->units;
+sim_opt_out = 0;                                        /* no options yet */
+*st = SCPE_OK;
+while (*cptr) {                                         /* loop through modifiers */
+    svptr = cptr;                                       /* save current position */
+    if ((opt & CMD_OPT_OF) && (*cptr == '@')) {         /* output file spec? */
+        if (sim_ofile) {                                /* already got one? */
+            fclose (sim_ofile);                         /* one per customer */
+            *st = SCPE_ARG;
+            return NULL;
+            }
+        cptr = get_glyph (cptr + 1, gbuf, 0);
+        sim_ofile = sim_fopen (gbuf, "a");              /* open for append */
+        if (sim_ofile == NULL) {                        /* open failed? */
+            *st = SCPE_OPENERR;
+            return NULL;
+            }
+        sim_opt_out |= CMD_OPT_OF;                      /* got output file */
+        continue;
+        }
+    cptr = get_glyph (cptr, gbuf, 0);
+    if ((t = get_switches (gbuf)) != 0) {               /* try for switches */
+        if (t < 0) {                                    /* err if bad switch */
+            *st = SCPE_INVSW;
+            return NULL;
+            }
+        sim_switches = sim_switches | t;                /* or in new switches */
+        }
+    else if ((opt & CMD_OPT_SCH) &&                     /* if allowed, */
+        get_rsearch (gbuf, sim_dfdev->dradix, &sim_stabr)) { /* try for search */
+        sim_schrptr = &sim_stabr;                       /* set search */
+        sim_schaptr = get_asearch (gbuf, sim_dfdev->dradix, &sim_staba);/* populate memory version of the same expression */
+        sim_opt_out |= CMD_OPT_SCH;                     /* got search */
+        }
+    else if ((opt & CMD_OPT_DFT) &&                     /* default allowed? */
+        ((sim_opt_out & CMD_OPT_DFT) == 0) &&           /* none yet? */
+        (tdptr = find_unit (gbuf, &tuptr)) &&           /* try for default */
+        (tuptr != NULL)) {
+        sim_dfdev = tdptr;                              /* set as default */
+        sim_dfunit = tuptr;
+        sim_opt_out |= CMD_OPT_DFT;                     /* got default */
+        }
+    else return svptr;                                  /* not rec, break out */
+    }
+return cptr;
+}
+
+/* put_switches         put switches into string
+
+   Inputs:
+        buf     =       pointer to string buffer
+        bufsize =       size of string buffer
+        sw      =       switch bit mask
+   Outputs:
+        buf     =       buffer with switches converted to text
+*/
+
+const char *put_switches (char *buf, size_t bufsize, uint32 sw)
+{
+char *optr = buf;
+int32 bit;
+
+memset (buf, 0, bufsize);
+if ((sw == 0) || (bufsize < 3))
+    return buf;
+--bufsize;                          /* leave room for terminating NUL */
+*optr++ = '-';
+for (bit=0; bit <= ('Z'-'A'); bit++)
+    if (sw & (1 << bit))
+        if ((size_t)(optr - buf) < bufsize)
+            *optr++ = 'A' + bit;
+return buf;
+}
+
+
+/* Match file extension
+
+   Inputs:
+        fnam    =       file name
+        ext     =       extension, without period
+   Outputs:
+        cp      =       pointer to final '.' if match, NULL if not
+*/
+
+CONST char *match_ext (CONST char *fnam, const char *ext)
+{
+CONST char *pptr, *fptr;
+const char *eptr;
+
+if ((fnam == NULL) || (ext == NULL))                    /* bad arguments? */
+     return NULL;
+pptr = strrchr (fnam, '.');                             /* find last . */
+if (pptr) {                                             /* any? */
+    for (fptr = pptr + 1, eptr = ext;                   /* match characters */
+#if defined (VMS)                                       /* VMS: stop at ; or null */
+    (*fptr != 0) && (*fptr != ';');
+#else
+    *fptr != 0;                                         /* others: stop at null */
+#endif
+    fptr++, eptr++) {
+        if (toupper (*fptr) != toupper (*eptr))
+            return NULL;
+        }
+    if (*eptr != 0)                                     /* ext exhausted? */
+        return NULL;
+    }
+return pptr;
+}
+
+/* Get register search specification
+
+   Inputs:
+        cptr    =       pointer to input string
+        radix   =       radix for numbers
+        schptr =        pointer to search table
+   Outputs:
+        return =        NULL if error
+                        schptr if valid search specification
+*/
+
+SCHTAB *get_rsearch (CONST char *cptr, int32 radix, SCHTAB *schptr)
+{
+int32 c, logop, cmpop;
+t_value logval, cmpval;
+const char *sptr;
+CONST char *tptr;
+const char logstr[] = "|&^", cmpstr[] = "=!><";
+
+logval = cmpval = 0;
+if (*cptr == 0)                                         /* check for clause */
+    return NULL;
+for (logop = cmpop = -1; (c = *cptr++); ) {             /* loop thru clauses */
+    if ((sptr = strchr (logstr, c))) {                  /* check for mask */
+        logop = (int32)(sptr - logstr);
+        logval = strtotv (cptr, &tptr, radix);
+        if (cptr == tptr)
+            return NULL;
+        cptr = tptr;
+        }
+    else if ((sptr = strchr (cmpstr, c))) {             /* check for boolop */
+        cmpop = (int32)(sptr - cmpstr);
+        if (*cptr == '=') {
+            cmpop = cmpop + strlen (cmpstr);
+            cptr++;
+            }
+        cmpval = strtotv (cptr, &tptr, radix);
+        if (cptr == tptr)
+            return NULL;
+        cptr = tptr;
+        }
+    else return NULL;
+    }                                                   /* end for */
+if (schptr->count != 1) {
+    free (schptr->mask);
+    schptr->mask = (t_value *)calloc (sim_emax, sizeof(*schptr->mask));
+    free (schptr->comp);
+    schptr->comp = (t_value *)calloc (sim_emax, sizeof(*schptr->comp));
+    }
+if (logop >= 0) {
+    schptr->logic = logop;
+    schptr->mask[0] = logval;
+    }
+if (cmpop >= 0) {
+    schptr->boolop = cmpop;
+    schptr->comp[0] = cmpval;
+    }
+schptr->count = 1;
+return schptr;
+}
+
+/* Get memory search specification
+
+   Inputs:
+        cptr    =       pointer to input string
+        radix   =       radix for numbers
+        schptr =        pointer to search table
+   Outputs:
+        return =        NULL if error
+                        schptr if valid search specification
+*/
+
+SCHTAB *get_asearch (CONST char *cptr, int32 radix, SCHTAB *schptr)
+{
+int32 c, logop, cmpop;
+t_value *logval, *cmpval;
+t_stat reason;
+CONST char *ocptr = cptr;
+const char *sptr;
+char gbuf[CBUFSIZE];
+const char logstr[] = "|&^", cmpstr[] = "=!><";
+
+if (*cptr == 0)                                         /* check for clause */
+    return NULL;
+logval = (t_value *)calloc (sim_emax, sizeof(*logval));
+cmpval = (t_value *)calloc (sim_emax, sizeof(*cmpval));
+for (logop = cmpop = -1; (c = *cptr++); ) {             /* loop thru clauses */
+    if ((sptr = strchr (logstr, c))) {                  /* check for mask */
+        logop = (int32)(sptr - logstr);
+        cptr = get_glyph (cptr, gbuf, 0);
+        reason = parse_sym (gbuf, 0, sim_dfunit, logval, sim_switches);
+        if (reason > 0) {
+            free (logval);
+            free (cmpval);
+            return get_rsearch (ocptr, radix, schptr);
+            }
+        }
+    else if ((sptr = strchr (cmpstr, c))) {             /* check for boolop */
+        cmpop = (int32)(sptr - cmpstr);
+        if (*cptr == '=') {
+            cmpop = cmpop + strlen (cmpstr);
+            cptr++;
+            }
+        cptr = get_glyph (cptr, gbuf, 0);
+        reason = parse_sym (gbuf, 0, sim_dfunit, cmpval, sim_switches);
+        if (reason > 0) {
+            free (logval);
+            free (cmpval);
+            return get_rsearch (ocptr, radix, schptr);
+            }
+        }
+    else {
+        free (logval);
+        free (cmpval);
+        return NULL;
+        }
+    }                                                   /* end for */
+if (schptr->count != (1 - reason)) {
+    schptr->count = 1 - reason;
+    free (schptr->mask);
+    schptr->mask = (t_value *)calloc (sim_emax, sizeof(*schptr->mask));
+    free (schptr->comp);
+    schptr->comp = (t_value *)calloc (sim_emax, sizeof(*schptr->comp));
+    }
+if (logop >= 0) {
+    schptr->logic = logop;
+    free (schptr->mask);
+    schptr->mask = logval;
+    }
+else {
+    free (logval);
+    }
+if (cmpop >= 0) {
+    schptr->boolop = cmpop;
+    free (schptr->comp);
+    schptr->comp = cmpval;
+    }
+else {
+    free (cmpval);
+    }
+return schptr;
+}
+
+/* Test value against search specification
+
+   Inputs:
+        val    =        value list to test
+        schptr =        pointer to search table
+   Outputs:
+        return =        1 if value passes search criteria, 0 if not
+*/
+
+int32 test_search (t_value *values, SCHTAB *schptr)
+{
+t_value *val = NULL;
+int32 i, updown;
+int32 ret = 0;
+
+if (schptr == NULL)
+    return ret;
+
+val = (t_value *)malloc (schptr->count * sizeof (*values));
+
+for (i=0; i<(int32)schptr->count; i++) {
+    val[i] = values[i];
+    switch (schptr->logic) {                            /* case on logical */
+
+        case SCH_OR:
+            val[i] = val[i] | schptr->mask[i];
+            break;
+
+        case SCH_AND:
+            val[i] = val[i] & schptr->mask[i];
+            break;
+
+        case SCH_XOR:
+            val[i] = val[i] ^ schptr->mask[i];
+            break;
+            }
+    }
+
+ret = 1;
+if (1) {    /* Little Endian VM */
+    updown = -1;
+    i=schptr->count-1;
+    }
+else {      /* Big Endian VM */
+    updown = 1;
+    i=0;
+    }
+for (; (i>=0) && (i<(int32)schptr->count) && ret; i += updown) {
+    switch (schptr->boolop) {                           /* case on comparison */
+
+        case SCH_E: case SCH_EE:
+            if (val[i] != schptr->comp[i])
+                ret = 0;
+            break;
+
+        case SCH_N: case SCH_NE:
+            if (val[i] != schptr->comp[i])
+                ret = 0;
+            break;
+
+        case SCH_G:
+            if (val[i] <= schptr->comp[i])
+                ret = 0;
+            break;
+
+        case SCH_GE:
+            if (val[i] < schptr->comp[i])
+                ret = 0;
+            break;
+
+        case SCH_L:
+            if (val[i] >= schptr->comp[i])
+                ret = 0;
+            break;
+
+        case SCH_LE:
+            if (val[i] > schptr->comp[i])
+                ret = 0;
+            break;
+        }
+    }
+free (val);
+return ret;
+}
+
+/* Radix independent input/output package
+
+   strtotv - general radix input routine
+
+   Inputs:
+        inptr   =       string to convert
+        endptr  =       pointer to first unconverted character
+        radix   =       radix for input
+   Outputs:
+        value   =       converted value
+
+   On an error, the endptr will equal the inptr.
+*/
+
+t_value strtotv (CONST char *inptr, CONST char **endptr, uint32 radix)
+{
+int32 nodigit;
+t_value val;
+uint32 c, digit;
+
+*endptr = inptr;                                        /* assume fails */
+if ((radix < 2) || (radix > 36))
+    return 0;
+while (sim_isspace (*inptr))                            /* bypass white space */
+    inptr++;
+val = 0;
+nodigit = 1;
+for (c = *inptr; sim_isalnum(c); c = *++inptr) {        /* loop through char */
+    if (sim_islower (c))
+        c = toupper (c);
+    if (sim_isdigit (c))                                /* digit? */
+        digit = c - (uint32) '0';
+    else if (radix <= 10)                               /* stop if not expected */
+        break;
+    else digit = c + 10 - (uint32) 'A';                 /* convert letter */
+    if (digit >= radix)                                 /* valid in radix? */
+        return 0;
+    val = (val * radix) + digit;                        /* add to value */
+    nodigit = 0;
+    }
+if (nodigit)                                            /* no digits? */
+    return 0;
+*endptr = inptr;                                        /* result pointer */
+return val;
+}
+
+/* fprint_val - general radix printing routine
+
+   Inputs:
+        stream  =       stream designator
+        val     =       value to print
+        radix   =       radix to print
+        width   =       width to print
+        format  =       leading zeroes format
+   Outputs:
+        status  =       error status
+        if stream is NULL, returns length of output that would
+        have been generated.
+*/
+
+t_stat sprint_val (char *buffer, t_value val, uint32 radix,
+    uint32 width, uint32 format)
+{
+#define MAX_WIDTH ((int) ((CHAR_BIT * sizeof (t_value) * 4 + 3)/3))
+t_value owtest, wtest;
+int32 d, digit, ndigits, commas = 0;
+char dbuf[MAX_WIDTH + 1];
+
+for (d = 0; d < MAX_WIDTH; d++)
+    dbuf[d] = (format == PV_RZRO)? '0': ' ';
+dbuf[MAX_WIDTH] = 0;
+d = MAX_WIDTH;
+do {
+    d = d - 1;
+    digit = (int32) (val % radix);
+    val = val / radix;
+    dbuf[d] = (char)((digit <= 9)? '0' + digit: 'A' + (digit - 10));
+    } while ((d > 0) && (val != 0));
+
+switch (format) {
+    case PV_LEFT:
+        break;
+    case PV_RCOMMA:
+        for (digit = 0; digit < MAX_WIDTH; digit++)
+            if (dbuf[digit] != ' ')
+                break;
+        ndigits = MAX_WIDTH - digit;
+        commas = (ndigits - 1)/3;
+        for (digit=0; digit<ndigits-3; digit++)
+            dbuf[MAX_WIDTH + (digit - ndigits) - (ndigits - digit - 1)/3] = dbuf[MAX_WIDTH + (digit - ndigits)];
+        for (digit=1; digit<=commas; digit++)
+            dbuf[MAX_WIDTH - (digit * 4)] = ',';
+        d = d - commas;
+        if (width > MAX_WIDTH) {
+            if (!buffer)
+                return width;
+            sprintf (buffer, "%*s", -((int)width), dbuf);
+            return SCPE_OK;
+            }
+        else
+            if (width > 0)
+                d = MAX_WIDTH - width;
+        break;
+    case PV_RZRO:
+    case PV_RSPC:
+        wtest = owtest = radix;
+        ndigits = 1;
+        while ((wtest < width_mask[width]) && (wtest >= owtest)) {
+            owtest = wtest;
+            wtest = wtest * radix;
+            ndigits = ndigits + 1;
+            }
+        if ((MAX_WIDTH - (ndigits + commas)) < d)
+            d = MAX_WIDTH - (ndigits + commas);
+        break;
+    }
+if (!buffer)
+    return strlen(dbuf+d);
+*buffer = '\0';
+if (width < strlen(dbuf+d))
+    return SCPE_IOERR;
+strcpy(buffer, dbuf+d);
+return SCPE_OK;
+}
+
+t_stat fprint_val (FILE *stream, t_value val, uint32 radix,
+    uint32 width, uint32 format)
+{
+char dbuf[MAX_WIDTH + 1];
+
+if (!stream)
+    return sprint_val (NULL, val, radix, width, format);
+if (width > MAX_WIDTH)
+    width = MAX_WIDTH;
+sprint_val (dbuf, val, radix, width, format);
+if (Fprintf (stream, "%s", dbuf) < 0)
+    return SCPE_IOERR;
+return SCPE_OK;
+}
+
+t_stat sim_print_val (t_value val, uint32 radix,
+    uint32 width, uint32 format)
+{
+char dbuf[MAX_WIDTH + 1];
+
+if (width > MAX_WIDTH)
+    width = MAX_WIDTH;
+sprint_val (dbuf, val, radix, width, format);
+if (fputs (dbuf, stdout) == EOF)
+    return SCPE_IOERR;
+if (sim_log && (sim_log != stdout))
+    if (fputs (dbuf, sim_log) == EOF)
+        return SCPE_IOERR;
+if (sim_deb && (sim_deb != stdout))
+    if (fputs (dbuf, sim_deb) == EOF)
+        return SCPE_IOERR;
+return SCPE_OK;
+}
+
+const char *sim_fmt_secs (double seconds)
+{
+static char buf[60];
+char frac[16] = "";
+const char *sign = "";
+double val = seconds;
+double days, hours, mins, secs, msecs, usecs;
+
+if (val == 0.0)
+    return "";
+if (val < 0.0) {
+    sign = "-";
+    val = -val;
+    }
+days = floor (val / (24.0*60.0*60.0));
+val -= (days * 24.0*60.0*60.0);
+hours = floor (val / (60.0*60.0));
+val -= (hours * 60.0 * 60.0);
+mins = floor (val / 60.0);
+val -= (mins * 60.0);
+secs = floor (val);
+val -= secs;
+val *= 1000.0;
+msecs = floor (val);
+val -= msecs;
+val *= 1000.0;
+usecs = floor (val+0.5);
+if (usecs == 1000.0) {
+    usecs = 0.0;
+    msecs += 1;
+    }
+if ((msecs > 0.0) || (usecs > 0.0)) {
+    sprintf (frac, ".%03.0f%03.0f", msecs, usecs);
+    while (frac[strlen (frac) - 1] == '0')
+        frac[strlen (frac) - 1] = '\0';
+    if (strlen (frac) == 1)
+        frac[0] = '\0';
+    }
+if (days > 0)
+    sprintf (buf, "%s%.0f day%s %02.0f:%02.0f:%02.0f%s hour%s", sign, days, (days != 1)? "s" : "", hours, mins, secs, frac, (days == 1) ? "s" : "");
+else
+    if (hours > 0)
+        sprintf (buf, "%s%.0f:%02.0f:%02.0f%s hour", sign, hours, mins, secs, frac);
+    else
+        if (mins > 0)
+            sprintf (buf, "%s%.0f:%02.0f%s minute", sign, mins, secs, frac);
+        else
+            if (secs > 0)
+                sprintf (buf, "%s%.0f%s second", sign, secs, frac);
+            else
+                if (msecs > 0) {
+                    if (usecs > 0)
+                        sprintf (buf, "%s%.0f.%s msec", sign, msecs, frac+4);
+                    else
+                        sprintf (buf, "%s%.0f msec", sign, msecs);
+                    }
+                else
+                    sprintf (buf, "%s%.0f usec", sign, usecs);
+if (0 != strncmp ("1 ", buf, 2))
+    strcpy (&buf[strlen (buf)], "s");
+return buf;
+}
+
+const char *sim_fmt_numeric (double number)
+{
+static char buf[60];
+char tmpbuf[60];
+size_t len;
+uint32 c;
+char *p;
+
+sprintf (tmpbuf, "%.0f", number);
+len = strlen (tmpbuf);
+for (c=0, p=buf; c < len; c++) {
+    if ((c > 0) && 
+        (sim_isdigit (tmpbuf[c])) && 
+        (0 == ((len - c) % 3)))
+        *(p++) = ',';
+    *(p++) = tmpbuf[c];
+    }
+*p = '\0';
+return buf;
+}
+
+/* Event queue package
+
+        sim_activate            add entry to event queue
+        sim_activate_abs        add entry to event queue even if event already scheduled
+        sim_activate_notbefore  add entry to event queue even if event already scheduled
+                                but not before the specified time
+        sim_activate_after      add entry to event queue after a specified amount of wall time
+        sim_cancel              remove entry from event queue
+        sim_process_event       process entries on event queue
+        sim_is_active           see if entry is on event queue
+        sim_activate_time       return time until activation
+        sim_atime               return absolute time for an entry
+        sim_gtime               return global time
+        sim_qcount              return event queue entry count
+
+   Asynchronous events are set up by queueing a unit data structure
+   to the event queue with a timeout (in simulator units, relative
+   to the current time).  Each simulator 'times' these events by
+   counting down interval counter sim_interval.  When this reaches
+   zero the simulator calls sim_process_event to process the event
+   and to see if further events need to be processed, or sim_interval
+   reset to count the next one.
+
+   The event queue is maintained in clock order; entry timeouts are
+   RELATIVE to the time in the previous entry.
+
+   sim_process_event - process event
+
+   Inputs:
+        none
+   Outputs:
+        reason  =       reason code returned by any event processor,
+                        or 0 (SCPE_OK) if no exceptions
+*/
+
+t_stat sim_process_event (void)
+{
+UNIT *uptr;
+t_stat reason;
+
+if (stop_cpu)                                           /* stop CPU? */
+    return SCPE_STOP;
+AIO_UPDATE_QUEUE;
+UPDATE_SIM_TIME;                                        /* update sim time */
+
+if (sim_clock_queue == QUEUE_LIST_END) {                /* queue empty? */
+    sim_interval = noqueue_time = NOQUEUE_WAIT;         /* flag queue empty */
+    sim_debug (SIM_DBG_EVENT, sim_dflt_dev, "Queue Empty New Interval = %d\n", sim_interval);
+    return SCPE_OK;
+    }
+sim_processing_event = TRUE;
+do {
+    uptr = sim_clock_queue;                             /* get first */
+    sim_clock_queue = uptr->next;                       /* remove first */
+    uptr->next = NULL;                                  /* hygiene */
+    uptr->time = 0;
+    if (sim_clock_queue != QUEUE_LIST_END)
+        sim_interval = sim_clock_queue->time;
+    else
+        sim_interval = noqueue_time = NOQUEUE_WAIT;
+    sim_debug (SIM_DBG_EVENT, sim_dflt_dev, "Processing Event for %s\n", sim_uname (uptr));
+    AIO_EVENT_BEGIN(uptr);
+    if (uptr->usecs_remaining)
+        reason = sim_timer_activate_after (uptr, uptr->usecs_remaining);
+    else {
+        if (uptr->action != NULL)
+            reason = uptr->action (uptr);
+        else
+            reason = SCPE_OK;
+        }
+    AIO_EVENT_COMPLETE(uptr, reason);
+    } while ((reason == SCPE_OK) && 
+             (sim_interval <= 0) && 
+             (sim_clock_queue != QUEUE_LIST_END) &&
+             (!stop_cpu));
+
+if (sim_clock_queue == QUEUE_LIST_END) {                /* queue empty? */
+    sim_interval = noqueue_time = NOQUEUE_WAIT;         /* flag queue empty */
+    sim_debug (SIM_DBG_EVENT, sim_dflt_dev, "Processing Queue Complete New Interval = %d\n", sim_interval);
+    }
+else
+    sim_debug (SIM_DBG_EVENT, sim_dflt_dev, "Processing Queue Complete New Interval = %d(%s)\n", sim_interval, sim_uname(sim_clock_queue));
+
+if ((reason == SCPE_OK) && stop_cpu)
+    reason = SCPE_STOP;
+sim_processing_event = FALSE;
+return reason;
+}
+
+/* sim_activate - activate (queue) event
+
+   Inputs:
+        uptr    =       pointer to unit
+        event_time =    relative timeout
+   Outputs:
+        reason  =       result (SCPE_OK if ok)
+*/
+
+t_stat sim_activate (UNIT *uptr, int32 event_time)
+{
+if (uptr->dynflags & UNIT_TMR_UNIT)
+    return sim_timer_activate (uptr, event_time);
+return _sim_activate (uptr, event_time);
+}
+
+t_stat _sim_activate (UNIT *uptr, int32 event_time)
+{
+UNIT *cptr, *prvptr;
+int32 accum;
+
+AIO_ACTIVATE (_sim_activate, uptr, event_time);
+if (sim_is_active (uptr))                               /* already active? */
+    return SCPE_OK;
+UPDATE_SIM_TIME;                                        /* update sim time */
+
+sim_debug (SIM_DBG_ACTIVATE, sim_dflt_dev, "Activating %s delay=%d\n", sim_uname (uptr), event_time);
+
+prvptr = NULL;
+accum = 0;
+for (cptr = sim_clock_queue; cptr != QUEUE_LIST_END; cptr = cptr->next) {
+    if (event_time < (accum + cptr->time))
+        break;
+    accum = accum + cptr->time;
+    prvptr = cptr;
+    }
+if (prvptr == NULL) {                                   /* insert at head */
+    cptr = uptr->next = sim_clock_queue;
+    sim_clock_queue = uptr;
+    }
+else {
+    cptr = uptr->next = prvptr->next;                   /* insert at prvptr */
+    prvptr->next = uptr;
+    }
+uptr->time = event_time - accum;
+if (cptr != QUEUE_LIST_END)
+    cptr->time = cptr->time - uptr->time;
+sim_interval = sim_clock_queue->time;
+return SCPE_OK;
+}
+
+/* sim_activate_abs - activate (queue) event even if event already scheduled
+
+   Inputs:
+        uptr    =       pointer to unit
+        event_time =    relative timeout
+   Outputs:
+        reason  =       result (SCPE_OK if ok)
+*/
+
+t_stat sim_activate_abs (UNIT *uptr, int32 event_time)
+{
+AIO_ACTIVATE (sim_activate_abs, uptr, event_time);
+sim_cancel (uptr);
+return _sim_activate (uptr, event_time);
+}
+
+/* sim_activate_notbefore - activate (queue) event even if event already scheduled
+                            but not before the specified time
+
+   Inputs:
+        uptr    =       pointer to unit
+        rtime   =       relative timeout
+   Outputs:
+        reason  =       result (SCPE_OK if ok)
+*/
+
+t_stat sim_activate_notbefore (UNIT *uptr, int32 rtime)
+{
+uint32 rtimenow, urtime = (uint32)rtime;
+
+AIO_ACTIVATE (sim_activate_notbefore, uptr, rtime);
+sim_cancel (uptr);
+rtimenow = sim_grtime();
+sim_cancel (uptr);
+if (0x80000000 <= urtime-rtimenow)
+    return _sim_activate (uptr, 0);
+else
+    return sim_activate (uptr, urtime-rtimenow);
+}
+
+/* sim_activate_after - activate (queue) event
+
+   Inputs:
+        uptr    =       pointer to unit
+        usec_delay =    relative timeout (in microseconds)
+   Outputs:
+        reason  =       result (SCPE_OK if ok)
+*/
+
+t_stat sim_activate_after_abs (UNIT *uptr, uint32 usec_delay)
+{
+return _sim_activate_after_abs (uptr, usec_delay);
+}
+
+t_stat sim_activate_after_abs_d (UNIT *uptr, double usec_delay)
+{
+return _sim_activate_after_abs (uptr, usec_delay);
+}
+
+t_stat _sim_activate_after_abs (UNIT *uptr, double usec_delay)
+{
+AIO_VALIDATE;                   /* Can't call asynchronously */
+sim_cancel (uptr);
+return _sim_activate_after (uptr, usec_delay);
+}
+
+t_stat sim_activate_after (UNIT *uptr, uint32 usec_delay)
+{
+return _sim_activate_after (uptr, (double)usec_delay);
+}
+
+t_stat sim_activate_after_d (UNIT *uptr, double usec_delay)
+{
+return _sim_activate_after (uptr, usec_delay);
+}
+
+t_stat _sim_activate_after (UNIT *uptr, double usec_delay)
+{
+AIO_VALIDATE;                   /* Can't call asynchronously */
+if (sim_is_active (uptr))                               /* already active? */
+    return SCPE_OK;
+return sim_timer_activate_after (uptr, usec_delay);
+}
+
+/* sim_cancel - cancel (dequeue) event
+
+   Inputs:
+        uptr    =       pointer to unit
+   Outputs:
+        reason  =       result (SCPE_OK if ok)
+
+*/
+
+t_stat sim_cancel (UNIT *uptr)
+{
+UNIT *cptr, *nptr;
+
+AIO_VALIDATE;
+if ((uptr->cancel) && uptr->cancel (uptr))
+    return SCPE_OK;
+if (uptr->dynflags & UNIT_TMR_UNIT)
+    sim_timer_cancel (uptr);
+AIO_CANCEL(uptr);
+AIO_UPDATE_QUEUE;
+if (sim_clock_queue == QUEUE_LIST_END)
+    return SCPE_OK;
+sim_debug (SIM_DBG_EVENT, sim_dflt_dev, "Canceling Event for %s\n", sim_uname(uptr));
+UPDATE_SIM_TIME;                                        /* update sim time */
+if (!sim_is_active (uptr))
+    return SCPE_OK;
+nptr = QUEUE_LIST_END;
+
+if (sim_clock_queue == uptr) {
+    nptr = sim_clock_queue = uptr->next;
+    uptr->next = NULL;                                  /* hygiene */
+    }
+else {
+    for (cptr = sim_clock_queue; cptr != QUEUE_LIST_END; cptr = cptr->next) {
+        if (cptr->next == uptr) {
+            nptr = cptr->next = uptr->next;
+            uptr->next = NULL;                          /* hygiene */
+            break;                                      /* end queue scan */
+            }
+        }
+    }
+if (nptr != QUEUE_LIST_END)
+    nptr->time += (uptr->next) ? 0 : uptr->time;
+if (!uptr->next)
+    uptr->time = 0;
+if (sim_clock_queue != QUEUE_LIST_END)
+    sim_interval = sim_clock_queue->time;
+else sim_interval = noqueue_time = NOQUEUE_WAIT;
+if (uptr->next) {
+    sim_printf ("Cancel failed for %s\n", sim_uname(uptr));
+    if (sim_deb)
+        fclose(sim_deb);
+    abort ();
+    }
+return SCPE_OK;
+}
+
+/* sim_is_active - test for entry in queue
+
+   Inputs:
+        uptr    =       pointer to unit
+   Outputs:
+        result =        TRUE if unit is busy, FALSE inactive
+*/
+
+t_bool sim_is_active (UNIT *uptr)
+{
+AIO_VALIDATE;
+AIO_UPDATE_QUEUE;
+return (((uptr->next) || AIO_IS_ACTIVE(uptr) || ((uptr->dynflags & UNIT_TMR_UNIT) ? sim_timer_is_active (uptr) : FALSE)) ? TRUE : FALSE);
+}
+
+/* sim_activate_time - return activation time
+
+   Inputs:
+        uptr    =       pointer to unit
+   Outputs:
+        result =        absolute activation time + 1, 0 if inactive
+*/
+
+int32 sim_activate_time (UNIT *uptr)
+{
+UNIT *cptr;
+int32 accum;
+
+AIO_VALIDATE;
+accum = sim_timer_activate_time (uptr);
+if (accum >= 0)
+    return accum;
+accum = 0;
+for (cptr = sim_clock_queue; cptr != QUEUE_LIST_END; cptr = cptr->next) {
+    if (cptr == sim_clock_queue) {
+        if (sim_interval > 0)
+            accum = accum + sim_interval;
+        }
+    else
+        accum = accum + cptr->time;
+    if (cptr == uptr)
+        return accum + 1 + (int32)((uptr->usecs_remaining * sim_timer_inst_per_sec ()) / 1000000.0);
+    }
+return 0;
+}
+
+double sim_activate_time_usecs (UNIT *uptr)
+{
+UNIT *cptr;
+int32 accum;
+double result;
+
+AIO_VALIDATE;
+result = sim_timer_activate_time_usecs (uptr);
+if (result >= 0)
+    return result;
+accum = 0;
+for (cptr = sim_clock_queue; cptr != QUEUE_LIST_END; cptr = cptr->next) {
+    if (cptr == sim_clock_queue) {
+        if (sim_interval > 0)
+            accum = accum + sim_interval;
+        }
+    else
+        accum = accum + cptr->time;
+    if (cptr == uptr)
+        return 1.0 + uptr->usecs_remaining + ((1000000.0 * accum) / sim_timer_inst_per_sec ());
+    }
+return 0.0;
+}
+
+/* sim_gtime - return global time
+   sim_grtime - return global time with rollover
+
+   Inputs: none
+   Outputs:
+        time    =       global time
+*/
+
+double sim_gtime (void)
+{
+if (AIO_MAIN_THREAD) {
+    UPDATE_SIM_TIME;
+    }
+return sim_time;
+}
+
+uint32 sim_grtime (void)
+{
+UPDATE_SIM_TIME;
+return sim_rtime;
+}
+
+/* sim_qcount - return queue entry count
+
+   Inputs: none
+   Outputs:
+        count   =       number of entries on the queue
+*/
+
+int32 sim_qcount (void)
+{
+int32 cnt;
+UNIT *uptr;
+
+cnt = 0;
+for (uptr = sim_clock_queue; uptr != QUEUE_LIST_END; uptr = uptr->next)
+    cnt++;
+return cnt;
+}
+
+/* Breakpoint package.  This module replaces the VM-implemented one
+   instruction breakpoint capability.
+
+   Breakpoints are stored in table sim_brk_tab, which is ordered by address for
+   efficient binary searching.  A breakpoint consists of a six entry structure:
+
+        addr                    address of the breakpoint
+        type                    types of breakpoints set on the address
+                                a bit mask representing letters A-Z
+        cnt                     number of iterations before breakp is taken
+        action                  pointer command string to be executed
+                                when break is taken
+        next                    list of other breakpoints with the same addr specifier
+        time_fired              array of when this breakpoint was fired for each class
+
+   sim_brk_summ is a summary of the types of breakpoints that are currently set (it
+   is the bitwise OR of all the type fields).  A simulator need only check for
+   a breakpoint of type X if bit SWMASK('X') is set in sim_brk_summ.
+
+   The package contains the following public routines:
+
+        sim_brk_init            initialize
+        sim_brk_set             set breakpoint
+        sim_brk_clr             clear breakpoint
+        sim_brk_clrall          clear all breakpoints
+        sim_brk_show            show breakpoint
+        sim_brk_showall         show all breakpoints
+        sim_brk_test            test for breakpoint
+        sim_brk_npc             PC has been changed
+        sim_brk_getact          get next action
+        sim_brk_clract          clear pending actions
+
+   Initialize breakpoint system.
+*/
+
+t_stat sim_brk_init (void)
+{
+int32 i;
+
+for (i=0; i<sim_brk_lnt; i++) {
+    BRKTAB *bp = sim_brk_tab[i];
+
+    while (bp) {
+        BRKTAB *bpt = bp->next;
+
+        free (bp->act);
+        free (bp);
+        bp = bpt;
+        }
+    }
+memset (sim_brk_tab, 0, sim_brk_lnt*sizeof (BRKTAB*));
+sim_brk_lnt = SIM_BRK_INILNT;
+sim_brk_tab = (BRKTAB **) realloc (sim_brk_tab, sim_brk_lnt*sizeof (BRKTAB*));
+if (sim_brk_tab == NULL)
+    return SCPE_MEM;
+memset (sim_brk_tab, 0, sim_brk_lnt*sizeof (BRKTAB*));
+sim_brk_ent = sim_brk_ins = 0;
+sim_brk_clract ();
+sim_brk_npc (0);
+return SCPE_OK;
+}
+
+/* Search for a breakpoint in the sorted breakpoint table */
+
+BRKTAB *sim_brk_fnd (t_addr loc)
+{
+int32 lo, hi, p;
+BRKTAB *bp;
+
+if (sim_brk_ent == 0) {                                 /* table empty? */
+    sim_brk_ins = 0;                                    /* insrt at head */
+    return NULL;                                        /* sch fails */
+    }
+lo = 0;                                                 /* initial bounds */
+hi = sim_brk_ent - 1;
+do {
+    p = (lo + hi) >> 1;                                 /* probe */
+    bp = sim_brk_tab[p];                                /* table addr */
+    if (loc == bp->addr) {                              /* match? */
+        sim_brk_ins = p;
+        return bp;
+        }
+    else if (loc < bp->addr)                            /* go down? p is upper */
+        hi = p - 1;
+    else lo = p + 1;                                    /* go up? p is lower */
+    } while (lo <= hi);
+if (loc < bp->addr)                                     /* insrt before or */
+    sim_brk_ins = p;
+else sim_brk_ins = p + 1;                               /* after last sch */
+return NULL;
+}
+
+BRKTAB *sim_brk_fnd_ex (t_addr loc, uint32 btyp, t_bool any_typ, uint32 spc)
+{
+BRKTAB *bp = sim_brk_fnd (loc);
+
+while (bp) {
+    if (any_typ ? ((bp->typ & btyp) && (bp->time_fired[spc] != sim_gtime())) : 
+                  (bp->typ == btyp))
+        return bp;
+    bp = bp->next;
+    }
+return bp;
+}
+
+/* Insert a breakpoint */
+
+BRKTAB *sim_brk_new (t_addr loc, uint32 btyp)
+{
+int32 i, t;
+BRKTAB *bp, **newp;
+
+if (sim_brk_ins < 0)
+    return NULL;
+if (sim_brk_ent >= sim_brk_lnt) {                       /* out of space? */
+    t = sim_brk_lnt + SIM_BRK_INILNT;                   /* new size */
+    newp = (BRKTAB **) calloc (t, sizeof (BRKTAB*));    /* new table */
+    if (newp == NULL)                                   /* can't extend */
+        return NULL;
+    memcpy (newp, sim_brk_tab, sim_brk_lnt * sizeof (*sim_brk_tab));/* copy table */
+    memset (newp + sim_brk_lnt, 0, SIM_BRK_INILNT * sizeof (*newp));/* zero new entries */
+    free (sim_brk_tab);                                 /* free old table */
+    sim_brk_tab = newp;                                 /* new base, lnt */
+    sim_brk_lnt = t;
+    }
+if ((sim_brk_ins == sim_brk_ent) ||
+    ((sim_brk_ins != sim_brk_ent) &&
+     (sim_brk_tab[sim_brk_ins]->addr != loc))) {        /* need to open a hole? */
+    for (i = sim_brk_ent; i > sim_brk_ins; --i)
+        sim_brk_tab[i] = sim_brk_tab[i - 1];
+    sim_brk_tab[sim_brk_ins] = NULL;
+    }
+bp = (BRKTAB *)calloc (1, sizeof (*bp));
+bp->next = sim_brk_tab[sim_brk_ins];
+sim_brk_tab[sim_brk_ins] = bp;
+if (bp->next == NULL)
+    sim_brk_ent += 1;
+bp->addr = loc;
+bp->typ = btyp;
+bp->cnt = 0;
+bp->act = NULL;
+for (i = 0; i < SIM_BKPT_N_SPC; i++)
+    bp->time_fired[i] = -1.0;
+return bp;
+}
+
+/* Set a breakpoint of type sw */
+
+t_stat sim_brk_set (t_addr loc, int32 sw, int32 ncnt, CONST char *act)
+{
+BRKTAB *bp;
+
+if ((sw == 0) || (sw == BRK_TYP_DYN_STEPOVER))
+    sw |= sim_brk_dflt;
+if (~sim_brk_types & sw) {
+    char gbuf[CBUFSIZE];
+
+    return sim_messagef (SCPE_NOFNC, "Unknown breakpoint type; %s\n", put_switches(gbuf, sizeof(gbuf), sw & ~sim_brk_types));
+    }
+if ((sw & BRK_TYP_DYN_ALL) && act)                      /* can't specify an action with a dynamic breakpoint */
+    return SCPE_ARG;
+bp = sim_brk_fnd (loc);                                 /* loc present? */
+if (!bp)                                                /* no, allocate */
+    bp = sim_brk_new (loc, sw);
+else {
+    while (bp && (bp->typ != sw))
+        bp = bp->next;
+    if (!bp)
+        bp = sim_brk_new (loc, sw);
+    }
+if (!bp)                                                /* still no? mem err */
+    return SCPE_MEM;
+bp->cnt = ncnt;                                         /* set count */
+if ((!(sw & BRK_TYP_DYN_ALL)) &&                        /* Not Dynamic and */
+    (bp->act != NULL) && (act != NULL)) {               /* replace old action? */
+    free (bp->act);                                     /* deallocate */
+    bp->act = NULL;                                     /* now no action */
+    }
+if ((act != NULL) && (*act != 0)) {                     /* new action? */
+    char *newp = (char *) calloc (CBUFSIZE+1, sizeof (char)); /* alloc buf */
+    if (newp == NULL)                                   /* mem err? */
+        return SCPE_MEM;
+    strncpy (newp, act, CBUFSIZE);                      /* copy action */
+    bp->act = newp;                                     /* set pointer */
+    }
+sim_brk_summ = sim_brk_summ | (sw & ~BRK_TYP_TEMP);
+return SCPE_OK;
+}
+
+/* Clear a breakpoint */
+
+t_stat sim_brk_clr (t_addr loc, int32 sw)
+{
+BRKTAB *bpl, *bp = sim_brk_fnd (loc);
+int32 i;
+
+if (!bp)                                                /* not there? ok */
+    return SCPE_OK;
+if (sw == 0)
+    sw = SIM_BRK_ALLTYP;
+
+while (bp) {
+    if (bp->typ == (bp->typ & sw)) {
+        free (bp->act);                                 /* deallocate action */
+        if (bp == sim_brk_tab[sim_brk_ins])
+            bpl = sim_brk_tab[sim_brk_ins] = bp->next;
+        else
+            bpl->next = bp->next;
+        free (bp);
+        bp = bpl;
+        }
+    else {
+        bpl = bp;
+        bp = bp->next;
+        }
+    }
+if (sim_brk_tab[sim_brk_ins] == NULL) {                 /* erased entry */
+    sim_brk_ent = sim_brk_ent - 1;                      /* decrement count */
+    for (i = sim_brk_ins; i < sim_brk_ent; i++)         /* shuffle remaining entries */
+        sim_brk_tab[i] = sim_brk_tab[i+1];
+    }
+sim_brk_summ = 0;                                       /* recalc summary */
+for (i = 0; i < sim_brk_ent; i++) {
+    bp = sim_brk_tab[i];
+    while (bp) {
+        sim_brk_summ |= (bp->typ & ~BRK_TYP_TEMP);
+        bp = bp->next;
+        }
+    }
+return SCPE_OK;
+}
+
+/* Clear all breakpoints */
+
+t_stat sim_brk_clrall (int32 sw)
+{
+int32 i;
+
+if (sw == 0)
+    sw = SIM_BRK_ALLTYP;
+for (i = 0; i < sim_brk_ent;) {
+    t_addr loc = sim_brk_tab[i]->addr;
+    sim_brk_clr (loc, sw);
+    if ((i < sim_brk_ent) && 
+        (loc == sim_brk_tab[i]->addr))
+        ++i;
+    }
+return SCPE_OK;
+}
+
+/* Show a breakpoint */
+
+t_stat sim_brk_show (FILE *st, t_addr loc, int32 sw)
+{
+BRKTAB *bp = sim_brk_fnd_ex (loc, sw & (~SWMASK ('C')), FALSE, 0);
+DEVICE *dptr;
+int32 i, any;
+
+if ((sw == 0) || (sw == SWMASK ('C')))
+    sw = SIM_BRK_ALLTYP | ((sw == SWMASK ('C')) ? SWMASK ('C') : 0);
+if (!bp || (!(bp->typ & sw)))
+    return SCPE_OK;
+dptr = sim_dflt_dev;
+if (dptr == NULL)
+    return SCPE_OK;
+if (sw & SWMASK ('C'))
+    fprintf (st, "SET BREAK ");
+else {
+    if (sim_vm_fprint_addr)
+        sim_vm_fprint_addr (st, dptr, loc);
+    else fprint_val (st, loc, dptr->aradix, dptr->awidth, PV_LEFT);
+    fprintf (st, ":\t");
+    }
+for (i = any = 0; i < 26; i++) {
+    if ((bp->typ >> i) & 1) {
+        if ((sw & SWMASK ('C')) == 0) {
+            if (any)
+                fprintf (st, ", ");
+            fputc (i + 'A', st);
+            }
+        else
+            fprintf (st, "-%c", i + 'A');
+        any = 1;
+        }
+    }
+if (sw & SWMASK ('C')) {
+    fprintf (st, " ");
+    if (sim_vm_fprint_addr)
+        sim_vm_fprint_addr (st, dptr, loc);
+    else fprint_val (st, loc, dptr->aradix, dptr->awidth, PV_LEFT);
+    }
+if (bp->cnt > 0)
+    fprintf (st, "[%d]", bp->cnt);
+if (bp->act != NULL)
+    fprintf (st, "; %s", bp->act);
+fprintf (st, "\n");
+return SCPE_OK;
+}
+
+/* Show all breakpoints */
+
+t_stat sim_brk_showall (FILE *st, int32 sw)
+{
+int32 bit, mask, types;
+BRKTAB **bpt;
+
+if ((sw == 0) || (sw == SWMASK ('C')))
+    sw = SIM_BRK_ALLTYP | ((sw == SWMASK ('C')) ? SWMASK ('C') : 0);
+for (types=bit=0; bit <= ('Z'-'A'); bit++)
+    if (sim_brk_types & (1 << bit))
+        ++types;
+if ((!(sw & SWMASK ('C'))) && sim_brk_types && (types > 1)) {
+    fprintf (st, "Supported Breakpoint Types:");
+    for (bit=0; bit <= ('Z'-'A'); bit++)
+        if (sim_brk_types & (1 << bit))
+            fprintf (st, " -%c", 'A' + bit);
+    fprintf (st, "\n");
+    }
+if (((sw & sim_brk_types) != sim_brk_types) && (types > 1)) {
+    mask = (sw & sim_brk_types);
+    fprintf (st, "Displaying Breakpoint Types:");
+    for (bit=0; bit <= ('Z'-'A'); bit++)
+        if (mask & (1 << bit))
+            fprintf (st, " -%c", 'A' + bit);
+    fprintf (st, "\n");
+    }
+for (bpt = sim_brk_tab; bpt < (sim_brk_tab + sim_brk_ent); bpt++) {
+    BRKTAB *prev = NULL;
+    BRKTAB *cur = *bpt;
+    BRKTAB *next;
+    /* First reverse the list */
+    while (cur) {
+        next = cur->next;
+        cur->next = prev;
+        prev = cur;
+        cur = next;
+        }
+    /* save reversed list in the head pointer so lookups work */
+    *bpt = prev;
+    /* Walk the reversed list and print it in the order it was defined in */
+    cur = prev;
+    while (cur) {
+        if (cur->typ & sw)
+            sim_brk_show (st, cur->addr, cur->typ | ((sw & SWMASK ('C')) ? SWMASK ('C') : 0));
+        cur = cur->next;
+        }
+    /* reversing the list again */
+    cur = prev;
+    prev = NULL;
+    while (cur) {
+        next = cur->next;
+        cur->next = prev;
+        prev = cur;
+        cur = next;
+        }
+    /* restore original list */
+    *bpt = prev;
+    }
+return SCPE_OK;
+}
+
+/* Test for breakpoint */
+
+uint32 sim_brk_test (t_addr loc, uint32 btyp)
+{
+BRKTAB *bp;
+uint32 spc = (btyp >> SIM_BKPT_V_SPC) & (SIM_BKPT_N_SPC - 1);
+
+if (sim_brk_summ & BRK_TYP_DYN_ALL)
+    btyp |= BRK_TYP_DYN_ALL;
+
+if ((bp = sim_brk_fnd_ex (loc, btyp, TRUE, spc))) {     /* in table, and type match? */
+    if (bp->time_fired[spc] == sim_time)                /* already taken?  */
+        return 0;
+    bp->time_fired[spc] = sim_time;                     /* remember match time */
+    if (--bp->cnt > 0)                                  /* count > 0? */
+        return 0;
+    bp->cnt = 0;                                        /* reset count */
+    sim_brk_setact (bp->act);                           /* set up actions */
+    sim_brk_match_type = btyp & bp->typ;                               /* set return value */
+    if (bp->typ & BRK_TYP_TEMP)
+        sim_brk_clr (loc, bp->typ);                     /* delete one-shot breakpoint */
+    sim_brk_match_addr = loc;
+    return sim_brk_match_type;
+    }
+return 0;
+}
+
+/* Get next pending action, if any */
+
+CONST char *sim_brk_getact (char *buf, int32 size)
+{
+char *ep;
+size_t lnt;
+
+if (sim_brk_act[sim_do_depth] == NULL)                  /* any action? */
+    return NULL;
+while (sim_isspace (*sim_brk_act[sim_do_depth]))        /* skip spaces */
+    sim_brk_act[sim_do_depth]++;
+if (*sim_brk_act[sim_do_depth] == 0) {                  /* now empty? */
+    return sim_brk_clract ();
+    }
+if ((ep = strchr (sim_brk_act[sim_do_depth], ';'))) {   /* cmd delimiter? */
+    lnt = ep - sim_brk_act[sim_do_depth];               /* cmd length */
+    memcpy (buf, sim_brk_act[sim_do_depth], lnt + 1);   /* copy with ; */
+    buf[lnt] = 0;                                       /* erase ; */
+    sim_brk_act[sim_do_depth] += lnt + 1;               /* adv ptr */
+    }
+else {
+    strncpy (buf, sim_brk_act[sim_do_depth], size);     /* copy action */
+    sim_brk_clract ();                                  /* no more */
+    }
+return buf;
+}
+
+/* Clear pending actions */
+
+char *sim_brk_clract (void)
+{
+free (sim_brk_act_buf[sim_do_depth]);
+return sim_brk_act[sim_do_depth] = sim_brk_act_buf[sim_do_depth] = NULL;
+}
+
+/* Set up pending actions */
+
+void sim_brk_setact (const char *action)
+{
+if (action) {
+    sim_brk_act_buf[sim_do_depth] = (char *)realloc (sim_brk_act_buf[sim_do_depth], strlen (action) + 1);
+    strcpy (sim_brk_act_buf[sim_do_depth], action);
+    sim_brk_act[sim_do_depth] = sim_brk_act_buf[sim_do_depth];
+    }
+else
+    sim_brk_clract ();
+}
+
+/* New PC */
+
+void sim_brk_npc (uint32 cnt)
+{
+uint32 spc;
+BRKTAB **bpt, *bp;
+
+if ((cnt == 0) || (cnt > SIM_BKPT_N_SPC))
+    cnt = SIM_BKPT_N_SPC;
+for (bpt = sim_brk_tab; bpt < (sim_brk_tab + sim_brk_ent); bpt++) {
+    for (bp = *bpt; bp; bp = bp->next) {
+        for (spc = 0; spc < cnt; spc++)
+            bp->time_fired[spc] = -1.0;
+        }
+    }
+}
+
+/* Clear breakpoint space */
+
+void sim_brk_clrspc (uint32 spc, uint32 btyp)
+{
+BRKTAB **bpt, *bp;
+
+if (spc < SIM_BKPT_N_SPC) {
+    for (bpt = sim_brk_tab; bpt < (sim_brk_tab + sim_brk_ent); bpt++) {
+        for (bp = *bpt; bp; bp = bp->next) {
+            if (bp->typ & btyp)
+                bp->time_fired[spc] = -1.0;
+            }
+        }
+    }
+}
+
+const char *sim_brk_message(void)
+{
+static char msg[256];
+char addr[65];
+char buf[32];
+
+msg[0] = '\0';
+if (sim_vm_sprint_addr)
+    sim_vm_sprint_addr (addr, sim_dflt_dev, (t_value)sim_brk_match_addr);
+else sprint_val (addr, (t_value)sim_brk_match_addr, sim_dflt_dev->aradix, sim_dflt_dev->awidth, PV_LEFT);
+if (sim_brk_type_desc) {
+    BRKTYPTAB *brk = sim_brk_type_desc;
+
+    while (2 == strlen (put_switches (buf, sizeof(buf), brk->btyp))) {
+        if (brk->btyp == sim_brk_match_type) {
+            sprintf (msg, "%s: %s", brk->desc, addr);
+            break;
+            }
+        brk++;
+        }
+    }
+if (!msg[0])
+    sprintf (msg, "%s Breakpoint at: %s\n", put_switches (buf, sizeof(buf), sim_brk_match_type), addr);
+
+return msg;
+}
+
+/* Expect package.  This code provides a mechanism to stop and control simulator
+   execution based on traffic coming out of simulated ports and as well as a means
+   to inject data into those ports.  It can conceptually viewed as a string 
+   breakpoint package.
+
+   Expect rules are stored in tables associated with each port which can use this
+   facility.  An expect rule consists of a five entry structure:
+
+        match                   the expect match string
+        size                    the number of bytes in the match string
+        match_pattern           the expect match string in display format
+        cnt                     number of iterations before match is declared
+        action                  command string to be executed when match occurs
+
+   All active expect rules are contained in an expect match context structure.
+
+        rules                   the match rules
+        size                    the count of match rules
+        buf                     the buffer of output data which has been produced
+        buf_ins                 the buffer insertion point for the next output data
+        buf_size                the buffer size
+
+   The package contains the following public routines:
+
+        sim_set_expect          expect command parser and intializer
+        sim_set_noexpect        noexpect command parser
+        sim_exp_init            initialize an expect context
+        sim_exp_set             set or add an expect rule
+        sim_exp_clr             clear or delete an expect rule
+        sim_exp_clrall          clear all expect rules
+        sim_exp_show            show an expect rule
+        sim_exp_showall         show all expect rules
+        sim_exp_check           test for rule match
+*/
+
+/*   Initialize an expect context. */
+
+t_stat sim_exp_init (EXPECT *exp)
+{
+memset (exp, 0, sizeof(*exp));
+return SCPE_OK;
+}
+
+/* Set expect */
+
+t_stat sim_set_expect (EXPECT *exp, CONST char *cptr)
+{
+char gbuf[CBUFSIZE];
+CONST char *tptr;
+CONST char *c1ptr;
+t_bool after_set = FALSE;
+uint32 after = exp->after;
+int32 cnt = 0;
+t_stat r;
+
+if ((cptr == NULL) || (*cptr == 0))
+    return SCPE_2FARG;
+if (*cptr == '[') {
+    cnt = (int32) strtotv (cptr + 1, &c1ptr, 10);
+    if ((cptr == c1ptr) || (*c1ptr != ']'))
+        return sim_messagef (SCPE_ARG, "Invalid Repeat count specification\n");
+    cptr = c1ptr + 1;
+    while (sim_isspace(*cptr))
+        ++cptr;
+    }
+tptr = get_glyph (cptr, gbuf, ',');
+if ((!strncmp(gbuf, "HALTAFTER=", 10)) && (gbuf[10])) {
+    after = (uint32)get_uint (&gbuf[10], 10, 100000000, &r);
+    if (r != SCPE_OK)
+        return sim_messagef (SCPE_ARG, "Invalid Halt After Value\n");
+    after_set = TRUE;
+    cptr = tptr;
+    }
+if ((*cptr != '"') && (*cptr != '\''))
+    return sim_messagef (SCPE_ARG, "String must be quote delimited\n");
+cptr = get_glyph_quoted (cptr, gbuf, 0);
+
+return sim_exp_set (exp, gbuf, cnt, (after_set ? after : exp->after), sim_switches, cptr);
+}
+
+/* Clear expect */
+
+t_stat sim_set_noexpect (EXPECT *exp, const char *cptr)
+{
+char gbuf[CBUFSIZE];
+
+if (!cptr || !*cptr)
+    return sim_exp_clrall (exp);                    /* clear all rules */
+if ((*cptr != '"') && (*cptr != '\''))
+    return sim_messagef (SCPE_ARG, "String must be quote delimited\n");
+cptr = get_glyph_quoted (cptr, gbuf, 0);
+if (*cptr != '\0')
+    return SCPE_2MARG;                              /* No more arguments */
+return sim_exp_clr (exp, gbuf);                     /* clear one rule */
+}
+
+/* Search for an expect rule in an expect context */
+
+CONST EXPTAB *sim_exp_fnd (CONST EXPECT *exp, const char *match, int32 start_rule)
+{
+int32 i;
+
+if (!exp->rules)
+    return NULL;
+for (i=start_rule; i<exp->size; i++)
+    if (!strcmp (exp->rules[i].match_pattern, match))
+        return &exp->rules[i];
+return NULL;
+}
+
+/* Clear (delete) an expect rule */
+
+t_stat sim_exp_clr_tab (EXPECT *exp, EXPTAB *ep)
+{
+int32 i;
+
+if (!ep)                                                /* not there? ok */
+    return SCPE_OK;
+free (ep->match);                                       /* deallocate match string */
+free (ep->match_pattern);                               /* deallocate the display format match string */
+free (ep->act);                                         /* deallocate action */
+#if defined(USE_REGEX)
+if (ep->switches & EXP_TYP_REGEX)
+    regfree (&ep->regex);                               /* release compiled regex */
+#endif
+exp->size -= 1;                                         /* decrement count */
+for (i=ep-exp->rules; i<exp->size; i++)                 /* shuffle up remaining rules */
+    exp->rules[i] = exp->rules[i+1];
+if (exp->size == 0) {                                   /* No rules left? */
+    free (exp->rules);
+    exp->rules = NULL;
+    }
+return SCPE_OK;
+}
+
+t_stat sim_exp_clr (EXPECT *exp, const char *match)
+{
+EXPTAB *ep = (EXPTAB *)sim_exp_fnd (exp, match, 0);
+
+while (ep) {
+    sim_exp_clr_tab (exp, ep);
+    ep = (EXPTAB *)sim_exp_fnd (exp, match, ep - exp->rules);
+    }
+return SCPE_OK;
+}
+
+/* Clear all expect rules */
+
+t_stat sim_exp_clrall (EXPECT *exp)
+{
+int32 i;
+
+for (i=0; i<exp->size; i++) {
+    free (exp->rules[i].match);                         /* deallocate match string */
+    free (exp->rules[i].match_pattern);                 /* deallocate display format match string */
+    free (exp->rules[i].act);                           /* deallocate action */
+    }
+free (exp->rules);
+exp->rules = NULL;
+exp->size = 0;
+free (exp->buf);
+exp->buf = NULL;
+exp->buf_size = 0;
+exp->buf_ins = 0;
+return SCPE_OK;
+}
+
+/* Set/Add an expect rule */
+
+t_stat sim_exp_set (EXPECT *exp, const char *match, int32 cnt, uint32 after, int32 switches, const char *act)
+{
+EXPTAB *ep;
+uint8 *match_buf;
+uint32 match_size;
+int i;
+
+/* Validate the match string */
+match_buf = (uint8 *)calloc (strlen (match) + 1, 1);
+if (!match_buf)
+    return SCPE_MEM;
+if (switches & EXP_TYP_REGEX) {
+#if !defined (USE_REGEX)
+    free (match_buf);
+    return sim_messagef (SCPE_ARG, "RegEx support not available\n");
+    }
+#else   /* USE_REGEX */
+    int res;
+    regex_t re;
+
+    memset (&re, 0, sizeof(re));
+    memcpy (match_buf, match+1, strlen(match)-2);       /* extract string without surrounding quotes */
+    match_buf[strlen(match)-2] = '\0';
+    res = regcomp (&re, (char *)match_buf, REG_EXTENDED | ((switches & EXP_TYP_REGEX_I) ? REG_ICASE : 0));
+    if (res) {
+        size_t err_size = regerror (res, &re, NULL, 0);
+        char *err_buf = (char *)calloc (err_size+1, 1);
+
+        regerror (res, &re, err_buf, err_size);
+        sim_messagef (SCPE_ARG, "Regular Expression Error: %s\n", err_buf);
+        free (err_buf);
+        free (match_buf);
+        return SCPE_ARG|SCPE_NOMESSAGE;
+        }
+    sim_debug (exp->dbit, exp->dptr, "Expect Regular Expression: \"%s\" has %d sub expressions\n", match_buf, (int)re.re_nsub);
+    regfree (&re);
+    }
+#endif
+else {
+    if (switches & EXP_TYP_REGEX_I) {
+        free (match_buf);
+        return sim_messagef (SCPE_ARG, "Case independed matching is only valid for RegEx expect rules\n");
+        }
+    sim_data_trace(exp->dptr, exp->dptr->units, (const uint8 *)match, "", strlen(match)+1, "Expect Match String", exp->dbit);
+    if (SCPE_OK != sim_decode_quoted_string (match, match_buf, &match_size)) {
+        free (match_buf);
+        return sim_messagef (SCPE_ARG, "Invalid quoted string\n");
+        }
+    }
+free (match_buf);
+for (i=0; i<exp->size; i++) {                           /* Make sure this rule won't be occluded */
+    if ((0 == strcmp (match, exp->rules[i].match_pattern)) &&
+        (exp->rules[i].switches & EXP_TYP_PERSIST))
+        return sim_messagef (SCPE_ARG, "Persistent Expect rule with identical match string already exists\n");
+    }
+if (after && exp->size)
+    return sim_messagef (SCPE_ARG, "Multiple concurrent EXPECT rules aren't valid when a HALTAFTER parameter is non-zero\n");
+exp->rules = (EXPTAB *) realloc (exp->rules, sizeof (*exp->rules)*(exp->size + 1));
+ep = &exp->rules[exp->size];
+exp->size += 1;
+exp->after = after;                                     /* set halt after value */
+memset (ep, 0, sizeof(*ep));
+ep->match_pattern = (char *)malloc (strlen (match) + 1);
+if (ep->match_pattern)
+    strcpy (ep->match_pattern, match);
+ep->cnt = cnt;                                          /* set proceed count */
+ep->switches = switches;                                /* set switches */
+match_buf = (uint8 *)calloc (strlen (match) + 1, 1);
+if ((match_buf == NULL) || (ep->match_pattern == NULL)) {
+    sim_exp_clr_tab (exp, ep);                          /* clear it */
+    return SCPE_MEM;
+    }
+if (switches & EXP_TYP_REGEX) {
+#if defined(USE_REGEX)
+    memcpy (match_buf, match+1, strlen(match)-2);      /* extract string without surrounding quotes */
+    match_buf[strlen(match)-2] = '\0';
+    regcomp (&ep->regex, (char *)match_buf, REG_EXTENDED);
+#endif
+    free (match_buf);
+    match_buf = NULL;
+    }
+else {
+    sim_data_trace(exp->dptr, exp->dptr->units, (const uint8 *)match, "", strlen(match)+1, "Expect Match String", exp->dbit);
+    sim_decode_quoted_string (match, match_buf, &match_size);
+    ep->match = match_buf;
+    ep->size = match_size;
+    }
+ep->match_pattern = (char *)malloc (strlen (match) + 1);
+strcpy (ep->match_pattern, match);
+if (ep->act) {                                          /* replace old action? */
+    free (ep->act);                                     /* deallocate */
+    ep->act = NULL;                                     /* now no action */
+    }
+if (act) while (sim_isspace(*act)) ++act;                   /* skip leading spaces in action string */
+if ((act != NULL) && (*act != 0)) {                     /* new action? */
+    char *newp = (char *) calloc (strlen (act)+1, sizeof (*act)); /* alloc buf */
+    if (newp == NULL)                                   /* mem err? */
+        return SCPE_MEM;
+    strcpy (newp, act);                                 /* copy action */
+    ep->act = newp;                                     /* set pointer */
+    }
+/* Make sure that the production buffer is large enough to detect a match for all rules including a NUL termination byte */
+for (i=0; i<exp->size; i++) {
+    uint32 compare_size = (exp->rules[i].switches & EXP_TYP_REGEX) ? MAX(10 * strlen(ep->match_pattern), 1024) : exp->rules[i].size;
+    if (compare_size >= exp->buf_size) {
+        exp->buf = (uint8 *)realloc (exp->buf, compare_size + 2); /* Extra byte to null terminate regex compares */
+        exp->buf_size = compare_size + 1;
+        }
+    }
+return SCPE_OK;
+}
+
+/* Show an expect rule */
+
+t_stat sim_exp_show_tab (FILE *st, const EXPECT *exp, const EXPTAB *ep)
+{
+if (!ep)
+    return SCPE_OK;
+fprintf (st, "EXPECT");
+if (ep->switches & EXP_TYP_PERSIST)
+    fprintf (st, " -p");
+if (ep->switches & EXP_TYP_CLEARALL)
+    fprintf (st, " -c");
+if (ep->switches & EXP_TYP_REGEX)
+    fprintf (st, " -r");
+if (ep->switches & EXP_TYP_REGEX_I)
+    fprintf (st, " -i");
+fprintf (st, " %s", ep->match_pattern);
+if (ep->cnt > 0)
+    fprintf (st, " [%d]", ep->cnt);
+if (ep->act)
+    fprintf (st, " %s", ep->act);
+fprintf (st, "\n");
+return SCPE_OK;
+}
+
+t_stat sim_exp_show (FILE *st, CONST EXPECT *exp, const char *match)
+{
+CONST EXPTAB *ep = (CONST EXPTAB *)sim_exp_fnd (exp, match, 0);
+
+if (exp->buf_size) {
+    char *bstr = sim_encode_quoted_string (exp->buf, exp->buf_ins);
+
+    fprintf (st, "Match Buffer Size: %d\n", exp->buf_size);
+    fprintf (st, "Buffer Insert Offset: %d\n", exp->buf_ins);
+    fprintf (st, "Buffer Contents: %s\n", bstr);
+    free (bstr);
+    }
+if (exp->after)
+    fprintf (st, "Halt After: %d instructions\n", exp->after);
+if (exp->dptr && exp->dbit)
+    fprintf (st, "Debugging via: SET %s DEBUG%s%s\n", sim_dname(exp->dptr), exp->dptr->debflags ? "=" : "", exp->dptr->debflags ? get_dbg_verb (exp->dbit, exp->dptr) : "");
+fprintf (st, "Match Rules:\n");
+if (!*match)
+    return sim_exp_showall (st, exp);
+if (!ep) {
+    fprintf (st, "No Rules match '%s'\n", match);
+    return SCPE_ARG;
+    }
+do {
+    sim_exp_show_tab (st, exp, ep);
+    ep = (CONST EXPTAB *)sim_exp_fnd (exp, match, 1 + (ep - exp->rules));
+    } while (ep);
+return SCPE_OK;
+}
+
+/* Show all expect rules */
+
+t_stat sim_exp_showall (FILE *st, const EXPECT *exp)
+{
+int32 i;
+
+for (i=0; i < exp->size; i++)
+    sim_exp_show_tab (st, exp, &exp->rules[i]);
+return SCPE_OK;
+}
+
+/* Test for expect match */
+
+t_stat sim_exp_check (EXPECT *exp, uint8 data)
+{
+int32 i;
+EXPTAB *ep;
+int regex_checks = 0;
+char *tstr = NULL;
+
+if ((!exp) || (!exp->rules))                            /* Anying to check? */
+    return SCPE_OK;
+
+exp->buf[exp->buf_ins++] = data;                        /* Save new data */
+exp->buf[exp->buf_ins] = '\0';                          /* Nul terminate for RegEx match */
+
+for (i=0; i < exp->size; i++) {
+    ep = &exp->rules[i];
+    if (ep->switches & EXP_TYP_REGEX) {
+#if defined (USE_REGEX)
+        regmatch_t *matches;
+        char *cbuf = (char *)exp->buf;
+        static size_t sim_exp_match_sub_count = 0;
+
+        if (tstr)
+            cbuf = tstr;
+        else {
+            if (strlen ((char *)exp->buf) != exp->buf_ins) { /* Nul characters in buffer? */
+                size_t off;
+                tstr = (char *)malloc (exp->buf_ins + 1);
+
+                tstr[0] = '\0';
+                for (off=0; off < exp->buf_ins; off += 1 + strlen ((char *)&exp->buf[off]))
+                    strcpy (&tstr[strlen (tstr)], (char *)&exp->buf[off]);
+                cbuf = tstr;
+                }
+            }
+        ++regex_checks;
+        matches = (regmatch_t *)calloc ((ep->regex.re_nsub + 1), sizeof(*matches));
+        if (sim_deb && exp->dptr && (exp->dptr->dctrl & exp->dbit)) {
+            char *estr = sim_encode_quoted_string (exp->buf, exp->buf_ins);
+            sim_debug (exp->dbit, exp->dptr, "Checking String: %s\n", estr);
+            sim_debug (exp->dbit, exp->dptr, "Against RegEx Match Rule: %s\n", ep->match_pattern);
+            free (estr);
+            }
+        if (!regexec (&ep->regex, cbuf, ep->regex.re_nsub + 1, matches, REG_NOTBOL)) {
+            size_t j;
+            char *buf = (char *)malloc (1 + exp->buf_ins);
+
+            for (j=0; j<ep->regex.re_nsub + 1; j++) {
+                char env_name[32];
+
+                sprintf (env_name, "_EXPECT_MATCH_GROUP_%d", (int)j);
+                memcpy (buf, &cbuf[matches[j].rm_so], matches[j].rm_eo-matches[j].rm_so);
+                buf[matches[j].rm_eo-matches[j].rm_so] = '\0';
+                setenv (env_name, buf, 1);      /* Make the match and substrings available as environment variables */
+                sim_debug (exp->dbit, exp->dptr, "%s=%s\n", env_name, buf);
+                }
+            for (; j<sim_exp_match_sub_count; j++) {
+                char env_name[32];
+
+                sprintf (env_name, "_EXPECT_MATCH_GROUP_%d", (int)j);
+                setenv (env_name, "", 1);      /* Remove previous extra environment variables */
+                }
+            sim_exp_match_sub_count = ep->regex.re_nsub;
+            free (matches);
+            free (buf);
+            break;
+            }
+        free (matches);
+#endif
+        }
+    else {
+        if (exp->buf_ins < ep->size) {                          /* Match stradle end of buffer */
+            /* 
+             * First compare the newly deposited data at the beginning 
+             * of buffer with the end of the match string
+             */
+            if (exp->buf_ins) {
+                if (sim_deb && exp->dptr && (exp->dptr->dctrl & exp->dbit)) {
+                    char *estr = sim_encode_quoted_string (exp->buf, exp->buf_ins);
+                    char *mstr = sim_encode_quoted_string (&ep->match[ep->size-exp->buf_ins], exp->buf_ins);
+
+                    sim_debug (exp->dbit, exp->dptr, "Checking String[0:%d]: %s\n", exp->buf_ins, estr);
+                    sim_debug (exp->dbit, exp->dptr, "Against Match Data: %s\n", mstr);
+                    free (estr);
+                    free (mstr);
+                    }
+                if (memcmp (exp->buf, &ep->match[ep->size-exp->buf_ins], exp->buf_ins))
+                    continue;
+                }
+            if (sim_deb && exp->dptr && (exp->dptr->dctrl & exp->dbit)) {
+                char *estr = sim_encode_quoted_string (&exp->buf[exp->buf_size-(ep->size-exp->buf_ins)], ep->size-exp->buf_ins);
+                char *mstr = sim_encode_quoted_string (ep->match, ep->size-exp->buf_ins);
+
+                sim_debug (exp->dbit, exp->dptr, "Checking String[%d:%d]: %s\n", exp->buf_size-(ep->size-exp->buf_ins), ep->size-exp->buf_ins, estr);
+                sim_debug (exp->dbit, exp->dptr, "Against Match Data: %s\n", mstr);
+                free (estr);
+                free (mstr);
+                }
+            if (memcmp (&exp->buf[exp->buf_size-(ep->size-exp->buf_ins)], ep->match, ep->size-exp->buf_ins))
+                continue;
+            break;
+            }
+        else {
+            if (sim_deb && exp->dptr && (exp->dptr->dctrl & exp->dbit)) {
+                char *estr = sim_encode_quoted_string (&exp->buf[exp->buf_ins-ep->size], ep->size);
+                char *mstr = sim_encode_quoted_string (ep->match, ep->size);
+
+                sim_debug (exp->dbit, exp->dptr, "Checking String[%d:%d]: %s\n", exp->buf_ins-ep->size, ep->size, estr);
+                sim_debug (exp->dbit, exp->dptr, "Against Match Data: %s\n", mstr);
+                free (estr);
+                free (mstr);
+                }
+            if (memcmp (&exp->buf[exp->buf_ins-ep->size], ep->match, ep->size))
+                continue;
+            break;
+            }
+        }
+    }
+if (exp->buf_ins == exp->buf_size) {                    /* At end of match buffer? */
+    if (regex_checks) {
+        /* When processing regular expressions, let the match buffer fill 
+           up and then shuffle the buffer contents down by half the buffer size
+           so that the regular expression has a single contiguous buffer to 
+           match against instead of the wrapping buffer paradigm which is 
+           used when no regular expression rules are in effect */
+        memmove (exp->buf, &exp->buf[exp->buf_size/2], exp->buf_size-(exp->buf_size/2));
+        exp->buf_ins -= exp->buf_size/2;
+        sim_debug (exp->dbit, exp->dptr, "Buffer Full - sliding the last %d bytes to start of buffer new insert at: %d\n", (exp->buf_size/2), exp->buf_ins);
+        }
+    else {
+        exp->buf_ins = 0;                               /* wrap around to beginning */
+        sim_debug (exp->dbit, exp->dptr, "Buffer wrapping\n");
+        }
+    }
+if (i != exp->size) {                                   /* Found? */
+    sim_debug (exp->dbit, exp->dptr, "Matched expect pattern: %s\n", ep->match_pattern);
+    setenv ("_EXPECT_MATCH_PATTERN", ep->match_pattern, 1);   /* Make the match detail available as an environment variable */
+    if (ep->cnt > 0) {
+        ep->cnt -= 1;
+        sim_debug (exp->dbit, exp->dptr, "Waiting for %d more match%s before stopping\n", 
+                                         ep->cnt, (ep->cnt == 1) ? "" : "es");
+        }
+    else {
+        if (ep->act && *ep->act) {
+            sim_debug (exp->dbit, exp->dptr, "Initiating actions: %s\n", ep->act);
+            }
+        else {
+            sim_debug (exp->dbit, exp->dptr, "No actions specified, stopping...\n");
+            }
+        sim_brk_setact (ep->act);                       /* set up actions */
+        if (ep->switches & EXP_TYP_CLEARALL)            /* Clear-all expect rule? */
+            sim_exp_clrall (exp);                       /* delete all rules */
+        else {
+            if (!(ep->switches & EXP_TYP_PERSIST))      /* One shot expect rule? */
+                sim_exp_clr_tab (exp, ep);              /* delete it */
+            }
+        sim_activate (&sim_expect_unit,                 /* schedule simulation stop when indicated */
+                      (ep->switches & EXP_TYP_TIME) ?  
+                            (int32)((sim_timer_inst_per_sec ()*exp->after)/1000000.0) : 
+                            exp->after);
+        }
+    /* Matched data is no longer available for future matching */
+    exp->buf_ins = 0;
+    }
+free (tstr);
+return SCPE_OK;
+}
+
+/* Queue input data for sending */
+
+t_stat sim_send_input (SEND *snd, uint8 *data, size_t size, uint32 after, uint32 delay)
+{
+if (snd->extoff != 0) {
+    if (snd->insoff-snd->extoff > 0)
+        memmove(snd->buffer, snd->buffer+snd->extoff, snd->insoff-snd->extoff);
+    snd->insoff -= snd->extoff;
+    snd->extoff -= snd->extoff;
+    }
+if (snd->insoff+size > snd->bufsize) {
+    snd->bufsize = snd->insoff+size;
+    snd->buffer = (uint8 *)realloc(snd->buffer, snd->bufsize);
+    }
+memcpy(snd->buffer+snd->insoff, data, size);
+snd->insoff += size;
+if (delay)
+    snd->delay = (sim_switches & SWMASK ('T')) ? (uint32)((sim_timer_inst_per_sec()*delay)/1000000.0) : delay;
+if (after)
+    snd->after = (sim_switches & SWMASK ('T')) ? (uint32)((sim_timer_inst_per_sec()*after)/1000000.0) : after;
+if (snd->after == 0)
+    snd->after = snd->delay;
+snd->next_time = sim_gtime() + snd->after;
+return SCPE_OK;
+}
+
+/* Cancel Queued input data */
+t_stat sim_send_clear (SEND *snd)
+{
+snd->insoff = 0;
+snd->extoff = 0;
+return SCPE_OK;
+}
+
+/* Display console Queued input data status */
+
+t_stat sim_show_send_input (FILE *st, const SEND *snd)
+{
+if (snd->extoff < snd->insoff) {
+    fprintf (st, "%d bytes of pending input Data:\n    ", snd->insoff-snd->extoff);
+    fprint_buffer_string (st, snd->buffer+snd->extoff, snd->insoff-snd->extoff);
+    fprintf (st, "\n");
+    }
+else
+    fprintf (st, "No Pending Input Data\n");
+if ((snd->next_time - sim_gtime()) > 0) {
+    if ((snd->next_time - sim_gtime()) > (sim_timer_inst_per_sec()/1000000.0))
+        fprintf (st, "Minimum of %d instructions (%d microseconds) before sending first character\n", (int)(snd->next_time - sim_gtime()),
+                                                        (int)((snd->next_time - sim_gtime())/(sim_timer_inst_per_sec()/1000000.0)));
+    else
+        fprintf (st, "Minimum of %d instructions before sending first character\n", (int)(snd->next_time - sim_gtime()));
+    }
+if (snd->delay > (sim_timer_inst_per_sec()/1000000.0))
+    fprintf (st, "Minimum of %d instructions (%d microseconds) between characters\n", (int)snd->delay, (int)(snd->delay/(sim_timer_inst_per_sec()/1000000.0)));
+else
+    fprintf (st, "Minimum of %d instructions between characters\n", (int)snd->delay);
+if (snd->dptr && snd->dbit)
+    fprintf (st, "Debugging via: SET %s DEBUG%s%s\n", sim_dname(snd->dptr), snd->dptr->debflags ? "=" : "", snd->dptr->debflags ? get_dbg_verb (snd->dbit, snd->dptr) : "");
+return SCPE_OK;
+}
+
+/* Poll for Queued input data */
+
+t_bool sim_send_poll_data (SEND *snd, t_stat *stat)
+{
+if (snd && (snd->extoff < snd->insoff)) {               /* pending input characters available? */
+    if (sim_gtime() < snd->next_time) {                 /* too soon? */
+        *stat = SCPE_OK;
+        sim_debug (snd->dbit, snd->dptr, "Too soon to inject next byte\n");
+        }
+    else {
+        char dstr[8] = "";
+
+        *stat = snd->buffer[snd->extoff++] | SCPE_KFLAG;/* get one */
+        snd->next_time = sim_gtime() + snd->delay;
+        if (sim_isgraph(*stat & 0xFF) || ((*stat & 0xFF) == ' '))
+            sprintf (dstr, " '%c'", *stat & 0xFF);
+        sim_debug (snd->dbit, snd->dptr, "Byte value: 0x%02X%s injected\n", *stat & 0xFF, dstr);
+        }
+    return TRUE;
+    }
+return FALSE;
+}
+
+
+/* Message Text */
+
+const char *sim_error_text (t_stat stat)
+{
+static char msgbuf[64];
+
+stat &= ~(SCPE_KFLAG|SCPE_BREAK|SCPE_NOMESSAGE);        /* remove any flags */
+if (stat == SCPE_OK)
+    return "No Error";
+if ((stat >= SCPE_BASE) && (stat <= SCPE_MAX_ERR))
+    return scp_errors[stat-SCPE_BASE].message;
+sprintf(msgbuf, "Error %d", stat);
+return msgbuf;
+}
+
+t_stat sim_string_to_stat (const char *cptr, t_stat *stat)
+{
+char gbuf[CBUFSIZE];
+int32 cond;
+
+*stat = SCPE_ARG;
+cptr = get_glyph (cptr, gbuf, 0);
+if (0 == memcmp("SCPE_", gbuf, 5))
+    strcpy (gbuf, gbuf+5);   /* skip leading SCPE_ */
+for (cond=0; cond < (SCPE_MAX_ERR-SCPE_BASE); cond++)
+    if (0 == strcmp(scp_errors[cond].code, gbuf)) {
+        cond += SCPE_BASE;
+        break;
+        }
+if (0 == strcmp(gbuf, "OK"))
+    cond = SCPE_OK;
+if (cond == (SCPE_MAX_ERR-SCPE_BASE)) {       /* not found? */
+    if (0 == (cond = strtol(gbuf, NULL, 0)))  /* try explicit number */
+        return SCPE_ARG;
+    }
+if (cond > SCPE_MAX_ERR)
+    return SCPE_ARG;
+*stat = cond;
+return SCPE_OK;    
+}
+
+/* Debug printout routines, from Dave Hittner */
+
+const char* debug_bstates = "01_^";
+AIO_TLS char debug_line_prefix[256];
+int32 debug_unterm  = 0;
+
+/* Finds debug phrase matching bitmask from from device DEBTAB table */
+
+static const char *get_dbg_verb (uint32 dbits, DEVICE* dptr)
+{
+static const char *debtab_none    = "DEBTAB_ISNULL";
+static const char *debtab_nomatch = "DEBTAB_NOMATCH";
+const char *some_match = NULL;
+int32 offset = 0;
+
+if (dptr->debflags == 0)
+    return debtab_none;
+
+dbits &= dptr->dctrl;                           /* Look for just the bits tha matched */
+
+/* Find matching words for bitmask */
+
+while (dptr->debflags[offset].name && (offset < 32)) {
+    if (dptr->debflags[offset].mask == dbits)   /* All Bits Match */
+        return dptr->debflags[offset].name;
+    if (dptr->debflags[offset].mask & dbits)
+        some_match = dptr->debflags[offset].name;
+    offset++;
+    }
+return some_match ? some_match : debtab_nomatch;
+}
+
+/* Prints standard debug prefix unless previous call unterminated */
+
+static const char *sim_debug_prefix (uint32 dbits, DEVICE* dptr)
+{
+const char* debug_type = get_dbg_verb (dbits, dptr);
+char tim_t[32] = "";
+char tim_a[32] = "";
+char pc_s[64] = "";
+struct timespec time_now;
+
+if (sim_deb_switches & (SWMASK ('T') | SWMASK ('R') | SWMASK ('A'))) {
+    clock_gettime(CLOCK_REALTIME, &time_now);
+    if (sim_deb_switches & SWMASK ('R'))
+        sim_timespec_diff (&time_now, &time_now, &sim_deb_basetime);
+    if (sim_deb_switches & SWMASK ('T')) {
+        time_t tnow = (time_t)time_now.tv_sec;
+        struct tm *now = gmtime(&tnow);
+
+        sprintf(tim_t, "%02d:%02d:%02d.%03d ", now->tm_hour, now->tm_min, now->tm_sec, (int)(time_now.tv_nsec/1000000));
+        }
+    if (sim_deb_switches & SWMASK ('A')) {
+        sprintf(tim_t, "%" LL_FMT "d.%03d ", (long long)(time_now.tv_sec), (int)(time_now.tv_nsec/1000000));
+        }
+    }
+if (sim_deb_switches & SWMASK ('P')) {
+    t_value val;
+    
+    /* Some simulators expose the PC as a register, some don't expose it or expose a register 
+       which is not a variable which is updated during instruction execution (i.e. only upon
+       exit of sim_instr()).  For the -P debug option to be effective, such a simulator should
+       provide a routine which returns the value of the current PC and set the sim_vm_pc_value
+       routine pointer to that routine.
+     */
+    if (sim_vm_pc_value)
+        val = (*sim_vm_pc_value)();
+    else
+        val = get_rval (sim_PC, 0);
+    sprintf(pc_s, "-%s:", sim_PC->name);
+    sprint_val (&pc_s[strlen(pc_s)], val, sim_PC->radix, sim_PC->width, sim_PC->flags & REG_FMT);
+    }
+sprintf(debug_line_prefix, "DBG(%s%s%.0f%s)%s> %s %s: ", tim_t, tim_a, sim_gtime(), pc_s, AIO_MAIN_THREAD ? "" : "+", dptr->name, debug_type);
+return debug_line_prefix;
+}
+
+void fprint_fields (FILE *stream, t_value before, t_value after, BITFIELD* bitdefs)
+{
+int32 i, fields, offset;
+uint32 value, beforevalue, mask;
+
+for (fields=offset=0; bitdefs[fields].name; ++fields) {
+    if (bitdefs[fields].offset == 0xffffffff)       /* fixup uninitialized offsets */
+        bitdefs[fields].offset = offset;
+    offset += bitdefs[fields].width;
+    }
+for (i = fields-1; i >= 0; i--) {                   /* print xlation, transition */
+    if (bitdefs[i].name[0] == '\0')
+        continue;
+    if ((bitdefs[i].width == 1) && (bitdefs[i].valuenames == NULL)) {
+        int off = ((after >> bitdefs[i].offset) & 1) + (((before ^ after) >> bitdefs[i].offset) & 1) * 2;
+        Fprintf(stream, "%s%c ", bitdefs[i].name, debug_bstates[off]);
+        }
+    else {
+        const char *delta = "";
+
+        mask = 0xFFFFFFFF >> (32-bitdefs[i].width);
+        value = (uint32)((after >> bitdefs[i].offset) & mask);
+        beforevalue = (uint32)((before >> bitdefs[i].offset) & mask);
+        if (value < beforevalue)
+            delta = "_";
+        if (value > beforevalue)
+            delta = "^";
+        if (bitdefs[i].valuenames)
+            Fprintf(stream, "%s=%s%s ", bitdefs[i].name, delta, bitdefs[i].valuenames[value]);
+        else
+            if (bitdefs[i].format) {
+                Fprintf(stream, "%s=%s", bitdefs[i].name, delta);
+                Fprintf(stream, bitdefs[i].format, value);
+                Fprintf(stream, " ");
+                }
+            else
+                Fprintf(stream, "%s=%s0x%X ", bitdefs[i].name, delta, value);
+        }
+    }
+}
+
+/* Prints state of a register: bit translation + state (0,1,_,^)
+   indicating the state and transition of the bit and bitfields. States:
+   0=steady(0->0), 1=steady(1->1), _=falling(1->0), ^=rising(0->1) */
+
+void sim_debug_bits_hdr(uint32 dbits, DEVICE* dptr, const char *header, 
+    BITFIELD* bitdefs, uint32 before, uint32 after, int terminate)
+{
+if (sim_deb && dptr && (dptr->dctrl & dbits)) {
+    if (!debug_unterm)
+        fprintf(sim_deb, "%s", sim_debug_prefix(dbits, dptr));         /* print prefix if required */
+    if (header)
+        fprintf(sim_deb, "%s: ", header);
+    fprint_fields (sim_deb, (t_value)before, (t_value)after, bitdefs); /* print xlation, transition */
+    if (terminate)
+        fprintf(sim_deb, "\r\n");
+    debug_unterm = terminate ? 0 : 1;                   /* set unterm for next */
+    }
+}
+void sim_debug_bits(uint32 dbits, DEVICE* dptr, BITFIELD* bitdefs,
+    uint32 before, uint32 after, int terminate)
+{
+sim_debug_bits_hdr(dbits, dptr, NULL, bitdefs, before, after, terminate);
+}
+
+/* Print message to stdout, sim_log (if enabled) and sim_deb (if enabled) */
+void sim_printf (const char* fmt, ...)
+{
+char stackbuf[STACKBUFSIZE];
+int32 bufsize = sizeof(stackbuf);
+char *buf = stackbuf;
+int32 len;
+va_list arglist;
+
+while (1) {                                         /* format passed string, args */
+    va_start (arglist, fmt);
+#if defined(NO_vsnprintf)
+    len = vsprintf (buf, fmt, arglist);
+#else                                               /* !defined(NO_vsnprintf) */
+    len = vsnprintf (buf, bufsize-1, fmt, arglist);
+#endif                                              /* NO_vsnprintf */
+    va_end (arglist);
+
+/* If the formatted result didn't fit into the buffer, then grow the buffer and try again */
+
+    if ((len < 0) || (len >= bufsize-1)) {
+        if (buf != stackbuf)
+            free (buf);
+        bufsize = bufsize * 2;
+        if (bufsize < len + 2)
+            bufsize = len + 2;
+        buf = (char *) malloc (bufsize);
+        if (buf == NULL)                            /* out of memory */
+            return;
+        buf[bufsize-1] = '\0';
+        continue;
+        }
+    break;
+    }
+
+if (sim_is_running) {
+    char *c, *remnant = buf;
+
+    while ((c = strchr(remnant, '\n'))) {
+        if ((c != buf) && (*(c - 1) != '\r'))
+            printf("%.*s\r\n", (int)(c-remnant), remnant);
+        else
+            printf("%.*s\n", (int)(c-remnant), remnant);
+        remnant = c + 1;
+        }
+    printf("%s", remnant);
+    }
+else
+    printf("%s", buf);
+if (sim_log && (sim_log != stdout))
+    fprintf (sim_log, "%s", buf);
+if (sim_deb && (sim_deb != stdout) && (sim_deb != sim_log))
+    fprintf (sim_deb, "%s", buf);
+
+if (buf != stackbuf)
+    free (buf);
+}
+
+void sim_perror (const char *msg)
+{
+int saved_errno = errno;
+
+perror (msg);
+sim_printf ("%s: %s\n", msg, strerror (saved_errno));
+}
+
+/* Print command result message to stdout, sim_log (if enabled) and sim_deb (if enabled) */
+t_stat sim_messagef (t_stat stat, const char* fmt, ...)
+{
+char stackbuf[STACKBUFSIZE];
+int32 bufsize = sizeof(stackbuf);
+char *buf = stackbuf;
+int32 len;
+va_list arglist;
+t_bool inhibit_message = (!sim_show_message || (stat & SCPE_NOMESSAGE));
+
+while (1) {                                         /* format passed string, args */
+    va_start (arglist, fmt);
+#if defined(NO_vsnprintf)
+    len = vsprintf (buf, fmt, arglist);
+#else                                               /* !defined(NO_vsnprintf) */
+    len = vsnprintf (buf, bufsize-1, fmt, arglist);
+#endif                                              /* NO_vsnprintf */
+    va_end (arglist);
+
+/* If the formatted result didn't fit into the buffer, then grow the buffer and try again */
+
+    if ((len < 0) || (len >= bufsize-1)) {
+        if (buf != stackbuf)
+            free (buf);
+        bufsize = bufsize * 2;
+        if (bufsize < len + 2)
+            bufsize = len + 2;
+        buf = (char *) malloc (bufsize);
+        if (buf == NULL)                            /* out of memory */
+            return SCPE_MEM;
+        buf[bufsize-1] = '\0';
+        continue;
+        }
+    break;
+    }
+
+if (sim_do_ocptr[sim_do_depth]) {
+    if (!sim_do_echo && !sim_quiet && !inhibit_message)
+        sim_printf("%s> %s\n", do_position(), sim_do_ocptr[sim_do_depth]);
+    else {
+        if (sim_deb)                        /* Always put context in debug output */
+            fprintf (sim_deb, "%s> %s\n", do_position(), sim_do_ocptr[sim_do_depth]);
+        }
+    }
+if (sim_is_running && !inhibit_message) {
+    char *c, *remnant = buf;
+
+    while ((c = strchr(remnant, '\n'))) {
+        if ((c != buf) && (*(c - 1) != '\r'))
+            printf("%.*s\r\n", (int)(c-remnant), remnant);
+        else
+            printf("%.*s\n", (int)(c-remnant), remnant);
+        remnant = c + 1;
+        }
+    printf("%s", remnant);
+    }
+else {
+    if (!inhibit_message)
+        printf("%s", buf);
+    }
+if (sim_log && (sim_log != stdout) && !inhibit_message)
+    fprintf (sim_log, "%s", buf);
+if (sim_deb && (((sim_deb != stdout) && (sim_deb != sim_log)) || inhibit_message))/* Always display messages in debug output */
+    fprintf (sim_deb, "%s", buf);
+
+if (buf != stackbuf)
+    free (buf);
+return stat | SCPE_NOMESSAGE;
+}
+
+/* Inline debugging - will print debug message if debug file is
+   set and the bitmask matches the current device debug options.
+   Extra returns are added for un*x systems, since the output
+   device is set into 'raw' mode when the cpu is booted,
+   and the extra returns don't hurt any other systems. 
+   Callers should be calling sim_debug() which is a macro
+   defined in scp.h which evaluates the action condition before 
+   incurring call overhead. */
+#if defined(__cplusplus)
+void _sim_debug (uint32 dbits, void* vdptr, const char* fmt, ...)
+#else
+void _sim_debug (uint32 dbits, DEVICE* vdptr, const char* fmt, ...)
+#endif
+{
+DEVICE *dptr = (DEVICE *)vdptr;
+if (sim_deb && dptr && (dptr->dctrl & dbits)) {
+
+    char stackbuf[STACKBUFSIZE];
+    int32 bufsize = sizeof(stackbuf);
+    char *buf = stackbuf;
+    va_list arglist;
+    int32 i, j, len;
+    const char* debug_prefix = sim_debug_prefix(dbits, dptr);   /* prefix to print if required */
+
+    buf[bufsize-1] = '\0';
+
+    while (1) {                                         /* format passed string, args */
+        va_start (arglist, fmt);
+#if defined(NO_vsnprintf)
+        len = vsprintf (buf, fmt, arglist);
+#else                                                   /* !defined(NO_vsnprintf) */
+        len = vsnprintf (buf, bufsize-1, fmt, arglist);
+#endif                                                  /* NO_vsnprintf */
+        va_end (arglist);
+
+/* If the formatted result didn't fit into the buffer, then grow the buffer and try again */
+
+        if ((len < 0) || (len >= bufsize-1)) {
+            if (buf != stackbuf)
+                free (buf);
+            bufsize = bufsize * 2;
+            if (bufsize < len + 2)
+                bufsize = len + 2;
+            buf = (char *) malloc (bufsize);
+            if (buf == NULL)                            /* out of memory */
+                return;
+            buf[bufsize-1] = '\0';
+            continue;
+            }
+        break;
+        }
+
+/* Output the formatted data expanding newlines where they exist */
+
+    for (i = j = 0; i < len; ++i) {
+        if ('\n' == buf[i]) {
+            if (i >= j) {
+                if ((i != j) || (i == 0)) {
+                    if (debug_unterm)
+                        fprintf (sim_deb, "%.*s\r\n", i-j, &buf[j]);
+                    else                                /* print prefix when required */
+                        fprintf (sim_deb, "%s%.*s\r\n", debug_prefix, i-j, &buf[j]);
+                    }
+                debug_unterm = 0;
+                }
+            j = i + 1;
+            }
+        }
+    if (i > j) {
+        if (debug_unterm)
+            fprintf (sim_deb, "%.*s", i-j, &buf[j]);
+        else                                        /* print prefix when required */
+            fprintf (sim_deb, "%s%.*s", debug_prefix, i-j, &buf[j]);
+        }
+
+/* Set unterminated flag for next time */
+
+    debug_unterm = len ? (((buf[len-1]=='\n')) ? 0 : 1) : debug_unterm;
+    if (buf != stackbuf)
+        free (buf);
+    }
+return;
+}
+
+void sim_data_trace(DEVICE *dptr, UNIT *uptr, const uint8 *data, const char *position, size_t len, const char *txt, uint32 reason)
+{
+
+if (sim_deb && (dptr->dctrl & reason)) {
+    sim_debug (reason, dptr, "%s %s %slen: %08X\n", sim_uname(uptr), txt, position, (unsigned int)len);
+    if (data && len) {
+        unsigned int i, same, group, sidx, oidx, ridx, eidx, soff;
+        char outbuf[80], strbuf[28], rad50buf[36], ebcdicbuf[32];
+        static char hex[] = "0123456789ABCDEF";
+        static char rad50[] = " ABCDEFGHIJKLMNOPQRSTUVWXYZ$._0123456789";
+        static unsigned char ebcdic2ascii[] = {
+            0000,0001,0002,0003,0234,0011,0206,0177,
+            0227,0215,0216,0013,0014,0015,0016,0017,
+            0020,0021,0022,0023,0235,0205,0010,0207,
+            0030,0031,0222,0217,0034,0035,0036,0037,
+            0200,0201,0202,0203,0204,0012,0027,0033,
+            0210,0211,0212,0213,0214,0005,0006,0007,
+            0220,0221,0026,0223,0224,0225,0226,0004,
+            0230,0231,0232,0233,0024,0025,0236,0032,
+            0040,0240,0241,0242,0243,0244,0245,0246,
+            0247,0250,0133,0056,0074,0050,0053,0041,
+            0046,0251,0252,0253,0254,0255,0256,0257,
+            0260,0261,0135,0044,0052,0051,0073,0136,
+            0055,0057,0262,0263,0264,0265,0266,0267,
+            0270,0271,0174,0054,0045,0137,0076,0077,
+            0272,0273,0274,0275,0276,0277,0300,0301,
+            0302,0140,0072,0043,0100,0047,0075,0042,
+            0303,0141,0142,0143,0144,0145,0146,0147,
+            0150,0151,0304,0305,0306,0307,0310,0311,
+            0312,0152,0153,0154,0155,0156,0157,0160,
+            0161,0162,0313,0314,0315,0316,0317,0320,
+            0321,0176,0163,0164,0165,0166,0167,0170,
+            0171,0172,0322,0323,0324,0325,0326,0327,
+            0330,0331,0332,0333,0334,0335,0336,0337,
+            0340,0341,0342,0343,0344,0345,0346,0347,
+            0173,0101,0102,0103,0104,0105,0106,0107,
+            0110,0111,0350,0351,0352,0353,0354,0355,
+            0175,0112,0113,0114,0115,0116,0117,0120,
+            0121,0122,0356,0357,0360,0361,0362,0363,
+            0134,0237,0123,0124,0125,0126,0127,0130,
+            0131,0132,0364,0365,0366,0367,0370,0371,
+            0060,0061,0062,0063,0064,0065,0066,0067,
+            0070,0071,0372,0373,0374,0375,0376,0377,
+            };
+
+        for (i=same=0; i<len; i += 16) {
+            if ((i > 0) && (0 == memcmp (&data[i], &data[i-16], 16))) {
+                ++same;
+                continue;
+                }
+            if (same > 0) {
+                sim_debug (reason, dptr, "%04X thru %04X same as above\n", i-(16*same), i-1);
+                same = 0;
+                }
+            group = (((len - i) > 16) ? 16 : (len - i));
+            strcpy (ebcdicbuf, (sim_deb_switches & SWMASK ('E')) ? " EBCDIC:" : "");
+            eidx = strlen(ebcdicbuf);
+            strcpy (rad50buf, (sim_deb_switches & SWMASK ('D')) ? " RAD50:" : "");
+            ridx = strlen(rad50buf);
+            strcpy (strbuf, (sim_deb_switches & (SWMASK ('E') | SWMASK ('D'))) ? "ASCII:" : "");
+            soff = strlen(strbuf);
+            for (sidx=oidx=0; sidx<group; ++sidx) {
+                outbuf[oidx++] = ' ';
+                outbuf[oidx++] = hex[(data[i+sidx]>>4)&0xf];
+                outbuf[oidx++] = hex[data[i+sidx]&0xf];
+                if (sim_isprint (data[i+sidx]))
+                    strbuf[soff+sidx] = data[i+sidx];
+                else
+                    strbuf[soff+sidx] = '.';
+                if (ridx && ((sidx&1) == 0)) {
+                    uint16 word = data[i+sidx] + (((uint16)data[i+sidx+1]) << 8);
+
+                    if (word >= 64000) {
+                        rad50buf[ridx++] = '|'; /* Invalid RAD-50 character */
+                        rad50buf[ridx++] = '|'; /* Invalid RAD-50 character */
+                        rad50buf[ridx++] = '|'; /* Invalid RAD-50 character */
+                        }
+                    else {
+                        rad50buf[ridx++] = rad50[word/1600];
+                        rad50buf[ridx++] = rad50[(word/40)%40];
+                        rad50buf[ridx++] = rad50[word%40];
+                        }
+                    }
+                if (eidx) {
+                    if (sim_isprint (ebcdic2ascii[data[i+sidx]]))
+                        ebcdicbuf[eidx++] = ebcdic2ascii[data[i+sidx]];
+                    else
+                        ebcdicbuf[eidx++] = '.';
+                    }
+                }
+            outbuf[oidx] = '\0';
+            strbuf[soff+sidx] = '\0';
+            ebcdicbuf[eidx] = '\0';
+            rad50buf[ridx] = '\0';
+            sim_debug (reason, dptr, "%04X%-48s %s%s%s\n", i, outbuf, strbuf, ebcdicbuf, rad50buf);
+            }
+        if (same > 0) {
+            sim_debug (reason, dptr, "%04X thru %04X same as above\n", i-(16*same), (unsigned int)(len-1));
+            }
+        }
+    }
+}
+
+int Fprintf (FILE *f, const char* fmt, ...)
+{
+int ret = 0;
+va_list args;
+
+va_start (args, fmt);
+if (sim_oline)
+    tmxr_linemsgvf (sim_oline, fmt, args);
+else
+    ret = vfprintf (f, fmt, args);
+va_end (args);
+return ret;
+}
+
+/* Hierarchical help presentation
+ *
+ * Device help can be presented hierarchically by calling
+ *
+ * t_stat scp_help (FILE *st, DEVICE *dptr,
+ *                  UNIT *uptr, int flag, const char *help, char *cptr)
+ *
+ * or one of its three cousins from the device HELP routine.
+ *
+ * *help is the pointer to the structured help text to be displayed.
+ *
+ * The format and usage, and some helper macros can be found in scp_help.h
+ * If you don't use the macros, it is not necessary to #include "scp_help.h".
+ *
+ * Actually, if you don't specify a DEVICE pointer and don't include
+ * other device references, it can be used for non-device help.
+ */
+
+#define blankch(x) ((x) == ' ' || (x) == '\t')
+
+typedef struct topic {
+    uint32         level;
+    char          *title;
+    char          *label;
+    struct topic  *parent;
+    struct topic **children;
+    uint32         kids;
+    char          *text;
+    size_t         len;
+    uint32         flags;
+    uint32         kidwid;
+#define HLP_MAGIC_TOPIC  1
+    } TOPIC;
+
+static volatile struct {
+    const char *error;
+    const char *prox;
+    size_t block;
+    size_t line;
+    } help_where = { "", NULL, 0, 0 };
+jmp_buf (help_env);
+#define FAIL(why,text,here) { help_where.error = #text; help_where.prox = here; longjmp (help_env, (why)); }
+
+/* Add to topic text.
+ * Expands text buffer as necessary.
+ */
+
+static void appendText (TOPIC *topic, const char *text, size_t len)
+{
+char *newt;
+
+if (!len) 
+    return;
+
+newt = (char *)realloc (topic->text, topic->len + len +1);
+if (!newt) {
+    FAIL (SCPE_MEM, No memory, NULL);
+    }
+topic->text = newt;
+memcpy (newt + topic->len, text, len);
+topic->len +=len;
+newt[topic->len] = '\0';
+return;
+}
+
+/* Release memory held by a topic and its children.
+ */
+static void cleanHelp (TOPIC *topic)
+{
+TOPIC *child;
+size_t i;
+
+free (topic->title);
+free (topic->text);
+free (topic->label);
+for (i = 0; i < topic->kids; i++) {
+    child = topic->children[i];
+    cleanHelp (child);
+    free (child);
+    }
+free (topic->children);
+return;
+}
+
+/* Build a help tree from a string.
+ * Handles substitutions, formatting.
+ */
+static TOPIC *buildHelp (TOPIC *topic, DEVICE *dptr,
+                         UNIT *uptr, const char *htext, va_list ap)
+{
+char *end;
+size_t n, ilvl;
+#define VSMAX 100
+char *vstrings[VSMAX];
+size_t vsnum = 0;
+char * astrings[VSMAX+1];
+size_t asnum = 0;
+char *const *hblock;
+const char *ep;
+t_bool excluded = FALSE;
+
+/* variable arguments consumed table.
+ * The scheme used allows arguments to be accessed in random
+ * order, but for portability, all arguments must be char *.
+ * If you try to violate this, there ARE machines that WILL break.
+ */
+
+memset (vstrings, 0, sizeof (vstrings));
+memset (astrings, 0, sizeof (astrings));
+astrings[asnum++] = (char *) htext;
+
+for (hblock = astrings; (htext = *hblock) != NULL; hblock++) {
+    help_where.block = hblock - astrings;
+    help_where.line = 0;
+    while (*htext) {
+        const char *start;
+
+        help_where.line++;
+        if (sim_isspace (*htext) || *htext == '+') {/* Topic text, indented topic text */
+            if (excluded) {                     /* Excluded topic text */
+                while (*htext && *htext != '\n')
+                    htext++;
+                if (*htext)
+                    ++htext;
+                continue;
+                }
+            ilvl = 1;
+            appendText (topic, "    ", 4);      /* Basic indentation */
+            if (*htext == '+') {                /* More for each + */
+                while (*htext == '+') {
+                    ilvl++;
+                    appendText (topic, "    ", 4);
+                    htext++;
+                    }
+                }
+            while (*htext && *htext != '\n' && sim_isspace (*htext))
+                htext++;
+            if (!*htext)                        /* Empty after removing leading spaces */
+                break;
+            start = htext;
+            while (*htext) {                    /* Process line for substitutions */
+                if (*htext == '%') {
+                    appendText (topic, start, htext - start); /* Flush up to escape */
+                    switch (*++htext) {         /* Evaluate escape */
+                        case 'U':
+                            if (dptr) {
+                                char buf[129];
+                                n = uptr? uptr - dptr->units: 0;
+                                sprintf (buf, "%s%u", dptr->name, (int)n);
+                                appendText (topic, buf, strlen (buf));
+                                }
+                            break;
+                        case 'D':
+                            if (dptr) {
+                                appendText (topic, dptr->name, strlen (dptr->name));
+                                break;
+                                }
+                        case 'S':
+                            appendText (topic, sim_name, strlen (sim_name));
+                            break;
+                        case '%':
+                            appendText (topic, "%", 1);
+                            break;
+                        case '+':
+                            appendText (topic, "+", 1);
+                            break;
+                        default:                    /* Check for vararg # */
+                            if (sim_isdigit (*htext)) {
+                                n = 0;
+                                while (sim_isdigit (*htext))
+                                    n += (n * 10) + (*htext++ - '0');
+                                if (( *htext != 'H' && *htext != 's') ||
+                                    n == 0 || n >= VSMAX)
+                                    FAIL (SCPE_ARG, Invalid escape, htext);
+                                while (n > vsnum)   /* Get arg pointer if not cached */
+                                    vstrings[vsnum++] = va_arg (ap, char *);
+                                start = vstrings[n-1]; /* Insert selected string */
+                                if (*htext == 'H') {   /* Append as more input */
+                                    if (asnum >= VSMAX) {
+                                        FAIL (SCPE_ARG, Too many blocks, htext);
+                                        }
+                                    astrings[asnum++] = (char *)start;
+                                    break;
+                                    }
+                                ep = start;
+                                while (*ep) {
+                                    if (*ep == '\n') {
+                                        ep++;       /* Segment to \n */
+                                        appendText (topic, start, ep - start);
+                                        if (*ep) {  /* More past \n, indent */
+                                            size_t i;
+                                            for (i = 0; i < ilvl; i++)
+                                                appendText (topic, "    ", 4);
+                                            }
+                                        start = ep;
+                                        } 
+                                    else
+                                        ep++;
+                                    }
+                                appendText (topic, start, ep-start);
+                                break;
+                                }
+                            FAIL (SCPE_ARG, Invalid escape, htext);
+                        } /* switch (escape) */
+                    start = ++htext;
+                    continue;                   /* Current line */
+                    } /* if (escape) */
+                if (*htext == '\n') {           /* End of line, append last segment */
+                    htext++;
+                    appendText (topic, start, htext - start);
+                    break;                      /* To next line */
+                    }
+                htext++;                        /* Regular character */
+                }
+            continue;
+            } /* topic text line */
+        if (sim_isdigit (*htext)) {             /* Topic heading */
+            TOPIC **children;
+            TOPIC *newt;
+            char nbuf[100];
+
+            n = 0;
+            start = htext;
+            while (sim_isdigit (*htext))
+                n += (n * 10) + (*htext++ - '0');
+            if ((htext == start) || !n) {
+                FAIL (SCPE_ARG, Invalid topic heading, htext);
+                }
+            if (n <= topic->level) {            /* Find level for new topic */
+                while (n <= topic->level)
+                    topic = topic->parent;
+                } 
+            else {
+                if (n > topic->level +1) {      /* Skipping down more than 1 */
+                    FAIL (SCPE_ARG, Level not contiguous, htext); /* E.g. 1 3, not reasonable */
+                    }
+                }
+            while (*htext && (*htext != '\n') && sim_isspace (*htext))
+                htext++;
+            if (!*htext || (*htext == '\n')) {  /* Name missing */
+                FAIL (SCPE_ARG, Missing topic name, htext);
+                }
+            start = htext;
+            while (*htext && (*htext != '\n'))
+                htext++;
+            if (start == htext) {               /* Name NULL */
+                FAIL (SCPE_ARG, Null topic name, htext);
+                }
+            excluded = FALSE;
+            if (*start == '?') {                /* Conditional topic? */
+                size_t n = 0;
+                start++;
+                while (sim_isdigit (*start))    /* Get param # */
+                    n += (n * 10) + (*start++ - '0');
+                if (!*start || *start == '\n'|| n == 0 || n >= VSMAX)
+                    FAIL (SCPE_ARG, Invalid parameter number, start);
+                while (n > vsnum)               /* Get arg pointer if not cached */
+                    vstrings[vsnum++] = va_arg (ap, char *);
+                end = vstrings[n-1];            /* Check for True */
+                if (!end || !(toupper (*end) == 'T' || *end == '1')) {
+                    excluded = TRUE;            /* False, skip topic this time */
+                    if (*htext)
+                        htext++;
+                    continue;
+                    }
+                }
+            newt = (TOPIC *) calloc (sizeof (TOPIC), 1);
+            if (!newt) {
+                FAIL (SCPE_MEM, No memory, NULL);
+                }
+            newt->title = (char *) malloc ((htext - start)+1);
+            if (!newt->title) {
+                free (newt);
+                FAIL (SCPE_MEM, No memory, NULL);
+                }
+            memcpy (newt->title, start, htext - start);
+            newt->title[htext - start] = '\0';
+            if (*htext)
+                htext++;
+
+            if (newt->title[0] == '$')
+                newt->flags |= HLP_MAGIC_TOPIC;
+
+            children = (TOPIC **) realloc (topic->children,
+                                           (topic->kids +1) * sizeof (TOPIC *));
+            if (!children) {
+                free (newt->title);
+                free (newt);
+                FAIL (SCPE_MEM, No memory, NULL);
+                }
+            topic->children = children;
+            topic->children[topic->kids++] = newt;
+            newt->level = n;
+            newt->parent = topic;
+            n = strlen (newt->title);
+            if (n > topic->kidwid)
+                topic->kidwid = n;
+            sprintf (nbuf, ".%u", topic->kids);
+            n = strlen (topic->label) + strlen (nbuf) + 1;
+            newt->label = (char *) malloc (n);
+            if (!newt->label) {
+                free (newt->title);
+                topic->children[topic->kids -1] = NULL;
+                free (newt);
+                FAIL (SCPE_MEM, No memory, NULL);
+                }
+            sprintf (newt->label, "%s%s", topic->label, nbuf);
+            topic = newt;
+            continue;
+            } /* digits introducing a topic */
+        if (*htext == ';') {                    /* Comment */
+            while (*htext && *htext != '\n')
+                htext++;
+            continue;
+            }
+        FAIL (SCPE_ARG, Unknown line type, htext);     /* Unknown line */
+        } /* htext not at end */
+    memset (vstrings, 0, VSMAX * sizeof (char *));
+    vsnum = 0;
+    } /* all strings */
+
+return topic;
+}
+
+/* Create prompt string - top thru current topic
+ * Add prompt at end.
+ */
+static char *helpPrompt ( TOPIC *topic, const char *pstring, t_bool oneword )
+{
+char *prefix;
+char *newp, *newt;
+
+if (topic->level == 0) {
+    prefix = (char *) calloc (2,1);
+    if (!prefix) {
+        FAIL (SCPE_MEM, No memory, NULL);
+        }
+    prefix[0] = '\n';
+    } 
+else
+    prefix = helpPrompt (topic->parent, "", oneword);
+
+newp = (char *) malloc (strlen (prefix) + 1 + strlen (topic->title) + 1 +
+                        strlen (pstring) +1);
+if (!newp) {
+    free (prefix);
+    FAIL (SCPE_MEM, No memory, NULL);
+    }
+strcpy (newp, prefix);
+if (topic->children) {
+    if (topic->level != 0)
+        strcat (newp, " ");
+    newt = (topic->flags & HLP_MAGIC_TOPIC)?
+            topic->title+1: topic->title;
+    if (oneword) {
+        char *np = newp + strlen (newp);
+        while (*newt) {
+            *np++ = blankch (*newt)? '_' : *newt;
+            newt++;
+            }
+        *np = '\0';
+        }
+    else
+        strcat (newp, newt);
+    if (*pstring && *pstring != '?')
+        strcat (newp, " ");
+    }
+strcat (newp, pstring);
+free (prefix);
+return newp;
+}
+
+static void displayMagicTopic (FILE *st, DEVICE *dptr, TOPIC *topic)
+{
+char tbuf[CBUFSIZE];
+size_t i, skiplines;
+#ifdef _WIN32
+FILE *tmp;
+char *tmpnam;
+
+do {
+    int fd;
+    tmpnam = _tempnam (NULL, "simh");
+    fd = _open (tmpnam, _O_CREAT | _O_RDWR | _O_EXCL, _S_IREAD | _S_IWRITE);
+    if (fd != -1) {
+        tmp = _fdopen (fd, "w+");
+        break;
+        }
+    } while (1);
+#else
+FILE *tmp = tmpfile();
+#endif
+
+if (!tmp) {
+    fprintf (st, "Unable to create temporary file: %s\n", strerror (errno));
+    return;
+    }
+    
+if (topic->title)
+    fprintf (st, "%s\n", topic->title+1);
+
+skiplines = 0;
+if (!strcmp (topic->title+1, "Registers")) {
+    fprint_reg_help (tmp, dptr) ;
+    skiplines = 1;
+    }
+else
+    if (!strcmp (topic->title+1, "Set commands")) {
+        fprint_set_help (tmp, dptr);
+        skiplines = 3;
+        }
+    else
+        if (!strcmp (topic->title+1, "Show commands")) {
+            fprint_show_help (tmp, dptr);
+            skiplines = 3;
+            }
+rewind (tmp);
+
+/* Discard leading blank lines/redundant titles */
+
+for (i =0; i < skiplines; i++)
+    fgets (tbuf, sizeof (tbuf), tmp);
+
+while (fgets (tbuf, sizeof (tbuf), tmp)) {
+    if (tbuf[0] != '\n')
+        fputs ("    ", st);
+    fputs (tbuf, st);
+    }
+fclose (tmp);
+#ifdef _WIN32
+remove (tmpnam);
+free (tmpnam);
+#endif
+return;
+}
+/* Flatten and display help for those who say they prefer it.
+ */
+
+static t_stat displayFlatHelp (FILE *st, DEVICE *dptr,
+                               UNIT *uptr, int32 flag,
+                               TOPIC *topic, va_list ap )
+{
+size_t i;
+
+if (topic->flags & HLP_MAGIC_TOPIC) {
+    fprintf (st, "\n%s ", topic->label);
+    displayMagicTopic (st, dptr, topic);
+    }
+else
+    fprintf (st, "\n%s %s\n", topic->label, topic->title);
+    
+/* Topic text (for magic topics, follows for explanations)
+ * It's possible/reasonable for a magic topic to have no text.
+ */
+
+if (topic->text)
+    fputs (topic->text, st);
+
+for (i = 0; i < topic->kids; i++)
+    displayFlatHelp (st, dptr, uptr, flag, topic->children[i], ap);
+
+return SCPE_OK;
+}
+
+#define HLP_MATCH_AMBIGUOUS (~0u)
+#define HLP_MATCH_WILDCARD  (~1U)
+#define HLP_MATCH_NONE      0
+static int matchHelpTopicName (TOPIC *topic, const char *token)
+{
+size_t i, match;
+char cbuf[CBUFSIZE], *cptr;
+
+if (!strcmp (token, "*"))
+    return HLP_MATCH_WILDCARD;
+
+match = 0;
+for (i = 0; i < topic->kids; i++) {
+    strcpy (cbuf,topic->children[i]->title +
+            ((topic->children[i]->flags & HLP_MAGIC_TOPIC)? 1 : 0));
+    cptr = cbuf;
+    while (*cptr) {
+        if (blankch (*cptr)) {
+            *cptr++ = '_';
+            } 
+        else {
+            *cptr = (char)toupper (*cptr);
+            cptr++;
+            }
+        }
+    if (!strncmp (cbuf, token, strlen (token))) {
+        if (match)
+            return HLP_MATCH_AMBIGUOUS;
+        match = i+1;
+        }
+    }
+return match;
+}
+
+/* Main help routine
+ * Takes a va_list
+ */
+
+t_stat scp_vhelp (FILE *st, DEVICE *dptr,
+                  UNIT *uptr, int32 flag,
+                  const char *help, const char *cptr, va_list ap)
+{
+
+TOPIC top;
+TOPIC *topic = &top;
+int failed;
+size_t match;
+size_t i;
+const char *p;
+t_bool flat_help = FALSE;
+char cbuf [CBUFSIZE], gbuf[CBUFSIZE];
+
+static const char attach_help[] = { " ATTACH" };
+static const char brief_help[] = { "%s help.  Type <CR> to exit, HELP for navigation help" };
+static const char onecmd_help[] = { "%s help." };
+static const char help_help[] = {
+
+    /****|***********************80 column width guide********************************/
+    "    This help command provides hierarchical help.  To see more information,\n"
+    "    type an offered subtopic name.  To move back a level, just type <CR>.\n"
+    "    To review the current topic/subtopic, type \"?\".\n"
+    "    To view all subtopics, type \"*\".\n"
+    "    To exit help at any time, type EXIT.\n"
+    };
+
+memset (&top, 0, sizeof(top));
+top.parent = &top;
+if ((failed = setjmp (help_env)) != 0) {
+    fprintf (stderr, "\nHelp was unable to process the help for this device.\n"
+                     "Error in block %u line %u: %s\n"
+                     "%s%*.*s%s"
+                     " Please contact the device maintainer.\n", 
+             (int)help_where.block, (int)help_where.line, help_where.error, 
+             help_where.prox ? "Near '" : "", 
+             help_where.prox ? 15 : 0, help_where.prox ? 15 : 0, 
+             help_where.prox ? help_where.prox : "", 
+                 help_where.prox ? "'" : "");
+    cleanHelp (&top);
+    return failed;
+    }
+
+/* Compile string into navigation tree */
+
+/* Root */
+
+if (dptr) {
+    p = dptr->name;
+    flat_help = (dptr->flags & DEV_FLATHELP) != 0;
+    }
+else
+    p = sim_name;
+top.title = (char *) malloc (strlen (p) + ((flag & SCP_HELP_ATTACH)? sizeof (attach_help)-1: 0) +1);
+for (i = 0; p[i]; i++ )
+    top.title[i] = (char)toupper (p[i]);
+top.title[i] = '\0';
+if (flag & SCP_HELP_ATTACH)
+    strcpy (top.title+i, attach_help);
+
+top.label = (char *) malloc (sizeof ("1"));
+strcpy (top.label, "1");
+
+flat_help = flat_help || !sim_ttisatty() || (flag & SCP_HELP_FLAT);
+
+if (flat_help) {
+    flag |= SCP_HELP_FLAT;
+    if (sim_ttisatty())
+        fprintf (st, "%s help.\nThis help is also available in hierarchical form.\n", top.title);
+    else
+        fprintf (st, "%s help.\n", top.title);
+    }
+else
+    fprintf (st, ((flag & SCP_HELP_ONECMD)? onecmd_help: brief_help), top.title);
+
+/* Add text and subtopics */
+
+(void) buildHelp (&top, dptr, uptr, help, ap);
+
+/* Go to initial topic if provided */
+
+while (cptr && *cptr) {
+    cptr = get_glyph (cptr, gbuf, 0);
+    if (!gbuf[0])
+        break;
+    if (!strcmp (gbuf, "HELP")) {           /* HELP (about help) */
+        fprintf (st, "\n");
+        fputs (help_help, st);
+        break;
+        }
+    match =  matchHelpTopicName (topic, gbuf);
+    if (match == HLP_MATCH_WILDCARD) {
+        displayFlatHelp (st, dptr, uptr, flag, topic, ap);
+        cleanHelp (&top);
+        return SCPE_OK;
+        }
+    if (match == HLP_MATCH_AMBIGUOUS) {
+        fprintf (st, "\n%s is ambiguous in %s\n", gbuf, topic->title);
+        break;
+        }
+    if (match == HLP_MATCH_NONE) {
+        fprintf (st, "\n%s is not available in %s\n", gbuf, topic->title);
+        break;
+        }
+    topic = topic->children[match-1];
+    }
+cptr = NULL;
+
+if (flat_help) {
+    displayFlatHelp (st, dptr, uptr, flag, topic, ap);
+    cleanHelp (&top);
+    return SCPE_OK;
+    }
+
+/* Interactive loop displaying help */
+
+while (TRUE) {
+    char *pstring;
+    const char *prompt[2] = {"? ", "Subtopic? "};
+
+    /* Some magic topic names for help from data structures */
+
+    if (topic->flags & HLP_MAGIC_TOPIC) {
+        fputc ('\n', st);
+        displayMagicTopic (st, dptr, topic);
+        }
+    else
+        fprintf (st, "\n%s\n", topic->title);
+
+    /* Topic text (for magic topics, follows for explanations)
+     * It's possible/reasonable for a magic topic to have no text.
+     */
+
+    if (topic->text)
+        fputs (topic->text, st);
+
+    if (topic->kids) {
+        size_t w = 0;
+        char *p;
+        char tbuf[CBUFSIZE];
+
+        fprintf (st, "\n    Additional information available:\n\n");
+        for (i = 0; i < topic->kids; i++) {
+            strcpy (tbuf, topic->children[i]->title + 
+                    ((topic->children[i]->flags & HLP_MAGIC_TOPIC)? 1 : 0));
+            for (p = tbuf; *p; p++) {
+                if (blankch (*p))
+                    *p = '_';
+                }
+            w += 4 + topic->kidwid;
+            if (w > 80) {
+                w = 4 + topic->kidwid;
+                fputc ('\n', st);
+                }
+            fprintf (st, "    %-*s", topic->kidwid, tbuf);
+            }
+        fprintf (st, "\n\n");
+        if (flag & SCP_HELP_ONECMD) {
+            pstring = helpPrompt (topic, "", TRUE);
+            fprintf (st, "To view additional topics, type HELP %s topicname\n", pstring+1);
+            free (pstring);
+            break;
+            }
+        }
+
+    if (!sim_ttisatty() || (flag & SCP_HELP_ONECMD))
+        break;
+
+  reprompt:
+    if (!cptr || !*cptr) {
+        pstring = helpPrompt (topic, prompt[topic->kids != 0], FALSE);
+
+        cptr = read_line_p (pstring, cbuf, sizeof (cbuf), stdin);
+        free (pstring);
+        }
+
+    if (!cptr)                              /* EOF, exit help */
+        break;
+
+    cptr = get_glyph (cptr, gbuf, 0);
+    if (!strcmp (gbuf, "*")) {              /* Wildcard */
+        displayFlatHelp (st, dptr, uptr, flag, topic, ap);
+        gbuf[0] = '\0';                     /* Displayed all subtopics, go up */
+        }
+    if (!gbuf[0]) {                         /* Blank, up a level */
+        if (topic->level == 0)
+            break;
+        topic = topic->parent;
+        continue;
+        }
+    if (!strcmp (gbuf, "?"))                /* ?, repaint current topic */
+        continue;
+    if (!strcmp (gbuf, "HELP")) {           /* HELP (about help) */
+        fputs (help_help, st);
+        goto reprompt;
+        }
+    if (!strcmp (gbuf, "EXIT") || !strcmp (gbuf, "QUIT"))   /* EXIT (help) */
+        break;
+
+    /* String - look for that topic */
+
+    if (!topic->kids) {
+        fprintf (st, "No additional help at this level.\n");
+        cptr = NULL;
+        goto reprompt;
+        }
+    match = matchHelpTopicName (topic, gbuf);
+    if (match == HLP_MATCH_AMBIGUOUS) {
+        fprintf (st, "%s is ambiguous, please type more of the topic name\n", gbuf);
+        cptr = NULL;
+        goto reprompt;
+        }
+
+    if (match == HLP_MATCH_NONE) {
+        fprintf (st, "Help for %s is not available\n", gbuf);
+        cptr = NULL;
+        goto reprompt;
+        }
+    /* Found, display subtopic */
+
+    topic = topic->children[match-1];
+    }
+
+/* Free structures and return */
+
+cleanHelp (&top);
+
+return SCPE_OK;
+}
+
+/* variable argument list shell - most commonly used
+ */
+
+t_stat scp_help (FILE *st, DEVICE *dptr,
+                 UNIT *uptr, int32 flag,
+                 const char *help, const char *cptr, ...)
+{
+t_stat r;
+va_list ap;
+
+va_start (ap, cptr);
+r = scp_vhelp (st, dptr, uptr, flag, help, cptr, ap);
+va_end (ap);
+
+return r;
+}
+
+#if 01
+/* Read help from a file
+ *
+ * Not recommended due to OS-dependent issues finding the file, + maintenance.
+ * Don't hardcode any path - just name.hlp - so there's a chance the file can
+ * be found.
+ */
+
+t_stat scp_vhelpFromFile (FILE *st, DEVICE *dptr,
+                          UNIT *uptr, int32 flag,
+                          const char *helpfile,
+                          const char *cptr, va_list ap)
+{
+FILE *fp;
+char *help, *p;
+t_offset size, n;
+int c;
+t_stat r;
+
+fp = sim_fopen (helpfile, "r");
+if (fp == NULL) {
+    if (sim_argv && *sim_argv[0]) {
+        char fbuf[(4*PATH_MAX)+1]; /* PATH_MAX is ridiculously small on some platforms */
+        const char *d = NULL;
+
+        /* Try to find a path from argv[0].  This won't always
+         * work (one reason files are probably not a good idea),
+         * but we might as well try.  Some OSs won't include a
+         * path.  Having failed in the CWD, try to find the location
+         * of the executable.  Failing that, try the 'help' subdirectory
+         * of the executable.  Failing that, we're out of luck.
+         */
+        strncpy (fbuf, sim_argv[0], sizeof (fbuf));
+        if ((p = (char *)match_ext (fbuf, "EXE")))
+            *p = '\0';
+        if ((p = strrchr (fbuf, '\\'))) {
+            p[1] = '\0';
+            d = "%s\\";
+            } 
+        else {
+            if ((p = strrchr (fbuf, '/'))) {
+                p[1] = '\0';
+                d = "%s/";
+#ifdef VMS
+                } 
+            else {
+                if ((p = strrchr (fbuf, ']'))) {
+                    p[1] = '\0';
+                    d = "[%s]";
+                    }
+#endif
+                }
+            }
+        if (p && (strlen (fbuf) + strlen (helpfile) +1) <= sizeof (fbuf)) {
+            strcat (fbuf, helpfile);
+            fp = sim_fopen (fbuf, "r");
+            }
+        if (!fp && p && (strlen (fbuf) + strlen (d) + sizeof ("help") +
+                          strlen (helpfile) +1) <= sizeof (fbuf)) {
+            sprintf (p+1, d, "help");
+            strcat (p+1, helpfile);
+            fp = sim_fopen (fbuf, "r");
+            }
+        }
+    }
+if (fp == NULL) {
+    fprintf (stderr, "Unable to open %s\n", helpfile);
+    return SCPE_UNATT;
+    }
+
+size = sim_fsize_ex (fp);                   /* Estimate; line endings will vary */
+
+help = (char *) malloc ((size_t) size +1);
+if (!help) {
+    fclose (fp);
+    return SCPE_MEM;
+    }
+p = help;
+n = 0;
+
+while ((c = fgetc (fp)) != EOF) {
+    if (++n > size) {
+#define XPANDQ 512
+        p = (char *) realloc (help, ((size_t)size) + XPANDQ +1);
+        if (!p) {
+            free (help);
+            fclose (fp);
+            return SCPE_MEM;
+            }
+        help = p;
+        size += XPANDQ;
+        p += n;
+        }
+    *p++ = (char)c;
+    }
+*p++ = '\0';
+
+fclose (fp);
+
+r = scp_vhelp (st, dptr, uptr, flag, help, cptr, ap);
+free (help);
+
+return r;
+}
+
+t_stat scp_helpFromFile (FILE *st, DEVICE *dptr,
+                         UNIT *uptr, int32 flag,
+                         const char *helpfile, const char *cptr, ...)
+{
+t_stat r;
+va_list ap;
+
+va_start (ap, cptr);
+r = scp_vhelpFromFile (st, dptr, uptr, flag, helpfile, cptr, ap);
+va_end (ap);
+
+return r;
+}
+#endif