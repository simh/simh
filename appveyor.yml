platform:
  - x86

cache:
<<<<<<< HEAD
  - ../windows-build

shallow_clone: true
clone_depth: 1
=======
  - ../windows-build -> appveyor.yml

# shallow_clone: true
# clone_depth: 1
>>>>>>> a1f75536

environment:
  DIST_DIR: '%APPVEYOR_BUILD_FOLDER%\dist'
  CMAKE_DIST_DIR: C:/projects/simh/dist

  matrix:
    ## simh-maintained MSVC solution:
    - APPVEYOR_BUILD_WORKER_IMAGE: Visual Studio 2013
      VCVARSALL: "%ProgramFiles(x86)%\\Microsoft Visual Studio 9.0\\VC\\vcvarsall.bat"

    ## CMake-based builds:
    - APPVEYOR_BUILD_WORKER_IMAGE: Visual Studio 2019
      SIMH_BUILD_FLAVOR: 2019

    - APPVEYOR_BUILD_WORKER_IMAGE: Visual Studio 2019
      SIMH_BUILD_FLAVOR: mingw
      MINGW: C:\\msys64\\mingw32\\bin

    - APPVEYOR_BUILD_WORKER_IMAGE: Visual Studio 2017
      SIMH_BUILD_FLAVOR: 2017

    - APPVEYOR_BUILD_WORKER_IMAGE: Visual Studio 2015
      SIMH_BUILD_FLAVOR: 2015

    ## Do not use VS2013 image: Appveyor image has CMake 3.12.x; pthreads4w requires
    ## CMake >= 3.14. Might be able to get Chocolatey to install an updated
    ## version.
    # - APPVEYOR_BUILD_WORKER_IMAGE: Visual Studio 2013
    #   SIMH_BUILD_FLAVOR: 2013

matrix:
  ## Bail if a job fails, don't start new ones.
  fast_finish: true

skip_commits:
  files:
    - doc/*
    - '**/*.md'
    - '**/*.txt'

configuration:
  - Debug
  - Release

build:
  parallel: true                  # enable MSBuild parallel builds
  verbosity: minimal

before_build:
  ## Use PS to install Scoop. Scoop is not strictly needed. Added it here for "show and tell."
  # - ps: Invoke-Expression (New-Object System.Net.WebClient).DownloadString('https://get.scoop.sh')
  # - ps: scoop install winflexbison

  ## Npcap install
  ## Answer: Don't. If we could disable the Npcap installer's GUI (silent mode),
  ## then uncomment the next three lines. Same problem likely applies to wpcap.
  # - ps: (New-Object System.Net.WebClient).DownloadFile('https://nmap.org/npcap/dist/npcap-0.9986.exe',
  #       'npcap-installer.exe')
  # - npcap-installer /loopback_support=no /dot11_support=no /admin_only=no

<<<<<<< HEAD
=======
  ## Create/Update the windows-build libraries
  - if not exist ..\windows-build (
      mkdir ..\windows-build &
      git clone https://github.com/simh/windows-build.git ..\windows-build
    ) else (
      pushd ..\windows-build &
      git pull https://github.com/simh/windows-build.git ..\windows-build &
      popd
    )

>>>>>>> a1f75536
build_script:
  ## Remove Git's MSYS from PATH, otherwise CMake borks.
  # - set PATH=%PATH:C:\Program Files (x86)\Git\bin;=% 
  # - set PATH=%PATH:C:\Program Files\Git\bin;=% 
  - set PATH=%PATH:C:\Program Files\Git\usr\bin;=% 
  - if defined MINGW set PATH=%MINGW%;%PATH%

  # VCVARSALL is only defined for the simh-maintained solution:
  - if defined VCVARSALL (
<<<<<<< HEAD
      if not exist ..\windows-build (
          mkdir ..\windows-build &
          git clone https://github.com/simh/windows-build.git ..\windows-build
      ) &
=======
>>>>>>> a1f75536
      call "%VCVARSALL%" %BUILD_ARCH% &
      cd "Visual Studio Projects" & 
      vcbuild /M%NUMBER_OF_PROCESSORS% /useenv /rebuild Simh.sln "%CONFIGURATION%|Win32"
    )

  # SIMH_BUILD_FLAVOR is always defined for the CMake-based builds.
  - if defined SIMH_BUILD_FLAVOR ( 
      powershell .\cmake-builder.ps1 -clean -nonetwork -notest -config %CONFIGURATION% %SIMH_BUILD_FLAVOR%
    )

test_script:
  - ps: if (!([string]::IsNullOrEmpty($env:SIMH_BUILD_FLAVOR))) {
          $subdirPrefix = "vs";
          if ($env:SIMH_BUILD_FLAVOR -eq "mingw") { $subdirPrefix = "" };
          $buildStagePath = "$(Get-Location)\cmake-${subdirPrefix}${env:SIMH_BUILD_FLAVOR}";
          $buildStageBin = [System.IO.Path]::GetFullPath("${buildStagePath}\build-stage\bin");
          $env:PATH =  "${buildStageBin};${env:PATH}";
          push-location $buildStagePath;
          ctest -C ${env:CONFIGURATION};
          pop-location
        }

# notifications:
#   - provider: Email
#     to:
#       - Mark@infocomm.com
#       - lars@nocrew.org
#     on_build_success: false<|MERGE_RESOLUTION|>--- conflicted
+++ resolved
@@ -2,17 +2,10 @@
   - x86
 
 cache:
-<<<<<<< HEAD
-  - ../windows-build
-
-shallow_clone: true
-clone_depth: 1
-=======
   - ../windows-build -> appveyor.yml
 
 # shallow_clone: true
 # clone_depth: 1
->>>>>>> a1f75536
 
 environment:
   DIST_DIR: '%APPVEYOR_BUILD_FOLDER%\dist'
@@ -73,8 +66,6 @@
   #       'npcap-installer.exe')
   # - npcap-installer /loopback_support=no /dot11_support=no /admin_only=no
 
-<<<<<<< HEAD
-=======
   ## Create/Update the windows-build libraries
   - if not exist ..\windows-build (
       mkdir ..\windows-build &
@@ -85,7 +76,6 @@
       popd
     )
 
->>>>>>> a1f75536
 build_script:
   ## Remove Git's MSYS from PATH, otherwise CMake borks.
   # - set PATH=%PATH:C:\Program Files (x86)\Git\bin;=% 
@@ -95,13 +85,6 @@
 
   # VCVARSALL is only defined for the simh-maintained solution:
   - if defined VCVARSALL (
-<<<<<<< HEAD
-      if not exist ..\windows-build (
-          mkdir ..\windows-build &
-          git clone https://github.com/simh/windows-build.git ..\windows-build
-      ) &
-=======
->>>>>>> a1f75536
       call "%VCVARSALL%" %BUILD_ARCH% &
       cd "Visual Studio Projects" & 
       vcbuild /M%NUMBER_OF_PROCESSORS% /useenv /rebuild Simh.sln "%CONFIGURATION%|Win32"
